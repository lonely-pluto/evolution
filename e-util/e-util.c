/*
 * This program is free software; you can redistribute it and/or
 * modify it under the terms of the GNU Lesser General Public
 * License as published by the Free Software Foundation; either
 * version 2 of the License, or (at your option) version 3.
 *
 * This program is distributed in the hope that it will be useful,
 * but WITHOUT ANY WARRANTY; without even the implied warranty of
 * MERCHANTABILITY or FITNESS FOR A PARTICULAR PURPOSE.  See the GNU
 * Lesser General Public License for more details.
 *
 * You should have received a copy of the GNU Lesser General Public
 * License along with the program; if not, see <http://www.gnu.org/licenses/>  
 *
 *
 * Authors:
 *		Chris Lahey <clahey@ximian.com>
 *
 * Copyright (C) 1999-2008 Novell, Inc. (www.novell.com)
 *
 */

#include <config.h>

#include <stdlib.h>
#include <stdio.h>
#include <errno.h>
#include <unistd.h>
#include <ctype.h>
#include <math.h>
#include <string.h>
#include <locale.h>
#include <time.h>
#include <sys/stat.h>
#include <fcntl.h>

#include <gio/gio.h>
#include <gtk/gtk.h>
#include <glib/gi18n.h>
#include <glib/gstdio.h>
#include <libgnome/gnome-init.h>

#ifdef G_OS_WIN32
#include <windows.h>
#endif

#include <libedataserver/e-data-server-util.h>
#include <libedataserver/e-categories.h>
#include "filter/filter-option.h"
#include "e-util.h"
#include "e-util-private.h"

/**
 * e_get_user_data_dir:
 *
 * Returns the base directory for Evolution-specific user data.
 * The string is owned by Evolution and must not be modified or freed.
 *
 * Returns: base directory for user data
 **/
const gchar *
e_get_user_data_dir (void)
{
	static gchar *dirname = NULL;

	if (G_UNLIKELY (dirname == NULL))
		dirname = g_build_filename (
			g_get_home_dir (), ".evolution", NULL);

	return dirname;
}

/**
 * e_get_accels_filename:
 *
 * Returns the name of the user data file containing custom keyboard
 * accelerator specifications.
 *
 * Returns: filename for accelerator specifications
 **/
const gchar *
e_get_accels_filename (void)
{
	static gchar *filename = NULL;

	if (G_UNLIKELY (filename == NULL))
		filename = g_build_filename (
			gnome_user_dir_get (),
			"accels", PACKAGE, NULL);

	return filename;
}

/**
 * e_show_uri:
 * @parent: a parent #GtkWindow or %NULL
 * @uri: the URI to show
 *
 * Launches the default application to show the given URI.  The URI must
 * be of a form understood by GIO.  If the URI cannot be shown, it presents
 * a dialog describing the error.  The dialog is set as transient to @parent
 * if @parent is non-%NULL.
 **/
void
e_show_uri (GtkWindow *parent,
            const gchar *uri)
{
	GtkWidget *dialog;
	GdkScreen *screen = NULL;
	GError *error = NULL;
	guint32 timestamp;

	g_return_if_fail (uri != NULL);

	timestamp = gtk_get_current_event_time ();

	if (parent != NULL)
		screen = gtk_widget_get_screen (GTK_WIDGET (parent));

	if (gtk_show_uri (screen, uri, timestamp, &error))
		return;

	dialog = gtk_message_dialog_new_with_markup (
		parent, GTK_DIALOG_DESTROY_WITH_PARENT,
		GTK_MESSAGE_ERROR, GTK_BUTTONS_OK,
		"<big><b>%s</b></big>",
		_("Could not open the link."));

	gtk_message_dialog_format_secondary_text (
		GTK_MESSAGE_DIALOG (dialog), "%s", error->message);

	gtk_dialog_run (GTK_DIALOG (dialog));

	gtk_widget_destroy (dialog);
	g_error_free (error);
}

/**
 * e_display_help:
 * @parent: a parent #GtkWindow or %NULL
 * @link_id: help section to present or %NULL
 *
 * Opens the user documentation to the section given by @link_id, or to the
 * table of contents if @link_id is %NULL.  If the user documentation cannot
 * be opened, it presents a dialog describing the error.  The dialog is set
 * as transient to @parent if @parent is non-%NULL.
 **/
void
e_display_help (GtkWindow *parent,
                const gchar *link_id)
{
	GString *uri;
	GtkWidget *dialog;
	GdkScreen *screen = NULL;
	GError *error = NULL;
	guint32 timestamp;

	uri = g_string_new ("ghelp:" PACKAGE);
	timestamp = gtk_get_current_event_time ();

	if (parent != NULL)
		screen = gtk_widget_get_screen (GTK_WIDGET (parent));

	if (link_id != NULL)
		g_string_append_printf (uri, "?%s", link_id);

	if (gtk_show_uri (screen, uri->str, timestamp, &error))
		goto exit;

	dialog = gtk_message_dialog_new_with_markup (
		parent, GTK_DIALOG_DESTROY_WITH_PARENT,
		GTK_MESSAGE_ERROR, GTK_BUTTONS_OK,
		"<big><b>%s</b></big>",
		_("Could not display help for Evolution."));

	gtk_message_dialog_format_secondary_text (
		GTK_MESSAGE_DIALOG (dialog), "%s", error->message);

	gtk_dialog_run (GTK_DIALOG (dialog));

	gtk_widget_destroy (dialog);
	g_error_free (error);

exit:
	g_string_free (uri, TRUE);
}

/**
 * e_lookup_action:
 * @ui_manager: a #GtkUIManager
 * @action_name: the name of an action
 *
 * Returns the first #GtkAction named @action_name by traversing the
 * list of action groups in @ui_manager.  If no such action exists, the
 * function emits a critical warning before returning %NULL, since this
 * probably indicates a programming error and most code is not prepared
 * to deal with lookup failures.
 *
 * Returns: the first #GtkAction named @action_name
 **/
GtkAction *
e_lookup_action (GtkUIManager *ui_manager,
                 const gchar *action_name)
{
	GtkAction *action = NULL;
	GList *iter;

	g_return_val_if_fail (GTK_IS_UI_MANAGER (ui_manager), NULL);
	g_return_val_if_fail (action_name != NULL, NULL);

	iter = gtk_ui_manager_get_action_groups (ui_manager);

	while (iter != NULL) {
		GtkActionGroup *action_group = iter->data;

		action = gtk_action_group_get_action (
			action_group, action_name);
		if (action != NULL)
			return action;

		iter = g_list_next (iter);
	}

	g_critical ("%s: action `%s' not found", G_STRFUNC, action_name);

	return NULL;
}

/**
 * e_lookup_action_group:
 * @ui_manager: a #GtkUIManager
 * @group_name: the name of an action group
 *
 * Returns the #GtkActionGroup in @ui_manager named @group_name.  If no
 * such action group exists, the function emits a critical warnings before
 * returning %NULL, since this probably indicates a programming error and
 * most code is not prepared to deal with lookup failures.
 *
 * Returns: the #GtkActionGroup named @group_name
 **/
GtkActionGroup *
e_lookup_action_group (GtkUIManager *ui_manager,
                       const gchar *group_name)
{
	GList *iter;

	g_return_val_if_fail (GTK_IS_UI_MANAGER (ui_manager), NULL);
	g_return_val_if_fail (group_name != NULL, NULL);

	iter = gtk_ui_manager_get_action_groups (ui_manager);

	while (iter != NULL) {
		GtkActionGroup *action_group = iter->data;
		const gchar *name;

		name = gtk_action_group_get_name (action_group);
		if (strcmp (name, group_name) == 0)
			return action_group;

		iter = g_list_next (iter);
	}

	g_critical ("%s: action group `%s' not found", G_STRFUNC, group_name);

	return NULL;
}

/**
 * e_load_ui_definition:
 * @ui_manager: a #GtkUIManager
 * @basename: basename of the UI definition file
 *
 * Loads a UI definition into @ui_manager from Evolution's UI directory.
 * Failure here is fatal, since the application can't function without
 * its UI definitions.
 *
 * Returns: The merge ID for the merged UI.  The merge ID can be used to
 *          unmerge the UI with gtk_ui_manager_remove_ui().
 **/
guint
e_load_ui_definition (GtkUIManager *ui_manager,
                      const gchar *basename)
{
	gchar *filename;
	guint merge_id;
	GError *error = NULL;

	g_return_val_if_fail (GTK_IS_UI_MANAGER (ui_manager), 0);
	g_return_val_if_fail (basename != NULL, 0);

	filename = g_build_filename (EVOLUTION_UIDIR, basename, NULL);
	merge_id = gtk_ui_manager_add_ui_from_file (
		ui_manager, filename, &error);
	g_free (filename);

	if (error != NULL) {
		g_error ("%s: %s", basename, error->message);
		g_assert_not_reached ();
	}

	return merge_id;
}

/**
 * e_action_compare_by_label:
 * @action1: a #GtkAction
 * @action2: a #GtkAction
 *
 * Compares the labels for @action1 and @action2 using g_utf8_collate().
 *
 * Returns: &lt; 0 if @action1 compares before @action2, 0 if they
 *          compare equal, &gt; 0 if @action1 compares after @action2
 **/
gint
e_action_compare_by_label (GtkAction *action1,
                           GtkAction *action2)
{
	gchar *label1;
	gchar *label2;
	gint result;

	/* XXX This is horribly inefficient but will generally only be
	 *     used on short lists of actions during UI construction. */

	if (action1 == action2)
		return 0;

	g_object_get (action1, "label", &label1, NULL);
	g_object_get (action2, "label", &label2, NULL);

	result = g_utf8_collate (label1, label2);

	g_free (label1);
	g_free (label2);

	return result;
}

/**
 * e_action_group_remove_all_actions:
 * @action_group: a #GtkActionGroup
 *
 * Removes all actions from the action group.
 **/
void
e_action_group_remove_all_actions (GtkActionGroup *action_group)
{
	GList *list, *iter;

	/* XXX I've proposed this function for inclusion in GTK+.
         *     GtkActionGroup stores actions in an internal hash
         *     table and can do this more efficiently by calling
         *     g_hash_table_remove_all().
         *
         *     http://bugzilla.gnome.org/show_bug.cgi?id=550485 */

	g_return_if_fail (GTK_IS_ACTION_GROUP (action_group));

	list = gtk_action_group_list_actions (action_group);
	for (iter = list; iter != NULL; iter = iter->next)
		gtk_action_group_remove_action (action_group, iter->data);
	g_list_free (list);
}

/**
 * e_str_without_underscores:
 * @s: the string to strip underscores from.
 *
 * Strips underscores from a string in the same way @gtk_label_new_with_mnemonis does.
 * The returned string should be freed.
 */
char *
e_str_without_underscores (const char *s)
{
	char *new_string;
	const char *sp;
	char *dp;

	new_string = g_malloc (strlen (s) + 1);

	dp = new_string;
	for (sp = s; *sp != '\0'; sp ++) {
		if (*sp != '_') {
			*dp = *sp;
			dp ++;
		} else if (sp[1] == '_') {
			/* Translate "__" in "_".  */
			*dp = '_';
			dp ++;
			sp ++;
		}
	}
	*dp = 0;

	return new_string;
}

gint
e_str_compare (gconstpointer x, gconstpointer y)
{
	if (x == NULL || y == NULL) {
		if (x == y)
			return 0;
		else
			return x ? -1 : 1;
	}

	return strcmp (x, y);
}

gint
e_str_case_compare (gconstpointer x, gconstpointer y)
{
	gchar *cx, *cy;
	gint res;

	if (x == NULL || y == NULL) {
		if (x == y)
			return 0;
		else
			return x ? -1 : 1;
	}

	cx = g_utf8_casefold (x, -1);
	cy = g_utf8_casefold (y, -1);

	res = g_utf8_collate (cx, cy);

	g_free (cx);
	g_free (cy);

	return res;
}

gint
e_collate_compare (gconstpointer x, gconstpointer y)
{
	if (x == NULL || y == NULL) {
		if (x == y)
			return 0;
		else
			return x ? -1 : 1;
	}

	return g_utf8_collate (x, y);
}

gint
e_int_compare (gconstpointer x, gconstpointer y)
{
	gint nx = GPOINTER_TO_INT (x);
	gint ny = GPOINTER_TO_INT (y);

	return (nx == ny) ? 0 : (nx < ny) ? -1 : 1;
}

gboolean
e_write_file_uri (const gchar *filename, const gchar *data)
{
	gboolean res;
	gsize length;
	GFile *file;
	GOutputStream *stream;
	GError *error = NULL;

	g_return_val_if_fail (filename != NULL, FALSE);
	g_return_val_if_fail (data != NULL, FALSE);

	length = strlen (data);

	/* if it is uri, then create file for uri, otherwise for path */
	if (strstr (filename, "://"))
		file = g_file_new_for_uri (filename);
	else
		file = g_file_new_for_path (filename);

	if (!file) {
		g_warning ("Couldn't save item");
		return FALSE;
	}

	stream = G_OUTPUT_STREAM (g_file_replace (file, NULL, FALSE, G_FILE_CREATE_NONE, NULL, &error));
	g_object_unref (file);

	if (!stream || error) {
		g_warning ("Couldn't save item%s%s", error ? ": " : "", error ? error->message : "");

		if (stream)
			g_object_unref (stream);

		if (error)
			g_error_free (error);

		return FALSE;
	}

	res = g_output_stream_write_all (stream, data, length, NULL, NULL, &error);

	if (error) {
		g_warning ("Couldn't save item: %s", error->message);
		g_clear_error (&error);
	}

	g_output_stream_close (stream, NULL, &error);
	g_object_unref (stream);

	if (error) {
		g_warning ("Couldn't close output stream: %s", error->message);
		g_error_free (error);
	}

	return res;
}

/**
 * e_color_to_value:
 * color: a #GdkColor
 *
 * Converts a #GdkColor to a 24-bit RGB color value.
 *
 * Returns: a 24-bit color value
 **/
guint32
e_color_to_value (GdkColor *color)
{
	guint16 red;
	guint16 green;
	guint16 blue;

	g_return_val_if_fail (color != NULL, 0);

	red = color->red >> 8;
	green = color->green >> 8;
	blue = color->blue >> 8;

	return (guint32) (((red << 16) | (green << 8) | blue) & 0xffffff);
}

static gint
epow10 (gint number)
{
	gint value = 1;

	while (number-- > 0)
		value *= 10;

	return value;
}

gchar *
e_format_number (gint number)
{
	GList *iterator, *list = NULL;
	struct lconv *locality;
	gint char_length = 0;
	gint group_count = 0;
	gchar *grouping;
	gint last_count = 3;
	gint divider;
	gchar *value;
	gchar *value_iterator;

	locality = localeconv();
	grouping = locality->grouping;
	while (number) {
		gchar *group;
		switch (*grouping) {
		default:
			last_count = *grouping;
			grouping++;
		case 0:
			divider = epow10(last_count);
			if (number >= divider) {
				group = g_strdup_printf("%0*d", last_count, number % divider);
			} else {
				group = g_strdup_printf("%d", number % divider);
			}
			number /= divider;
			break;
		case CHAR_MAX:
			group = g_strdup_printf("%d", number);
			number = 0;
			break;
		}
		char_length += strlen(group);
		list = g_list_prepend(list, group);
		group_count ++;
	}

	if (list) {
		value = g_new(gchar, 1 + char_length + (group_count - 1) * strlen(locality->thousands_sep));

		iterator = list;
		value_iterator = value;

		strcpy(value_iterator, iterator->data);
		value_iterator += strlen(iterator->data);
		for (iterator = iterator->next; iterator; iterator = iterator->next) {
			strcpy(value_iterator, locality->thousands_sep);
			value_iterator += strlen(locality->thousands_sep);

			strcpy(value_iterator, iterator->data);
			value_iterator += strlen(iterator->data);
		}
		g_list_foreach (list, (GFunc) g_free, NULL);
		g_list_free (list);
		return value;
	} else {
		return g_strdup("0");
	}
}

/* Perform a binary search for key in base which has nmemb elements
   of size bytes each.  The comparisons are done by (*compare)().  */
void
e_bsearch (gconstpointer key,
           gconstpointer base,
           gsize nmemb,
           gsize size,
	   ESortCompareFunc compare,
           gpointer closure,
           gsize *start,
           gsize *end)
{
	gsize l, u, idx;
	gconstpointer p;
	gint comparison;
	if (!(start || end))
		return;

	l = 0;
	u = nmemb;
	while (l < u) {
		idx = (l + u) / 2;
		p = (((const gchar *) base) + (idx * size));
		comparison = (*compare) (key, p, closure);
		if (comparison < 0)
			u = idx;
		else if (comparison > 0)
			l = idx + 1;
		else {
			gsize lsave, usave;
			lsave = l;
			usave = u;
			if (start) {
				while (l < u) {
					idx = (l + u) / 2;
					p = (((const gchar *) base) + (idx * size));
					comparison = (*compare) (key, p, closure);
					if (comparison <= 0)
						u = idx;
					else
						l = idx + 1;
				}
				*start = l;

				l = lsave;
				u = usave;
			}
			if (end) {
				while (l < u) {
					idx = (l + u) / 2;
					p = (((const gchar *) base) + (idx * size));
					comparison = (*compare) (key, p, closure);
					if (comparison < 0)
						u = idx;
					else
						l = idx + 1;
				}
				*end = l;
			}
			return;
		}
	}

	if (start)
		*start = l;
	if (end)
		*end = l;
}

/**
 * Function to do a last minute fixup of the AM/PM stuff if the locale
 * and gettext haven't done it right. Most English speaking countries
 * except the USA use the 24 hour clock (UK, Australia etc). However
 * since they are English nobody bothers to write a language
 * translation (gettext) file. So the locale turns off the AM/PM, but
 * gettext does not turn on the 24 hour clock. Leaving a mess.
 *
 * This routine checks if AM/PM are defined in the locale, if not it
 * forces the use of the 24 hour clock.
 *
 * The function itself is a front end on strftime and takes exactly
 * the same arguments.
 *
 * TODO: Actually remove the '%p' from the fixed up string so that
 * there isn't a stray space.
 **/

gsize
e_strftime_fix_am_pm (gchar *str, gsize max, const gchar *fmt,
                      const struct tm *tm)
{
	gchar buf[10];
	gchar *sp;
	gchar *ffmt;
	gsize ret;

	if (strstr(fmt, "%p")==NULL && strstr(fmt, "%P")==NULL) {
		/* No AM/PM involved - can use the fmt string directly */
		ret=e_strftime(str, max, fmt, tm);
	} else {
		/* Get the AM/PM symbol from the locale */
		e_strftime (buf, 10, "%p", tm);

		if (buf[0]) {
			/**
			 * AM/PM have been defined in the locale
			 * so we can use the fmt string directly
			 **/
			ret=e_strftime(str, max, fmt, tm);
		} else {
			/**
			 * No AM/PM defined by locale
			 * must change to 24 hour clock
			 **/
			ffmt=g_strdup(fmt);
			for (sp=ffmt; (sp=strstr(sp, "%l")); sp++) {
				/**
				 * Maybe this should be 'k', but I have never
				 * seen a 24 clock actually use that format
				 **/
				sp[1]='H';
			}
			for (sp=ffmt; (sp=strstr(sp, "%I")); sp++) {
				sp[1]='H';
			}
			ret=e_strftime(str, max, ffmt, tm);
			g_free(ffmt);
		}
	}

	return(ret);
}

gsize
e_utf8_strftime_fix_am_pm (gchar *str, gsize max, const gchar *fmt,
                           const struct tm *tm)
{
	gsize sz, ret;
	gchar *locale_fmt, *buf;

	locale_fmt = g_locale_from_utf8(fmt, -1, NULL, &sz, NULL);
	if (!locale_fmt)
		return 0;

	ret = e_strftime_fix_am_pm(str, max, locale_fmt, tm);
	if (!ret) {
		g_free (locale_fmt);
		return 0;
	}

	buf = g_locale_to_utf8(str, ret, NULL, &sz, NULL);
	if (!buf) {
		g_free (locale_fmt);
		return 0;
	}

	if (sz >= max) {
		gchar *tmp = buf + max - 1;
		tmp = g_utf8_find_prev_char(buf, tmp);
		if (tmp)
			sz = tmp - buf;
		else
			sz = 0;
	}
	memcpy(str, buf, sz);
	str[sz] = '\0';
	g_free(locale_fmt);
	g_free(buf);
	return sz;
}

/**
 * e_get_month_name:
 * @month: month index
 * @abbreviated: if %TRUE, abbreviate the month name
 *
 * Returns the localized name for @month.  If @abbreviated is %TRUE,
 * returns the locale's abbreviated month name.
 *
 * Returns: localized month name
 **/
const gchar *
e_get_month_name (GDateMonth month,
                  gboolean abbreviated)
{
	/* Make the indices correspond to the enum values. */
	static const gchar *abbr_names[G_DATE_DECEMBER + 1];
	static const gchar *full_names[G_DATE_DECEMBER + 1];
	static gboolean first_time = TRUE;

	g_return_val_if_fail (month >= G_DATE_JANUARY, NULL);
	g_return_val_if_fail (month <= G_DATE_DECEMBER, NULL);

	if (G_UNLIKELY (first_time)) {
		gchar buffer[256];
		GDateMonth ii;
		GDate date;

		memset (abbr_names, 0, sizeof (abbr_names));
		memset (full_names, 0, sizeof (full_names));

		/* First Julian day was in January. */
		g_date_set_julian (&date, 1);

		for (ii = G_DATE_JANUARY; ii <= G_DATE_DECEMBER; ii++) {
			g_date_strftime (buffer, sizeof (buffer), "%b", &date);
			abbr_names[ii] = g_intern_string (buffer);
			g_date_strftime (buffer, sizeof (buffer), "%B", &date);
			full_names[ii] = g_intern_string (buffer);
			g_date_add_months (&date, 1);
		}

		first_time = FALSE;
	}

	return abbreviated ? abbr_names[month] : full_names[month];
}

/**
 * e_get_weekday_name:
 * @weekday: weekday index
 * @abbreviated: if %TRUE, abbreviate the weekday name
 *
 * Returns the localized name for @weekday.  If @abbreviated is %TRUE,
 * returns the locale's abbreviated weekday name.
 *
 * Returns: localized weekday name
 **/
const gchar *
e_get_weekday_name (GDateWeekday weekday,
                    gboolean abbreviated)
{
	/* Make the indices correspond to the enum values. */
	static const gchar *abbr_names[G_DATE_SUNDAY + 1];
	static const gchar *full_names[G_DATE_SUNDAY + 1];
	static gboolean first_time = TRUE;

	g_return_val_if_fail (weekday >= G_DATE_MONDAY, NULL);
	g_return_val_if_fail (weekday <= G_DATE_SUNDAY, NULL);

	if (G_UNLIKELY (first_time)) {
		gchar buffer[256];
		GDateWeekday ii;
		GDate date;

		memset (abbr_names, 0, sizeof (abbr_names));
		memset (full_names, 0, sizeof (full_names));

		/* First Julian day was a Monday. */
		g_date_set_julian (&date, 1);

		for (ii = G_DATE_MONDAY; ii <= G_DATE_SUNDAY; ii++) {
			g_date_strftime (buffer, sizeof (buffer), "%a", &date);
			abbr_names[ii] = g_intern_string (buffer);
			g_date_strftime (buffer, sizeof (buffer), "%A", &date);
			full_names[ii] = g_intern_string (buffer);
			g_date_add_days (&date, 1);
		}

		first_time = FALSE;
	}

	return abbreviated ? abbr_names[weekday] : full_names[weekday];
}

/**
 * e_flexible_strtod:
 * @nptr:    the string to convert to a numeric value.
 * @endptr:  if non-NULL, it returns the character after
 *           the last character used in the conversion.
 *
 * Converts a string to a gdouble value.  This function detects
 * strings either in the standard C locale or in the current locale.
 *
 * This function is typically used when reading configuration files or
 * other non-user input that should not be locale dependent, but may
 * have been in the past.  To handle input from the user you should
 * normally use the locale-sensitive system strtod function.
 *
 * To convert from a double to a string in a locale-insensitive way, use
 * @g_ascii_dtostr.
 *
 * Return value: the gdouble value.
 **/
gdouble
e_flexible_strtod (const gchar *nptr, gchar **endptr)
{
	gchar *fail_pos;
	gdouble val;
	struct lconv *locale_data;
	const gchar *decimal_point;
	gint decimal_point_len;
	const gchar *p, *decimal_point_pos;
	const gchar *end = NULL; /* Silence gcc */
	gchar *copy, *c;

	g_return_val_if_fail (nptr != NULL, 0);

	fail_pos = NULL;

	locale_data = localeconv ();
	decimal_point = locale_data->decimal_point;
	decimal_point_len = strlen (decimal_point);

	g_return_val_if_fail (decimal_point_len != 0, 0);

	decimal_point_pos = NULL;
	if (!strcmp (decimal_point, "."))
		return strtod (nptr, endptr);

	p = nptr;

	/* Skip leading space */
	while (isspace ((guchar)*p))
		p++;

	/* Skip leading optional sign */
	if (*p == '+' || *p == '-')
		p++;

	if (p[0] == '0' &&
	    (p[1] == 'x' || p[1] == 'X')) {
		p += 2;
		/* HEX - find the (optional) decimal point */

		while (isxdigit ((guchar)*p))
			p++;

		if (*p == '.') {
			decimal_point_pos = p++;

			while (isxdigit ((guchar)*p))
				p++;

			if (*p == 'p' || *p == 'P')
				p++;
			if (*p == '+' || *p == '-')
				p++;
			while (isdigit ((guchar)*p))
				p++;
			end = p;
		} else if (strncmp (p, decimal_point, decimal_point_len) == 0) {
			return strtod (nptr, endptr);
		}
	} else {
		while (isdigit ((guchar)*p))
			p++;

		if (*p == '.') {
			decimal_point_pos = p++;

			while (isdigit ((guchar)*p))
				p++;

			if (*p == 'e' || *p == 'E')
				p++;
			if (*p == '+' || *p == '-')
				p++;
			while (isdigit ((guchar)*p))
				p++;
			end = p;
		} else if (strncmp (p, decimal_point, decimal_point_len) == 0) {
			return strtod (nptr, endptr);
		}
	}
	/* For the other cases, we need not convert the decimal point */

	if (!decimal_point_pos)
		return strtod (nptr, endptr);

	/* We need to convert the '.' to the locale specific decimal point */
	copy = g_malloc (end - nptr + 1 + decimal_point_len);

	c = copy;
	memcpy (c, nptr, decimal_point_pos - nptr);
	c += decimal_point_pos - nptr;
	memcpy (c, decimal_point, decimal_point_len);
	c += decimal_point_len;
	memcpy (c, decimal_point_pos + 1, end - (decimal_point_pos + 1));
	c += end - (decimal_point_pos + 1);
	*c = 0;

	val = strtod (copy, &fail_pos);

	if (fail_pos) {
		if (fail_pos > decimal_point_pos)
			fail_pos = (gchar *)nptr + (fail_pos - copy) - (decimal_point_len - 1);
		else
			fail_pos = (gchar *)nptr + (fail_pos - copy);
	}

	g_free (copy);

	if (endptr)
		*endptr = fail_pos;

	return val;
}

/**
 * e_ascii_dtostr:
 * @buffer: A buffer to place the resulting string in
 * @buf_len: The length of the buffer.
 * @format: The printf-style format to use for the
 *          code to use for converting.
 * @d: The double to convert
 *
 * Converts a double to a string, using the '.' as
 * decimal_point. To format the number you pass in
 * a printf-style formating string. Allowed conversion
 * specifiers are eEfFgG.
 *
 * If you want to generates enough precision that converting
 * the string back using @g_strtod gives the same machine-number
 * (on machines with IEEE compatible 64bit doubles) use the format
 * string "%.17g". If you do this it is guaranteed that the size
 * of the resulting string will never be larger than
 * @G_ASCII_DTOSTR_BUF_SIZE bytes.
 *
 * Return value: The pointer to the buffer with the converted string.
 **/
gchar *
e_ascii_dtostr (gchar *buffer, gint buf_len, const gchar *format, gdouble d)
{
	struct lconv *locale_data;
	const gchar *decimal_point;
	gint decimal_point_len;
	gchar *p;
	gint rest_len;
	gchar format_char;

	g_return_val_if_fail (buffer != NULL, NULL);
	g_return_val_if_fail (format[0] == '%', NULL);
	g_return_val_if_fail (strpbrk (format + 1, "'l%") == NULL, NULL);

	format_char = format[strlen (format) - 1];

	g_return_val_if_fail (format_char == 'e' || format_char == 'E' ||
			      format_char == 'f' || format_char == 'F' ||
			      format_char == 'g' || format_char == 'G',
			      NULL);

	if (format[0] != '%')
		return NULL;

	if (strpbrk (format + 1, "'l%"))
		return NULL;

	if (!(format_char == 'e' || format_char == 'E' ||
	      format_char == 'f' || format_char == 'F' ||
	      format_char == 'g' || format_char == 'G'))
		return NULL;


	g_snprintf (buffer, buf_len, format, d);

	locale_data = localeconv ();
	decimal_point = locale_data->decimal_point;
	decimal_point_len = strlen (decimal_point);

	g_return_val_if_fail (decimal_point_len != 0, NULL);

	if (strcmp (decimal_point, ".")) {
		p = buffer;

		if (*p == '+' || *p == '-')
			p++;

		while (isdigit ((guchar)*p))
			p++;

		if (strncmp (p, decimal_point, decimal_point_len) == 0) {
			*p = '.';
			p++;
			if (decimal_point_len > 1) {
				rest_len = strlen (p + (decimal_point_len-1));
				memmove (p, p + (decimal_point_len-1),
					 rest_len);
				p[rest_len] = 0;
			}
		}
	}

	return buffer;
}

gchar *
e_strdup_append_strings (gchar *first_string, ...)
{
	gchar *buffer;
	gchar *current;
	gint length;
	va_list args1;
	va_list args2;
	gchar *v_string;
	gint v_int;

	va_start (args1, first_string);
	G_VA_COPY (args2, args1);

	length = 0;

	v_string = first_string;
	while (v_string) {
		v_int = va_arg (args1, gint);
		if (v_int >= 0)
			length += v_int;
		else
			length += strlen (v_string);
		v_string = va_arg (args1, gchar *);
	}

	buffer  = g_new (gchar, length + 1);
	current = buffer;

	v_string = first_string;
	while (v_string) {
		v_int = va_arg (args2, gint);
		if (v_int < 0) {
			gint i;
			for (i = 0; v_string[i]; i++) {
				*(current++) = v_string[i];
			}
		} else {
			gint i;
			for (i = 0; v_string[i] && i < v_int; i++) {
				*(current++) = v_string[i];
			}
		}
		v_string = va_arg (args2, gchar *);
	}
	*(current++) = 0;

	va_end (args1);
	va_end (args2);

	return buffer;
}

cairo_font_options_t *
get_font_options (void)
{
	gchar *antialiasing, *hinting, *subpixel_order;
	GConfClient *gconf = gconf_client_get_default ();
	cairo_font_options_t *font_options = cairo_font_options_create ();

	/* Antialiasing */
	antialiasing = gconf_client_get_string (gconf,
			"/desktop/gnome/font_rendering/antialiasing", NULL);
	if (antialiasing == NULL)
		cairo_font_options_set_antialias (font_options, CAIRO_ANTIALIAS_DEFAULT);
	else {
		if (strcmp (antialiasing, "grayscale") == 0)
			cairo_font_options_set_antialias (font_options, CAIRO_ANTIALIAS_GRAY);
		else if (strcmp (antialiasing, "rgba") == 0)
			cairo_font_options_set_antialias (font_options, CAIRO_ANTIALIAS_SUBPIXEL);
		else if (strcmp (antialiasing, "none") == 0)
			cairo_font_options_set_antialias (font_options, CAIRO_ANTIALIAS_NONE);
		else
			cairo_font_options_set_antialias (font_options, CAIRO_ANTIALIAS_DEFAULT);
	}
	hinting = gconf_client_get_string (gconf,
			"/desktop/gnome/font_rendering/hinting", NULL);
	if (hinting == NULL)
		cairo_font_options_set_hint_style (font_options, CAIRO_HINT_STYLE_DEFAULT);
	else {
		if (strcmp (hinting, "full") == 0)
			cairo_font_options_set_hint_style (font_options, CAIRO_HINT_STYLE_FULL);
		else if (strcmp (hinting, "medium") == 0)
			cairo_font_options_set_hint_style (font_options, CAIRO_HINT_STYLE_MEDIUM);
		else if (strcmp (hinting, "slight") == 0)
			cairo_font_options_set_hint_style (font_options, CAIRO_HINT_STYLE_SLIGHT);
		else if (strcmp (hinting, "none") == 0)
			cairo_font_options_set_hint_style (font_options, CAIRO_HINT_STYLE_NONE);
		else
			cairo_font_options_set_hint_style (font_options, CAIRO_HINT_STYLE_DEFAULT);
	}
	subpixel_order = gconf_client_get_string (gconf,
			"/desktop/gnome/font_rendering/rgba_order", NULL);
	if (subpixel_order == NULL)
		cairo_font_options_set_subpixel_order (font_options, CAIRO_SUBPIXEL_ORDER_DEFAULT);
	else {
		if (strcmp (subpixel_order, "rgb") == 0)
			cairo_font_options_set_subpixel_order (font_options, CAIRO_SUBPIXEL_ORDER_RGB);
		else if (strcmp (subpixel_order, "bgr") == 0)
			cairo_font_options_set_subpixel_order (font_options, CAIRO_SUBPIXEL_ORDER_BGR);
		else if (strcmp (subpixel_order, "vrgb") == 0)
			cairo_font_options_set_subpixel_order (font_options, CAIRO_SUBPIXEL_ORDER_VRGB);
		else if (strcmp (subpixel_order, "vbgr") == 0)
			cairo_font_options_set_subpixel_order (font_options, CAIRO_SUBPIXEL_ORDER_VBGR);
		else
			cairo_font_options_set_subpixel_order (font_options, CAIRO_SUBPIXEL_ORDER_DEFAULT);
	}
	g_free (antialiasing);
	g_free (hinting);
	g_free (subpixel_order);
	g_object_unref (gconf);
	return font_options;
}

/**
 * e_file_update_save_path:
 * @uri: URI to store
 * @free: If TRUE, free uri
 *
 * Save the save_dir path for evolution.  If free is TRUE, uri gets freed when
 * done.  Genearally, this should be called with the output of
 * gtk_file_chooser_get_current_folder_uri()  The URI must be a path URI, not a
 * file URI.
 **/
void
e_file_update_save_path (gchar *uri, gboolean free)
{
	GConfClient *gconf = gconf_client_get_default();
	GError *error = NULL;

	gconf_client_set_string(gconf, "/apps/evolution/mail/save_dir", uri, &error);
	if (error != NULL) {
		g_warning("%s (%s) %s", G_STRLOC, G_STRFUNC, error->message);
		g_clear_error(&error);
	}
	g_object_unref(gconf);
	if (free)
		g_free(uri);
}

/**
 * e_file_get_save_path:
 *
 * Return the save_dir path for evolution.  If there isn't a save_dir, returns
 * the users home directory.  Returns an allocated URI that should be freed by
 * the caller.
 **/
gchar *
e_file_get_save_path (void)
{
	GConfClient *gconf = gconf_client_get_default();
	GError *error = NULL;
	gchar *uri;

	uri = gconf_client_get_string(gconf, "/apps/evolution/mail/save_dir", &error);
	if (error != NULL) {
		g_warning("%s (%s) %s", G_STRLOC, G_STRFUNC, error->message);
		g_clear_error(&error);
	}
	g_object_unref(gconf);

	if (uri == NULL) {
		GFile *file;

		file = g_file_new_for_path (g_get_home_dir ());
		if (file) {
			uri = g_file_get_uri (file);
			g_object_unref (file);
		}
	}

	return (uri);
}

/* Evolution Locks for crash recovery */

#define LOCK_FILE ".running"

static const gchar *
get_lock_filename (void)
{
	static gchar *filename = NULL;

	if (G_UNLIKELY (filename == NULL))
		filename = g_build_filename (e_get_user_data_dir (), LOCK_FILE, NULL);

	return filename;
}

gboolean
e_file_lock_create ()
{
	const char *fname = get_lock_filename ();
	gboolean status = FALSE;

	int fd = g_creat (fname, S_IRUSR|S_IWUSR);
	if (fd == -1){
		g_warning ("Lock file '%s' creation failed, error %d\n", fname, errno);
	} else {
		status = TRUE;
		close (fd);
	}

	return status;
}

void
e_file_lock_destroy ()
{
	const char *fname = get_lock_filename ();

	if (g_unlink (fname) == -1){
		g_warning ("Lock destroy: failed to unlink file '%s'!",fname);
	}
}

gboolean 
e_file_lock_exists ()
{
	const char *fname = get_lock_filename ();

	return g_file_test (fname, G_FILE_TEST_EXISTS);
}

/**
 * e_util_guess_mime_type:
 * @filename: it's a local file name, or URI.
 * @localfile: set to TRUE if can check the local file content, FALSE to check only based on the filename itself.
 * Returns: NULL or newly allocated string with a mime_type of the given file. Free with g_free.
 *
 * Guesses mime_type for the given filename.
 **/
char *
e_util_guess_mime_type (const char *filename, gboolean localfile)
{
	char *mime_type = NULL;

	g_return_val_if_fail (filename != NULL, NULL);

	if (localfile) {
		GFile *file;

		if (strstr (filename, "://"))
			file = g_file_new_for_uri (filename);
		else
			file = g_file_new_for_path (filename);

		if (file) {
			GFileInfo *fi;

			fi = g_file_query_info (file, G_FILE_ATTRIBUTE_STANDARD_CONTENT_TYPE, G_FILE_QUERY_INFO_NONE, NULL, NULL);
			if (fi) {
				mime_type = g_content_type_get_mime_type (g_file_info_get_content_type (fi));
	
				g_object_unref (fi);
			}

			g_object_unref (file);
		}
	}

	if (!mime_type) {
		/* file doesn't exists locally, thus guess based on the filename */
		gboolean uncertain = FALSE;
		gchar *content_type;

		content_type = g_content_type_guess (filename, NULL, 0, &uncertain);
		if (content_type) {
			mime_type = g_content_type_get_mime_type (content_type);
			g_free (content_type);
		}
	}

	return mime_type;
}

/**
 * e_util_filename_to_uri:
 * @filename: local file name.
 * Returns: either newly allocated string or NULL. Free with g_free.
 *
 * Converts local file name to URI.
 **/
char *
e_util_filename_to_uri (const char *filename)
{
	GFile *file;
	char *uri = NULL;

	g_return_val_if_fail (filename != NULL, NULL);

	file = g_file_new_for_path (filename);

	if (file) {
		uri = g_file_get_uri (file);
		g_object_unref (file);
	}

	return uri;
}

/**
 * e_util_uri_to_filename:
 * @uri: uri.
 * Returns: either newly allocated string or NULL. Free with g_free.
 *
 * Converts URI to local file name. NULL indicates no such local file name exists.
 **/
char *
e_util_uri_to_filename (const char *uri)
{
	GFile *file;
	char *filename = NULL;

	g_return_val_if_fail (uri != NULL, NULL);

	file = g_file_new_for_uri (uri);

	if (file) {
		filename = g_file_get_path (file);
		g_object_unref (file);
	}

	return filename;
}

/**
 * e_util_read_file:
 * @filename: File name to read.
 * @filename_is_uri: Whether the file name is URI, if not, then it's a local path.
 * @buffer: Read content or the file. Should not be NULL. Returned value should be freed with g_free.
 * @read: Number of actually read bytes. Should not be NULL.
 * @error: Here will be returned an error from reading operations. Can be NULL. Not every time is set when returned FALSE.
 * Returns: Whether was reading successful or not.
 *
 * Reads synchronously content of the file, to which is pointed either by path or by URI.
 * Mount point should be already mounted when calling this function.
 **/
gboolean
e_util_read_file (const char *filename, gboolean filename_is_uri, char **buffer, gsize *read, GError **error)
{
	GFile *file;
	GFileInfo *info;
	GError *err = NULL;
	gboolean res = FALSE;

	g_return_val_if_fail (filename != NULL, FALSE);
	g_return_val_if_fail (buffer != NULL, FALSE);
	g_return_val_if_fail (read != NULL, FALSE);

	*buffer = NULL;
	*read = 0;

	if (filename_is_uri)
		file = g_file_new_for_uri (filename);
	else
		file = g_file_new_for_path (filename);

	g_return_val_if_fail (file != NULL, FALSE);

	info = g_file_query_info (file, G_FILE_ATTRIBUTE_STANDARD_SIZE, G_FILE_QUERY_INFO_NONE, NULL, &err);

	if (!err && info) {
		guint64 sz;
		char *buff;

		sz = g_file_info_get_attribute_uint64 (info, G_FILE_ATTRIBUTE_STANDARD_SIZE);
		buff = g_malloc (sizeof (char) * sz);

		if (buff) {
			GInputStream *stream;

			stream = G_INPUT_STREAM (g_file_read (file, NULL, &err));

			if (!err && stream) {
				res = g_input_stream_read_all (stream, buff, sz, read, NULL, &err);

				if (err)
					res = FALSE;
				
				if (res)
					*buffer = buff;
				else
					g_free (buff);
			}

			if (stream)
				g_object_unref (stream);
		}
	}

	if (info)
		g_object_unref (info);

	g_object_unref (file);

	if (err) {
		if (error)
			*error = err;
		else
			g_error_free (err);
	}

	return res;
}

static gpointer
e_camel_object_copy (gpointer camel_object)
{
	if (CAMEL_IS_OBJECT (camel_object))
		camel_object_ref (camel_object);

	return camel_object;
}

static void
e_camel_object_free (gpointer camel_object)
{
	if (CAMEL_IS_OBJECT (camel_object))
		camel_object_unref (camel_object);
}

GType
e_camel_object_get_type (void)
{
	static GType type = 0;

	if (G_UNLIKELY (type == 0))
		type = g_boxed_type_register_static (
			"ECamelObject",
			(GBoxedCopyFunc) e_camel_object_copy,
			(GBoxedFreeFunc) e_camel_object_free);

<<<<<<< HEAD
=======
	return g_slist_reverse (res);
}

static gpointer
e_camel_object_copy (gpointer camel_object)
{
	if (CAMEL_IS_OBJECT (camel_object))
		camel_object_ref (camel_object);

	return camel_object;
}

static void
e_camel_object_free (gpointer camel_object)
{
	if (CAMEL_IS_OBJECT (camel_object))
		camel_object_unref (camel_object);
}

GType
e_camel_object_get_type (void)
{
	static GType type = 0;

	if (G_UNLIKELY (type == 0))
		type = g_boxed_type_register_static (
			"ECamelObject",
			(GBoxedCopyFunc) e_camel_object_copy,
			(GBoxedFreeFunc) e_camel_object_free);

>>>>>>> c868ace2
	return type;
}<|MERGE_RESOLUTION|>--- conflicted
+++ resolved
@@ -1529,9 +1529,7 @@
 			(GBoxedCopyFunc) e_camel_object_copy,
 			(GBoxedFreeFunc) e_camel_object_free);
 
-<<<<<<< HEAD
-=======
-	return g_slist_reverse (res);
+	return type;
 }
 
 static gpointer
@@ -1561,6 +1559,5 @@
 			(GBoxedCopyFunc) e_camel_object_copy,
 			(GBoxedFreeFunc) e_camel_object_free);
 
->>>>>>> c868ace2
 	return type;
 }