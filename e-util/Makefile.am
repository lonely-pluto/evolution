eutilincludedir = $(privincludedir)/e-util
econdincludedir = $(privincludedir)/e-conduit
ecpsdir = $(privdatadir)/ecps
ruledir = $(privdatadir)

if OS_WIN32
PLATFORM_SOURCES = e-win32-reloc.c
endif

AM_CPPFLAGS =								\
	-I$(top_srcdir)							\
	-I$(top_builddir)						\
	-I$(top_srcdir)/widgets						\
	-DEVOLUTION_CATEGORY_ICONS=\""$(imagesdir)/categories"\"	\
	-DEVOLUTION_DATADIR=\""$(datadir)"\"				\
	-DEVOLUTION_ECPSDIR=\""$(ecpsdir)"\"				\
	-DEVOLUTION_ETSPECDIR=\""$(etspecdir)"\"			\
	-DEVOLUTION_GALVIEWSDIR=\""$(viewsdir)"\"			\
	-DEVOLUTION_GLADEDIR=\""$(gladedir)"\"				\
	-DEVOLUTION_HELPDIR=\""$(evolutionhelpdir)"\"			\
	-DEVOLUTION_ICONSDIR=\""$(imagesdir)"\"				\
	-DEVOLUTION_IMAGESDIR=\""$(imagesdir)"\"			\
	-DEVOLUTION_LIBDIR=\""$(datadir)"\"				\
	-DEVOLUTION_LIBEXECDIR=\""$(privlibexecdir)"\"			\
	-DEVOLUTION_LOCALEDIR=\""$(localedir)"\"			\
	-DEVOLUTION_PLUGINDIR=\""$(plugindir)"\"			\
	-DEVOLUTION_PREFIX=\""$(prefix)"\"				\
	-DEVOLUTION_PRIVDATADIR=\""$(privdatadir)"\"			\
	-DEVOLUTION_SOUNDDIR=\""$(soundsdir)"\"				\
	-DEVOLUTION_SYSCONFDIR=\""$(sysconfdir)"\"			\
	-DEVOLUTION_TOOLSDIR=\""$(privlibexecdir)"\"			\
	-DEVOLUTION_UIDIR=\""$(evolutionuidir)"\"			\
	-DSEARCH_RULE_DIR=\"$(ruledir)\"				\
	-DG_LOG_DOMAIN=\"e-utils\"					\
	$(GNOME_PILOT_CFLAGS)						\
<<<<<<< HEAD
	$(ICONV_CFLAGS)							\
=======
>>>>>>> e5fe0c9a
	$(E_UTIL_CFLAGS)

privsolib_LTLIBRARIES = libeutil.la libeconduit.la

eutilinclude_HEADERS = 				\
	e-account-utils.h			\
	e-bconf-map.h				\
	e-binding.h				\
	e-categories-config.h			\
	e-charset.h				\
	e-config.h				\
	e-cursor.h				\
	e-dialog-utils.h			\
	e-dialog-widgets.h			\
	e-error.h				\
	e-event.h				\
	e-folder-map.h				\
	e-fsutils.h				\
	e-html-utils.h				\
	e-icon-factory.h			\
	e-import.h				\
	e-logger.h				\
	e-marshal.h				\
	e-menu.h				\
	e-mktemp.h				\
	e-module.h				\
	e-non-intrusive-error-dialog.h		\
	e-print.h				\
	e-plugin.h				\
	e-plugin-ui.h				\
	e-popup.h				\
	e-profile-event.h			\
	e-request.h				\
	e-signature.h				\
	e-signature-list.h			\
	e-signature-utils.h			\
	e-bit-array.h				\
	e-sorter.h				\
	e-sorter-array.h			\
	e-text-event-processor-emacs-like.h	\
	e-text-event-processor-types.h		\
	e-text-event-processor.h		\
	e-util.h				\
	e-unicode.h				\
	e-xml-utils.h

libeutil_la_SOURCES =				\
	$(eutilinclude_HEADERS)			\
	e-account-utils.c			\
	e-bconf-map.c				\
	e-binding.c				\
	e-categories-config.c			\
	e-charset.c				\
	e-config.c				\
	e-cursor.c				\
	e-dialog-utils.c			\
	e-dialog-widgets.c			\
	e-error.c				\
	e-event.c				\
	e-folder-map.c				\
	e-fsutils.c				\
	e-html-utils.c				\
	e-icon-factory.c			\
	e-import.c				\
	e-logger.c				\
	e-marshal.c				\
	e-menu.c				\
	e-mktemp.c				\
	e-module.c				\
	e-non-intrusive-error-dialog.c		\
	e-plugin-ui.c				\
	e-plugin.c				\
	e-popup.c				\
	e-print.c				\
	e-profile-event.c			\
	e-request.c				\
	e-signature.c				\
	e-signature-list.c			\
	e-signature-utils.c			\
	e-bit-array.c				\
	e-sorter.c				\
	e-sorter-array.c			\
	e-text-event-processor-emacs-like.c     \
	e-text-event-processor.c                \
	e-util.c				\
	e-unicode.c				\
	e-util-private.h			\
	e-xml-utils.c				\
	gconf-bridge.c				\
	gconf-bridge.h				\
	$(PLATFORM_SOURCES)

MARSHAL_GENERATED = e-marshal.c e-marshal.h
@EVO_MARSHAL_RULE@

libeutil_la_LDFLAGS = $(NO_UNDEFINED)

libeutil_la_LIBADD = 		\
	$(ICONV_LIBS)		\
	$(E_UTIL_LIBS)		\
	$(GNOME_PILOT_LIBS)	\
	$(INTLLIBS)

econdinclude_HEADERS =		\
	e-pilot-map.h		\
	e-pilot-util.h

pilot_sources = \
	$(econdinclude_HEADERS)	\
	e-pilot-map.c		\
	e-pilot-util.c

if ENABLE_PILOT_CONDUITS
pilot_compile = $(pilot_sources)
else
pilot_compile = e-html-utils.c
endif

libeconduit_la_SOURCES = $(pilot_compile)

libeconduit_la_LDFLAGS = $(NO_UNDEFINED)

libeconduit_la_LIBADD = $(E_UTIL_LIBS) 	$(GNOME_PILOT_LIBS)

error_DATA = e-system.error
errordir = $(privdatadir)/errors
@EVO_PLUGIN_RULE@

EXTRA_DIST =				\
	e-system.error.xml		\
	$(pilot_sources)		\
	ChangeLog.pre-1-4		\
	e-marshal.list

BUILT_SOURCES = $(MARSHAL_GENERATED) $(error_DATA)
CLEANFILES    = $(BUILT_SOURCES)

dist-hook:
	cd $(distdir); rm -f $(BUILT_SOURCES)

-include $(top_srcdir)/git.mk<|MERGE_RESOLUTION|>--- conflicted
+++ resolved
@@ -33,10 +33,6 @@
 	-DSEARCH_RULE_DIR=\"$(ruledir)\"				\
 	-DG_LOG_DOMAIN=\"e-utils\"					\
 	$(GNOME_PILOT_CFLAGS)						\
-<<<<<<< HEAD
-	$(ICONV_CFLAGS)							\
-=======
->>>>>>> e5fe0c9a
 	$(E_UTIL_CFLAGS)
 
 privsolib_LTLIBRARIES = libeutil.la libeconduit.la
