/*
 * This program is free software; you can redistribute it and/or
 * modify it under the terms of the GNU Lesser General Public
 * License as published by the Free Software Foundation; either
 * version 2 of the License, or (at your option) version 3.
 *
 * This program is distributed in the hope that it will be useful,
 * but WITHOUT ANY WARRANTY; without even the implied warranty of
 * MERCHANTABILITY or FITNESS FOR A PARTICULAR PURPOSE.  See the GNU
 * Lesser General Public License for more details.
 *
 * You should have received a copy of the GNU Lesser General Public
 * License along with the program; if not, see <http://www.gnu.org/licenses/>
 *
 *
 * Authors:
 *		Ettore Perazzoli <ettore@ximian.com>
 *
 * Copyright (C) 1999-2008 Novell, Inc. (www.novell.com)
 *
 */

#ifndef E_MSG_COMPOSER_H
#define E_MSG_COMPOSER_H

#include <camel/camel-internet-address.h>
#include <camel/camel-mime-message.h>
#include <camel/camel-session.h>
#include <libedataserver/e-account.h>
#include <libebook/e-destination.h>
#include <gtkhtml-editor.h>
#include <widgets/misc/e-attachment-view.h>

#include "e-composer-header-table.h"

/* Standard GObject macros */
#define E_TYPE_MSG_COMPOSER \
	(e_msg_composer_get_type ())
#define E_MSG_COMPOSER(obj) \
	(G_TYPE_CHECK_INSTANCE_CAST \
	((obj), E_TYPE_MSG_COMPOSER, EMsgComposer))
#define E_MSG_COMPOSER_CLASS(cls) \
	(G_TYPE_CHECK_CLASS_CAST \
	((cls), E_TYPE_MSG_COMPOSER, EMsgComposerClass))
#define E_IS_MSG_COMPOSER(obj) \
	(G_TYPE_CHECK_INSTANCE_TYPE \
	((obj), E_TYPE_MSG_COMPOSER))
#define E_IS_MSG_COMPOSER_CLASS(cls) \
	(G_TYPE_CHECK_CLASS_TYPE \
	((obj), E_TYPE_MSG_COMPOSER))
#define E_MSG_COMPOSER_GET_CLASS(obj) \
	(G_TYPE_INSTANCE_GET_CLASS \
	((obj), E_TYPE_MSG_COMPOSER, EMsgComposerClass))

G_BEGIN_DECLS

typedef struct _EMsgComposer EMsgComposer;
typedef struct _EMsgComposerClass EMsgComposerClass;
typedef struct _EMsgComposerPrivate EMsgComposerPrivate;

struct _EMsgComposer {
	GtkhtmlEditor parent;
	EMsgComposerPrivate *priv;
	gboolean lite;
};

struct _EMsgComposerClass {
	GtkhtmlEditorClass parent_class;
};

GType		e_msg_composer_get_type		(void);
EMsgComposer *	e_msg_composer_new		(void);
<<<<<<< HEAD
void		e_msg_composer_set_lite		(void);
gboolean	e_msg_composer_get_lite		(void);
EMsgComposer *	e_msg_composer_lite_new		(void);
=======
EMsgComposer *  e_msg_composer_lite_new 	(void);

>>>>>>> e4afd3f9
EMsgComposer *	e_msg_composer_new_with_message	(CamelMimeMessage *msg);
EMsgComposer *	e_msg_composer_new_from_url	(const gchar *url);
EMsgComposer *	e_msg_composer_new_redirect	(CamelMimeMessage *message,
						 const gchar *resent_from);
<<<<<<< HEAD
CamelSession *	e_msg_composer_get_session	(EMsgComposer *composer);
=======
void		e_msg_composer_set_lite 	(void);
gboolean 	e_msg_composer_get_lite 	(void);
>>>>>>> e4afd3f9

void		e_msg_composer_send		(EMsgComposer *composer);
void		e_msg_composer_save_draft	(EMsgComposer *composer);
void		e_msg_composer_print		(EMsgComposer *composer,
						 GtkPrintOperationAction action);

void		e_msg_composer_set_alternative	(EMsgComposer *composer,
						 gboolean alt);

void		e_msg_composer_set_body_text	(EMsgComposer *composer,
						 const gchar *text,
						 gssize len);
void		e_msg_composer_set_body		(EMsgComposer *composer,
						 const gchar *body,
						 const gchar *mime_type);
void		e_msg_composer_add_header	(EMsgComposer *composer,
						 const gchar *name,
						 const gchar *value);
void		e_msg_composer_modify_header	(EMsgComposer *composer,
						 const gchar *name,
						 const gchar *value);
void		e_msg_composer_remove_header	(EMsgComposer *composer,
						 const gchar *name);
void		e_msg_composer_attach		(EMsgComposer *composer,
						 CamelMimePart *mime_part);
CamelMimePart *	e_msg_composer_add_inline_image_from_file
						(EMsgComposer *composer,
						 const gchar *filename);
void		e_msg_composer_add_inline_image_from_mime_part
						(EMsgComposer *composer,
						 CamelMimePart *part);
CamelMimeMessage *
		e_msg_composer_get_message	(EMsgComposer *composer,
						 gboolean save_html_object_data);
CamelMimeMessage *
		e_msg_composer_get_message_print(EMsgComposer *composer,
						 gboolean save_html_object_data);
CamelMimeMessage *
		e_msg_composer_get_message_draft(EMsgComposer *composer);
void		e_msg_composer_show_sig_file	(EMsgComposer *composer);

CamelInternetAddress *
		e_msg_composer_get_from		(EMsgComposer *composer);
CamelInternetAddress *
		e_msg_composer_get_reply_to	(EMsgComposer *composer);

void		e_msg_composer_clear_inlined_table
						(EMsgComposer *composer);
void		e_msg_composer_set_enable_autosave
						(EMsgComposer *composer,
						 gboolean enabled);

void		e_msg_composer_add_message_attachments
						(EMsgComposer *composer,
						 CamelMimeMessage *message,
						 gboolean just_inlines);

gboolean	e_msg_composer_request_close_all(void);
EMsgComposer *	e_msg_composer_load_from_file	(const gchar *filename);
void		e_msg_composer_check_autosave	(GtkWindow *parent);

void		e_msg_composer_reply_indent	(EMsgComposer *composer);

EComposerHeaderTable *
		e_msg_composer_get_header_table	(EMsgComposer *composer);
EAttachmentView *
		e_msg_composer_get_attachment_view
						(EMsgComposer *composer);
void		e_msg_composer_set_send_options	(EMsgComposer *composer,
						 gboolean send_enable);
GByteArray *	e_msg_composer_get_raw_message_text
						(EMsgComposer *composer);

gboolean	e_msg_composer_is_exiting	(EMsgComposer *composer);

GList *		e_load_spell_languages		(void);
void		e_save_spell_languages		(GList *spell_languages);

G_END_DECLS

#endif /* E_MSG_COMPOSER_H */<|MERGE_RESOLUTION|>--- conflicted
+++ resolved
@@ -70,24 +70,14 @@
 
 GType		e_msg_composer_get_type		(void);
 EMsgComposer *	e_msg_composer_new		(void);
-<<<<<<< HEAD
 void		e_msg_composer_set_lite		(void);
 gboolean	e_msg_composer_get_lite		(void);
 EMsgComposer *	e_msg_composer_lite_new		(void);
-=======
-EMsgComposer *  e_msg_composer_lite_new 	(void);
-
->>>>>>> e4afd3f9
 EMsgComposer *	e_msg_composer_new_with_message	(CamelMimeMessage *msg);
 EMsgComposer *	e_msg_composer_new_from_url	(const gchar *url);
 EMsgComposer *	e_msg_composer_new_redirect	(CamelMimeMessage *message,
 						 const gchar *resent_from);
-<<<<<<< HEAD
 CamelSession *	e_msg_composer_get_session	(EMsgComposer *composer);
-=======
-void		e_msg_composer_set_lite 	(void);
-gboolean 	e_msg_composer_get_lite 	(void);
->>>>>>> e4afd3f9
 
 void		e_msg_composer_send		(EMsgComposer *composer);
 void		e_msg_composer_save_draft	(EMsgComposer *composer);
