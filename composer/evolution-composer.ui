--- conflicted
+++ resolved
@@ -10,21 +10,6 @@
         <menuitem action='save-as'/>
         <menuitem action='save-draft'/>
         <placeholder name='template-holder'/>
-<<<<<<< HEAD
-        <separator/>
-	<placeholder name='external-editor-holder'/>
-        <separator/>
-        <separator/>
-	<placeholder name='external-editor-holder'/>
-        <separator/>
-        <separator/>
-	<placeholder name='external-editor-holder'/>
-        <separator/>
-        <separator/>
-	<placeholder name='external-editor-holder'/>
-        <separator/>
-=======
->>>>>>> 2914345f
         <separator/>
         <placeholder name='external-editor-holder'/>
         <separator/>
