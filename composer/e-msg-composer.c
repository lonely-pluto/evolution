/*
 * This program is free software; you can redistribute it and/or
 * modify it under the terms of the GNU Lesser General Public
 * License as published by the Free Software Foundation; either
 * version 2 of the License, or (at your option) version 3.
 *
 * This program is distributed in the hope that it will be useful,
 * but WITHOUT ANY WARRANTY; without even the implied warranty of
 * MERCHANTABILITY or FITNESS FOR A PARTICULAR PURPOSE.  See the GNU
 * Lesser General Public License for more details.
 *
 * You should have received a copy of the GNU Lesser General Public
 * License along with the program; if not, see <http://www.gnu.org/licenses/>  
 *
 *
 * Authors:
 *		Ettore Perazzoli (ettore@ximian.com)
 *		Jeffrey Stedfast (fejj@ximian.com)
 *		Miguel de Icaza  (miguel@ximian.com)
 *		Radek Doulik     (rodo@ximian.com)
 *
 * Copyright (C) 1999-2008 Novell, Inc. (www.novell.com)
 *
 */

#ifdef HAVE_CONFIG_H
#include <config.h>
#endif

#include <stdlib.h>
#include <string.h>
#include <sys/types.h>
#include <sys/stat.h>
#include <sys/time.h>
#include <unistd.h>
#include <ctype.h>
#include <fcntl.h>
#include <errno.h>

#include <glib.h>

#include <gtk/gtk.h>
#include <gdk/gdkkeysyms.h>

#include <gconf/gconf.h>
#include <gconf/gconf-client.h>

#include <glade/glade.h>

#include "e-util/e-dialog-utils.h"
#include "misc/e-charset-picker.h"
#include "e-util/e-error.h"
#include "e-util/e-mktemp.h"
#include "e-util/e-plugin-ui.h"
#include "e-util/e-util-private.h"
#include "e-util/e-account-utils.h"
#include "e-util/e-signature-utils.h"
#include "e-signature-combo-box.h"
#include "shell/e-shell.h"

#include <camel/camel-charset-map.h>
#include <camel/camel-cipher-context.h>
#include <camel/camel-folder.h>
#include <camel/camel-gpg-context.h>
#include <camel/camel-iconv.h>
#include <camel/camel-mime-filter-charset.h>
#include <camel/camel-mime-filter-tohtml.h>
#include <camel/camel-multipart-encrypted.h>
#include <camel/camel-multipart-signed.h>
#include <camel/camel-stream-filter.h>
#include <camel/camel-stream-fs.h>
#include <camel/camel-stream-mem.h>
#include <camel/camel-string-utils.h>
#if defined (HAVE_NSS)
#include <camel/camel-smime-context.h>
#endif

#include "mail/em-utils.h"
#include "mail/mail-tools.h"

#include "e-msg-composer.h"
#include "e-attachment.h"
#include "e-composer-autosave.h"
#include "e-composer-private.h"
#include "e-composer-header-table.h"

#ifdef HAVE_XFREE
#include <X11/XF86keysym.h>
#endif

#define d(x)

#define E_MSG_COMPOSER_GET_PRIVATE(obj) \
	(G_TYPE_INSTANCE_GET_PRIVATE \
	((obj), E_TYPE_MSG_COMPOSER, EMsgComposerPrivate))

#define E_MSG_COMPOSER_VISIBLE_MASK_SENDER \
	(E_MSG_COMPOSER_VISIBLE_FROM | \
	 E_MSG_COMPOSER_VISIBLE_REPLYTO)

#define E_MSG_COMPOSER_VISIBLE_MASK_BASIC \
	(E_MSG_COMPOSER_VISIBLE_MASK_SENDER | \
	 E_MSG_COMPOSER_VISIBLE_SUBJECT)

#define E_MSG_COMPOSER_VISIBLE_MASK_RECIPIENTS \
	(E_MSG_COMPOSER_VISIBLE_TO | \
	 E_MSG_COMPOSER_VISIBLE_CC | \
	 E_MSG_COMPOSER_VISIBLE_BCC)

#define E_MSG_COMPOSER_VISIBLE_MASK_MAIL \
	(E_MSG_COMPOSER_VISIBLE_MASK_BASIC | \
	 E_MSG_COMPOSER_VISIBLE_MASK_RECIPIENTS)

#define E_MSG_COMPOSER_VISIBLE_MASK_POST \
	(E_MSG_COMPOSER_VISIBLE_MASK_BASIC | \
	 E_MSG_COMPOSER_VISIBLE_POSTTO)

typedef enum {
	E_MSG_COMPOSER_VISIBLE_FROM       = (1 << 0),
	E_MSG_COMPOSER_VISIBLE_REPLYTO    = (1 << 1),
	E_MSG_COMPOSER_VISIBLE_TO         = (1 << 2),
	E_MSG_COMPOSER_VISIBLE_CC         = (1 << 3),
	E_MSG_COMPOSER_VISIBLE_BCC        = (1 << 4),
	E_MSG_COMPOSER_VISIBLE_POSTTO     = (1 << 5),
	E_MSG_COMPOSER_VISIBLE_SUBJECT    = (1 << 7)
} EMsgComposerHeaderVisibleFlags;

enum {
	SEND,
	SAVE_DRAFT,
	PRINT,
	LAST_SIGNAL
};

static gpointer parent_class;
static guint signals[LAST_SIGNAL];

/* All the composer windows open, for bookkeeping purposes.  */
static GSList *all_composers = NULL;

/* local prototypes */
static GList *add_recipients (GList *list, const gchar *recips);

static void handle_mailto (EMsgComposer *composer, const gchar *mailto);

/* used by e_msg_composer_add_message_attachments () */
static void add_attachments_from_multipart (EMsgComposer *composer, CamelMultipart *multipart,
					    gboolean just_inlines, gint depth);

/* used by e_msg_composer_new_with_message () */
static void handle_multipart (EMsgComposer *composer, CamelMultipart *multipart, gint depth);
static void handle_multipart_alternative (EMsgComposer *composer, CamelMultipart *multipart, gint depth);
static void handle_multipart_encrypted (EMsgComposer *composer, CamelMimePart *multipart, gint depth);
static void handle_multipart_signed (EMsgComposer *composer, CamelMultipart *multipart, gint depth);

static EDestination**
destination_list_to_vector_sized (GList *list, gint n)
{
	EDestination **destv;
	gint i = 0;

	if (n == -1)
		n = g_list_length (list);

	if (n == 0)
		return NULL;

	destv = g_new (EDestination *, n + 1);
	while (list != NULL && i < n) {
		destv[i] = E_DESTINATION (list->data);
		list->data = NULL;
		i++;
		list = g_list_next (list);
	}
	destv[i] = NULL;

	return destv;
}

static EDestination**
destination_list_to_vector (GList *list)
{
	return destination_list_to_vector_sized (list, -1);
}

#define LINE_LEN 72

static CamelTransferEncoding
best_encoding (GByteArray *buf, const gchar *charset)
{
	gchar *in, *out, outbuf[256], *ch;
	gsize inlen, outlen;
	gint status, count = 0;
	iconv_t cd;

	if (!charset)
		return -1;

	cd = camel_iconv_open (charset, "utf-8");
	if (cd == (iconv_t) -1)
		return -1;

	in = (gchar *) buf->data;
	inlen = buf->len;
	do {
		out = outbuf;
		outlen = sizeof (outbuf);
		status = camel_iconv (cd, (const gchar **) &in, &inlen, &out, &outlen);
		for (ch = out - 1; ch >= outbuf; ch--) {
			if ((guchar) *ch > 127)
				count++;
		}
	} while (status == (gsize) -1 && errno == E2BIG);
	camel_iconv_close (cd);

	if (status == (gsize) -1 || status > 0)
		return -1;

	if (count == 0)
		return CAMEL_TRANSFER_ENCODING_7BIT;
	else if (count <= buf->len * 0.17)
		return CAMEL_TRANSFER_ENCODING_QUOTEDPRINTABLE;
	else
		return CAMEL_TRANSFER_ENCODING_BASE64;
}

static gchar *
best_charset (GByteArray *buf, const gchar *default_charset, CamelTransferEncoding *encoding)
{
	gchar *charset;

	/* First try US-ASCII */
	*encoding = best_encoding (buf, "US-ASCII");
	if (*encoding == CAMEL_TRANSFER_ENCODING_7BIT)
		return NULL;

	/* Next try the user-specified charset for this message */
	*encoding = best_encoding (buf, default_charset);
	if (*encoding != -1)
		return g_strdup (default_charset);

	/* Now try the user's default charset from the mail config */
	charset = e_composer_get_default_charset ();
	*encoding = best_encoding (buf, charset);
	if (*encoding != -1)
		return charset;

	/* Try to find something that will work */
	if (!(charset = (char *) camel_charset_best ((const gchar *)buf->data, buf->len))) {
		*encoding = CAMEL_TRANSFER_ENCODING_7BIT;
		return NULL;
	}

	*encoding = best_encoding (buf, charset);

	return g_strdup (charset);
}

static void
clear_current_images (EMsgComposer *composer)
{
	EMsgComposerPrivate *p = composer->priv;
	g_list_free (p->current_images);
	p->current_images = NULL;
}

void
e_msg_composer_clear_inlined_table (EMsgComposer *composer)
{
	EMsgComposerPrivate *p = composer->priv;

	g_hash_table_remove_all (p->inline_images);
	g_hash_table_remove_all (p->inline_images_by_url);
}

static void
add_inlined_images (EMsgComposer *composer, CamelMultipart *multipart)
{
	EMsgComposerPrivate *p = composer->priv;

	GList *d = p->current_images;
	GHashTable *added;

	added = g_hash_table_new (g_direct_hash, g_direct_equal);
	while (d) {
		CamelMimePart *part = d->data;

		if (!g_hash_table_lookup (added, part)) {
			camel_multipart_add_part (multipart, part);
			g_hash_table_insert (added, part, part);
		}
		d = d->next;
	}
	g_hash_table_destroy (added);
}

/* These functions builds a CamelMimeMessage for the message that the user has
 * composed in `composer'.
 */

static void
set_recipients_from_destv (CamelMimeMessage *msg,
			   EDestination **to_destv,
			   EDestination **cc_destv,
			   EDestination **bcc_destv,
			   gboolean redirect)
{
	CamelInternetAddress *to_addr;
	CamelInternetAddress *cc_addr;
	CamelInternetAddress *bcc_addr;
	CamelInternetAddress *target;
	const gchar *text_addr, *header;
	gboolean seen_hidden_list = FALSE;
	gint i;

	to_addr  = camel_internet_address_new ();
	cc_addr  = camel_internet_address_new ();
	bcc_addr = camel_internet_address_new ();

	for (i = 0; to_destv != NULL && to_destv[i] != NULL; ++i) {
		text_addr = e_destination_get_address (to_destv[i]);

		if (text_addr && *text_addr) {
			target = to_addr;
			if (e_destination_is_evolution_list (to_destv[i])
			    && !e_destination_list_show_addresses (to_destv[i])) {
				target = bcc_addr;
				seen_hidden_list = TRUE;
			}

			camel_address_decode (CAMEL_ADDRESS (target), text_addr);
		}
	}

	for (i = 0; cc_destv != NULL && cc_destv[i] != NULL; ++i) {
		text_addr = e_destination_get_address (cc_destv[i]);
		if (text_addr && *text_addr) {
			target = cc_addr;
			if (e_destination_is_evolution_list (cc_destv[i])
			    && !e_destination_list_show_addresses (cc_destv[i])) {
				target = bcc_addr;
				seen_hidden_list = TRUE;
			}

			camel_address_decode (CAMEL_ADDRESS (target), text_addr);
		}
	}

	for (i = 0; bcc_destv != NULL && bcc_destv[i] != NULL; ++i) {
		text_addr = e_destination_get_address (bcc_destv[i]);
		if (text_addr && *text_addr) {
			camel_address_decode (CAMEL_ADDRESS (bcc_addr), text_addr);
		}
	}

	header = redirect ? CAMEL_RECIPIENT_TYPE_RESENT_TO : CAMEL_RECIPIENT_TYPE_TO;
	if (camel_address_length (CAMEL_ADDRESS (to_addr)) > 0) {
		camel_mime_message_set_recipients (msg, header, to_addr);
	} else if (seen_hidden_list) {
		camel_medium_set_header (CAMEL_MEDIUM (msg), header, "Undisclosed-Recipient:;");
	}

	header = redirect ? CAMEL_RECIPIENT_TYPE_RESENT_CC : CAMEL_RECIPIENT_TYPE_CC;
	if (camel_address_length (CAMEL_ADDRESS (cc_addr)) > 0) {
		camel_mime_message_set_recipients (msg, header, cc_addr);
	}

	header = redirect ? CAMEL_RECIPIENT_TYPE_RESENT_BCC : CAMEL_RECIPIENT_TYPE_BCC;
	if (camel_address_length (CAMEL_ADDRESS (bcc_addr)) > 0) {
		camel_mime_message_set_recipients (msg, header, bcc_addr);
	}

	camel_object_unref (to_addr);
	camel_object_unref (cc_addr);
	camel_object_unref (bcc_addr);
}

static void
build_message_headers (EMsgComposer *composer,
                       CamelMimeMessage *msg,
                       gboolean redirect)
{
	EComposerHeaderTable *table;
	EAccount *account;
	const gchar *subject;
	const gchar *reply_to;

	g_return_if_fail (E_IS_MSG_COMPOSER (composer));
	g_return_if_fail (CAMEL_IS_MIME_MESSAGE (msg));

	table = e_msg_composer_get_header_table (composer);

	/* Subject: */
	subject = e_composer_header_table_get_subject (table);
	camel_mime_message_set_subject (msg, subject);

	/* From: / Resent-From: */
	account = e_composer_header_table_get_account (table);
	if (account != NULL) {
		CamelInternetAddress *addr;
		const gchar *name = account->id->name;
		const gchar *address = account->id->address;

		addr = camel_internet_address_new ();
		camel_internet_address_add (addr, name, address);

		if (redirect) {
			gchar *value;

			value = camel_address_encode (CAMEL_ADDRESS (addr));
			camel_medium_set_header (
				CAMEL_MEDIUM (msg), "Resent-From", value);
			g_free (value);
		} else
			camel_mime_message_set_from (msg, addr);

		camel_object_unref (addr);
	}

	/* Reply-To: */
	reply_to = e_composer_header_table_get_reply_to (table);
	if (reply_to != NULL && *reply_to != '\0') {
		CamelInternetAddress *addr;

		addr = camel_internet_address_new ();

		if (camel_address_unformat (CAMEL_ADDRESS (addr), reply_to) > 0)
			camel_mime_message_set_reply_to (msg, addr);

		camel_object_unref (addr);
	}

	/* To:, Cc:, Bcc: */
	if (e_composer_header_table_get_header_visible (table, E_COMPOSER_HEADER_TO) ||
	    e_composer_header_table_get_header_visible (table, E_COMPOSER_HEADER_CC) ||
	    e_composer_header_table_get_header_visible (table, E_COMPOSER_HEADER_BCC)) {
		EDestination **to, **cc, **bcc;

		to = e_composer_header_table_get_destinations_to (table);
		cc = e_composer_header_table_get_destinations_cc (table);
		bcc = e_composer_header_table_get_destinations_bcc (table);

		set_recipients_from_destv (msg, to, cc, bcc, redirect);

		e_destination_freev (to);
		e_destination_freev (cc);
		e_destination_freev (bcc);
	}

	/* X-Evolution-PostTo: */
	if (e_composer_header_table_get_header_visible (table, E_COMPOSER_HEADER_POST_TO)) {
		CamelMedium *medium = CAMEL_MEDIUM (msg);
		const gchar *name = "X-Evolution-PostTo";
		GList *list, *iter;

		camel_medium_remove_header (medium, name);

		list = e_composer_header_table_get_post_to (table);
		for (iter = list; iter != NULL; iter = iter->next) {
			gchar *folder = iter->data;
			camel_medium_add_header (medium, name, folder);
			g_free (folder);
		}
		g_list_free (list);
	}
}

static CamelMimeMessage *
build_message (EMsgComposer *composer,
               gboolean html_content,
               gboolean save_html_object_data)
{
	GtkhtmlEditor *editor;
	EMsgComposerPrivate *p = composer->priv;

	EAttachmentView *view;
	EAttachmentStore *store;
	EComposerHeaderTable *table;
	GtkToggleAction *action;
	CamelDataWrapper *plain, *html, *current;
	CamelTransferEncoding plain_encoding;
	const gchar *iconv_charset = NULL;
	GPtrArray *recipients = NULL;
	CamelMultipart *body = NULL;
	CamelContentType *type;
	CamelMimeMessage *new;
	CamelSession *session;
	CamelStream *stream;
	CamelMimePart *part;
	CamelException ex;
	GByteArray *data;
	EAccount *account;
	gchar *charset;
	gboolean pgp_sign;
	gboolean pgp_encrypt;
	gboolean smime_sign;
	gboolean smime_encrypt;
	gint i;

	g_return_val_if_fail (E_IS_MSG_COMPOSER (composer), NULL);

	editor = GTKHTML_EDITOR (composer);
	table = e_msg_composer_get_header_table (composer);
	account = e_composer_header_table_get_account (table);
	view = e_msg_composer_get_attachment_view (composer);
	store = e_attachment_view_get_store (view);
<<<<<<< HEAD
	session = e_msg_composer_get_session (composer);
=======
>>>>>>> c868ace2

	/* evil kludgy hack for Redirect */
	if (p->redirect) {
		build_message_headers (composer, p->redirect, TRUE);
		camel_object_ref (p->redirect);
		return p->redirect;
	}

	new = camel_mime_message_new ();
	build_message_headers (composer, new, FALSE);
	for (i = 0; i < p->extra_hdr_names->len; i++) {
		camel_medium_add_header (CAMEL_MEDIUM (new),
					 p->extra_hdr_names->pdata[i],
					 p->extra_hdr_values->pdata[i]);
	}

	/* Message Disposition Notification */
	action = GTK_TOGGLE_ACTION (ACTION (REQUEST_READ_RECEIPT));
	if (gtk_toggle_action_get_active (action)) {
		gchar *mdn_address = account->id->reply_to;
		if (!mdn_address || !*mdn_address)
			mdn_address = account->id->address;

		camel_medium_add_header (
			CAMEL_MEDIUM (new),
			"Disposition-Notification-To", mdn_address);
	}

	/* Message Priority */
	action = GTK_TOGGLE_ACTION (ACTION (PRIORITIZE_MESSAGE));
	if (gtk_toggle_action_get_active (action))
		camel_medium_add_header (
			CAMEL_MEDIUM (new), "X-Priority", "1");

	if (p->mime_body) {
		plain_encoding = CAMEL_TRANSFER_ENCODING_7BIT;
		for (i = 0; p->mime_body[i]; i++) {
			if ((guchar) p->mime_body[i] > 127) {
				plain_encoding = CAMEL_TRANSFER_ENCODING_QUOTEDPRINTABLE;
				break;
			}
		}
		data = g_byte_array_new ();
		g_byte_array_append (data, (const guint8 *)p->mime_body, strlen (p->mime_body));
		type = camel_content_type_decode (p->mime_type);
	} else {
		gchar *text;
		gsize length;

		data = g_byte_array_new ();
		text = gtkhtml_editor_get_text_plain (editor, &length);
		g_byte_array_append (data, (guint8 *) text, (guint) length);
		g_free (text);

		/* FIXME: we may want to do better than this... */

		type = camel_content_type_new ("text", "plain");
		if ((charset = best_charset (data, p->charset, &plain_encoding))) {
			camel_content_type_set_param (type, "charset", charset);
			iconv_charset = camel_iconv_charset_name (charset);
			g_free (charset);
		}
	}

	stream = camel_stream_mem_new_with_byte_array (data);

	/* convert the stream to the appropriate charset */
	if (iconv_charset && g_ascii_strcasecmp (iconv_charset, "UTF-8") != 0) {
		CamelStreamFilter *filter_stream;
		CamelMimeFilterCharset *filter;

		filter_stream = camel_stream_filter_new_with_stream (stream);
		camel_object_unref (stream);

		stream = (CamelStream *) filter_stream;
		filter = camel_mime_filter_charset_new_convert ("UTF-8", iconv_charset);
		camel_stream_filter_add (filter_stream, (CamelMimeFilter *) filter);
		camel_object_unref (filter);
	}

	/* construct the content object */
	plain = camel_data_wrapper_new ();
	camel_data_wrapper_construct_from_stream (plain, stream);
	camel_object_unref (stream);

	camel_data_wrapper_set_mime_type_field (plain, type);
	camel_content_type_unref (type);

	if (html_content) {
		gchar *text;
		gsize length;

		clear_current_images (composer);

		if (save_html_object_data)
			gtkhtml_editor_run_command (editor, "save-data-on");

		data = g_byte_array_new ();
		text = gtkhtml_editor_get_text_html (editor, &length);
		g_byte_array_append (data, (guint8 *) text, (guint) length);
		g_free (text);

		if (save_html_object_data)
			gtkhtml_editor_run_command (editor, "save-data-off");

		html = camel_data_wrapper_new ();

		stream = camel_stream_mem_new_with_byte_array (data);
		camel_data_wrapper_construct_from_stream (html, stream);
		camel_object_unref (stream);
		camel_data_wrapper_set_mime_type (html, "text/html; charset=utf-8");

		/* Build the multipart/alternative */
		body = camel_multipart_new ();
		camel_data_wrapper_set_mime_type (CAMEL_DATA_WRAPPER (body),
						  "multipart/alternative");
		camel_multipart_set_boundary (body, NULL);

		part = camel_mime_part_new ();
		camel_medium_set_content_object (CAMEL_MEDIUM (part), plain);
		camel_object_unref (plain);
		camel_mime_part_set_encoding (part, plain_encoding);
		camel_multipart_add_part (body, part);
		camel_object_unref (part);

		part = camel_mime_part_new ();
		camel_medium_set_content_object (CAMEL_MEDIUM (part), html);
		camel_object_unref (html);
		camel_multipart_add_part (body, part);
		camel_object_unref (part);

		/* If there are inlined images, construct a
		 * multipart/related containing the
		 * multipart/alternative and the images.
		 */
		if (p->current_images) {
			CamelMultipart *html_with_images;

			html_with_images = camel_multipart_new ();
			camel_data_wrapper_set_mime_type (
				CAMEL_DATA_WRAPPER (html_with_images),
				"multipart/related; type=\"multipart/alternative\"");
			camel_multipart_set_boundary (html_with_images, NULL);

			part = camel_mime_part_new ();
			camel_medium_set_content_object (CAMEL_MEDIUM (part), CAMEL_DATA_WRAPPER (body));
			camel_object_unref (body);
			camel_multipart_add_part (html_with_images, part);
			camel_object_unref (part);

			add_inlined_images (composer, html_with_images);
			clear_current_images (composer);

			current = CAMEL_DATA_WRAPPER (html_with_images);
		} else
			current = CAMEL_DATA_WRAPPER (body);
	} else
		current = plain;

	if (e_attachment_store_get_num_attachments (store) > 0) {
		CamelMultipart *multipart = camel_multipart_new ();

		if (p->is_alternative) {
			camel_data_wrapper_set_mime_type (CAMEL_DATA_WRAPPER (multipart),
							  "multipart/alternative");
		}

		/* Generate a random boundary. */
		camel_multipart_set_boundary (multipart, NULL);

		part = camel_mime_part_new ();
		camel_medium_set_content_object (CAMEL_MEDIUM (part), current);
		if (current == plain)
			camel_mime_part_set_encoding (part, plain_encoding);
		camel_object_unref (current);
		camel_multipart_add_part (multipart, part);
		camel_object_unref (part);

		e_attachment_store_add_to_multipart (
			store, multipart, p->charset);

		if (p->is_alternative) {
			for (i = camel_multipart_get_number (multipart); i > 1; i--) {
				part = camel_multipart_get_part (multipart, i - 1);
				camel_medium_remove_header (CAMEL_MEDIUM (part), "Content-Disposition");
			}
		}

		current = CAMEL_DATA_WRAPPER (multipart);
	}

	camel_exception_init (&ex);

	action = GTK_TOGGLE_ACTION (ACTION (PGP_SIGN));
	pgp_sign = gtk_toggle_action_get_active (action);

	action = GTK_TOGGLE_ACTION (ACTION (PGP_ENCRYPT));
	pgp_encrypt = gtk_toggle_action_get_active (action);

#if defined (HAVE_NSS)
	action = GTK_TOGGLE_ACTION (ACTION (SMIME_SIGN));
	smime_sign = gtk_toggle_action_get_active (action);

	action = GTK_TOGGLE_ACTION (ACTION (SMIME_ENCRYPT));
	smime_encrypt = gtk_toggle_action_get_active (action);
#else
	smime_sign = FALSE;
	smime_encrypt = FALSE;
#endif

	/* Setup working recipient list if we're encrypting */
	if (pgp_encrypt || smime_encrypt) {
		gint j;
		const gchar *types[] = { CAMEL_RECIPIENT_TYPE_TO, CAMEL_RECIPIENT_TYPE_CC, CAMEL_RECIPIENT_TYPE_BCC };

		recipients = g_ptr_array_new ();
		for (i = 0; i < G_N_ELEMENTS (types); i++) {
			const CamelInternetAddress *addr;
			const gchar *address;

			addr = camel_mime_message_get_recipients (new, types[i]);
			for (j=0;camel_internet_address_get (addr, j, NULL, &address); j++)
				g_ptr_array_add (recipients, g_strdup (address));

		}
	}

	if (pgp_sign || pgp_encrypt) {
		const gchar *pgp_userid;
		CamelInternetAddress *from = NULL;
		CamelCipherContext *cipher;
		EAccount *account;

		part = camel_mime_part_new ();
		camel_medium_set_content_object (CAMEL_MEDIUM (part), current);
		if (current == plain)
			camel_mime_part_set_encoding (part, plain_encoding);
		camel_object_unref (current);

		account = e_composer_header_table_get_account (table);

		if (account && account->pgp_key && *account->pgp_key) {
			pgp_userid = account->pgp_key;
		} else {
			from = e_msg_composer_get_from (composer);
			camel_internet_address_get (from, 0, NULL, &pgp_userid);
		}

		if (pgp_sign) {
			CamelMimePart *npart = camel_mime_part_new ();

			cipher = camel_gpg_context_new (session);
			if (account != NULL)
				camel_gpg_context_set_always_trust (
					CAMEL_GPG_CONTEXT (cipher),
					account->pgp_always_trust);
			camel_cipher_sign (
				cipher, pgp_userid, CAMEL_CIPHER_HASH_SHA1,
				part, npart, &ex);
			camel_object_unref (cipher);

			if (camel_exception_is_set (&ex)) {
				camel_object_unref (npart);
				goto exception;
			}

			camel_object_unref (part);
			part = npart;
		}

		if (pgp_encrypt) {
			CamelMimePart *npart = camel_mime_part_new ();

			/* check to see if we should encrypt to self, NB gets removed immediately after use */
			if (account && account->pgp_encrypt_to_self && pgp_userid)
				g_ptr_array_add (recipients, g_strdup (pgp_userid));

			cipher = camel_gpg_context_new (session);
			if (account != NULL)
				camel_gpg_context_set_always_trust (
					CAMEL_GPG_CONTEXT (cipher),
					account->pgp_always_trust);
			camel_cipher_encrypt (
				cipher, pgp_userid, recipients,
				part, npart, &ex);
			camel_object_unref (cipher);

			if (account && account->pgp_encrypt_to_self && pgp_userid)
				g_ptr_array_set_size (recipients, recipients->len - 1);

			if (camel_exception_is_set (&ex)) {
				camel_object_unref (npart);
				goto exception;
			}

			camel_object_unref (part);
			part = npart;
		}

		if (from)
			camel_object_unref (from);

		current = camel_medium_get_content_object (CAMEL_MEDIUM (part));
		camel_object_ref (current);
		camel_object_unref (part);
	}

#if defined (HAVE_NSS)
	if (smime_sign || smime_encrypt) {
		CamelInternetAddress *from = NULL;
		CamelCipherContext *cipher;

		part = camel_mime_part_new ();
		camel_medium_set_content_object ((CamelMedium *)part, current);
		if (current == plain)
			camel_mime_part_set_encoding (part, plain_encoding);
		camel_object_unref (current);

		if (smime_sign
		    && (account == NULL || account->smime_sign_key == NULL || account->smime_sign_key[0] == 0)) {
			camel_exception_set (&ex, CAMEL_EXCEPTION_SYSTEM,
					     _("Cannot sign outgoing message: No signing certificate set for this account"));
			goto exception;
		}

		if (smime_encrypt
		    && (account == NULL || account->smime_sign_key == NULL || account->smime_sign_key[0] == 0)) {
			camel_exception_set (&ex, CAMEL_EXCEPTION_SYSTEM,
					     _("Cannot encrypt outgoing message: No encryption certificate set for this account"));
			goto exception;
		}

		if (smime_sign) {
			CamelMimePart *npart = camel_mime_part_new ();

			cipher = camel_smime_context_new (session);

			/* if we're also encrypting, envelope-sign rather than clear-sign */
			if (smime_encrypt) {
				camel_smime_context_set_sign_mode ((CamelSMIMEContext *)cipher, CAMEL_SMIME_SIGN_ENVELOPED);
				camel_smime_context_set_encrypt_key ((CamelSMIMEContext *)cipher, TRUE, account->smime_encrypt_key);
			} else if (account && account->smime_encrypt_key && *account->smime_encrypt_key) {
				camel_smime_context_set_encrypt_key ((CamelSMIMEContext *)cipher, TRUE, account->smime_encrypt_key);
			}

			camel_cipher_sign (cipher, account->smime_sign_key, CAMEL_CIPHER_HASH_SHA1, part, npart, &ex);
			camel_object_unref (cipher);

			if (camel_exception_is_set (&ex)) {
				camel_object_unref (npart);
				goto exception;
			}

			camel_object_unref (part);
			part = npart;
		}

		if (smime_encrypt) {

			/* check to see if we should encrypt to self, NB removed after use */
			if (account->smime_encrypt_to_self)
				g_ptr_array_add (recipients, g_strdup (account->smime_encrypt_key));

			cipher = camel_smime_context_new (session);
			camel_smime_context_set_encrypt_key ((CamelSMIMEContext *)cipher, TRUE, account->smime_encrypt_key);

			camel_cipher_encrypt (cipher, NULL, recipients, part, (CamelMimePart *)new, &ex);
			camel_object_unref (cipher);

			if (camel_exception_is_set (&ex))
				goto exception;

			if (account->smime_encrypt_to_self)
				g_ptr_array_set_size (recipients, recipients->len - 1);
		}

		if (from)
			camel_object_unref (from);

		/* we replaced the message directly, we don't want to do reparenting foo */
		if (smime_encrypt) {
			camel_object_unref (part);
			goto skip_content;
		} else {
			current = camel_medium_get_content_object ((CamelMedium *)part);
			camel_object_ref (current);
			camel_object_unref (part);
		}
	}
#endif /* HAVE_NSS */

	camel_medium_set_content_object (CAMEL_MEDIUM (new), current);
	if (current == plain)
		camel_mime_part_set_encoding (CAMEL_MIME_PART (new), plain_encoding);
	camel_object_unref (current);

#if defined (HAVE_NSS)
skip_content:
#endif
	if (recipients) {
		for (i=0; i<recipients->len; i++)
			g_free (recipients->pdata[i]);
		g_ptr_array_free (recipients, TRUE);
	}

	/* Attach whether this message was written in HTML */
	camel_medium_set_header (
		CAMEL_MEDIUM (new), "X-Evolution-Format",
		html_content ? "text/html" : "text/plain");

	return new;

 exception:

	if (part != CAMEL_MIME_PART (new))
		camel_object_unref (part);

	camel_object_unref (new);

	if (ex.id != CAMEL_EXCEPTION_USER_CANCEL) {
		e_error_run ((GtkWindow *)composer, "mail-composer:no-build-message",
			    camel_exception_get_description (&ex), NULL);
	}

	camel_exception_clear (&ex);

	if (recipients) {
		for (i=0; i<recipients->len; i++)
			g_free (recipients->pdata[i]);
		g_ptr_array_free (recipients, TRUE);
	}

	return NULL;
}

/* Signatures */

static gchar *
encode_signature_name (const gchar *name)
{
	const gchar *s;
	gchar *ename, *e;
	gint len = 0;

	s = name;
	while (*s) {
		len ++;
		if (*s == '"' || *s == '.' || *s == '=')
			len ++;
		s ++;
	}

	ename = g_new (gchar, len + 1);

	s = name;
	e = ename;
	while (*s) {
		if (*s == '"') {
			*e = '.';
			e ++;
			*e = '1';
			e ++;
		} else if (*s == '=') {
			*e = '.';
			e ++;
			*e = '2';
			e ++;
		} else {
			*e = *s;
			e ++;
		}
		if (*s == '.') {
			*e = '.';
			e ++;
		}
		s ++;
	}
	*e = 0;

	return ename;
}

static gchar *
decode_signature_name (const gchar *name)
{
	const gchar *s;
	gchar *dname, *d;
	gint len = 0;

	s = name;
	while (*s) {
		len ++;
		if (*s == '.') {
			s ++;
			if (!*s || !(*s == '.' || *s == '1' || *s == '2'))
				return NULL;
		}
		s ++;
	}

	dname = g_new (char, len + 1);

	s = name;
	d = dname;
	while (*s) {
		if (*s == '.') {
			s ++;
			if (!*s || !(*s == '.' || *s == '1' || *s == '2')) {
				g_free (dname);
				return NULL;
			}
			if (*s == '1')
				*d = '"';
			else if (*s == '2')
				*d = '=';
			else
				*d = '.';
		} else
			*d = *s;
		d ++;
		s ++;
	}
	*d = 0;

	return dname;
}

<<<<<<< HEAD
=======
static gboolean
add_signature_delim (void)
{
	gboolean res;
	GConfClient *client = gconf_client_get_default ();

	res = !gconf_client_get_bool (client, COMPOSER_GCONF_NO_SIGNATURE_DELIM_KEY, NULL);

	g_object_unref (client);

	return res;
}

static gboolean
is_top_signature (void)
{
	GConfClient *gconf;
	gboolean res = FALSE;

	gconf = gconf_client_get_default ();

	res = gconf_client_get_bool (gconf, COMPOSER_GCONF_TOP_SIGNATURE_KEY, NULL);

	g_object_unref (gconf);

	return res;
}

>>>>>>> c868ace2
#define CONVERT_SPACES CAMEL_MIME_FILTER_TOHTML_CONVERT_SPACES
#define NO_SIGNATURE_TEXT	\
	"<!--+GtkHTML:<DATA class=\"ClueFlow\" key=\"signature\" value=\"1\">-->" \
	"<!--+GtkHTML:<DATA class=\"ClueFlow\" key=\"signature_name\" value=\"uid:Noname\">--><BR>"

static gchar *
get_signature_html (EMsgComposer *composer)
{
	EComposerHeaderTable *table;
	gchar *text = NULL, *html = NULL;
	ESignature *signature;
	gboolean format_html;

	table = e_msg_composer_get_header_table (composer);
	signature = e_composer_header_table_get_signature (table);

	if (!signature)
		return NULL;

	if (!signature->autogen) {
		if (!signature->filename)
			return NULL;

		format_html = signature->html;

		if (signature->script)
			text = e_run_signature_script (
				signature->filename);
		else
			text = e_read_signature_file (
				signature, TRUE, NULL);
	} else {
		EAccount *account;
		EAccountIdentity *id;
		gchar *organization;
		gchar *address;
		gchar *name;

		account = e_composer_header_table_get_account (table);
		if (!account)
			return NULL;

		id = account->id;
		address = id->address ? camel_text_to_html (id->address, CONVERT_SPACES, 0) : NULL;
		name = id->name ? camel_text_to_html (id->name, CONVERT_SPACES, 0) : NULL;
		organization = id->organization ? camel_text_to_html (id->organization, CONVERT_SPACES, 0) : NULL;

		text = g_strdup_printf ("-- <BR>%s%s%s%s%s%s%s%s",
					name ? name : "",
					(address && *address) ? " &lt;<A HREF=\"mailto:" : "",
					address ? address : "",
					(address && *address) ? "\">" : "",
					address ? address : "",
					(address && *address) ? "</A>&gt;" : "",
					(organization && *organization) ? "<BR>" : "",
					organization ? organization : "");
		g_free (address);
		g_free (name);
		g_free (organization);
		format_html = TRUE;
	}

	/* printf ("text: %s\n", text); */
	if (text) {
		gchar *encoded_uid = NULL;

		if (signature)
			encoded_uid = encode_signature_name (signature->uid);

		/* The signature dash convention ("-- \n") is specified in the
		 * "Son of RFC 1036": http://www.chemie.fu-berlin.de/outerspace/netnews/son-of-1036.html,
		 * section 4.3.2.
		 */
		html = g_strdup_printf ("<!--+GtkHTML:<DATA class=\"ClueFlow\" key=\"signature\" value=\"1\">-->"
					"<!--+GtkHTML:<DATA class=\"ClueFlow\" key=\"signature_name\" value=\"uid:%s\">-->"
					"<TABLE WIDTH=\"100%%\" CELLSPACING=\"0\" CELLPADDING=\"0\"><TR><TD><BR>"
					"%s%s%s%s"
					"%s</TD></TR></TABLE>",
				        encoded_uid ? encoded_uid : "",
					format_html ? "" : "<PRE>\n",
					format_html || (!strncmp ("-- \n", text, 4) || strstr (text, "\n-- \n")) ? "" : "-- \n",
					text,
					format_html ? "" : "</PRE>\n",
					is_top_signature () ? "<BR>" : "");
		g_free (text);
		g_free (encoded_uid);
		text = html;
	}

	return text;
}

static void
set_editor_text (EMsgComposer *composer,
                 const gchar *text,
                 gboolean set_signature)
{
<<<<<<< HEAD
	EShell *shell;
	EShellSettings *shell_settings;
	gboolean reply_signature_on_top;
	gchar *body = NULL, *html = NULL;
=======
	gchar *body = NULL;
>>>>>>> c868ace2

	g_return_if_fail (E_IS_MSG_COMPOSER (composer));
	g_return_if_fail (text != NULL);

<<<<<<< HEAD
	shell = e_shell_get_default ();
	shell_settings = e_shell_get_shell_settings (shell);

=======
>>>>>>> c868ace2
	/*

	   Keeping Signatures in the beginning of composer
	   ------------------------------------------------

	   Purists are gonna blast me for this.
	   But there are so many people (read Outlook users) who want this.
	   And Evo is an exchange-client, Outlook-replacement etc.
	   So Here it goes :(

	   -- Sankar

	 */

<<<<<<< HEAD
	reply_signature_on_top = e_shell_settings_get_boolean (
		shell_settings, "composer-top-signature");

	if (set_signature && reply_signature_on_top) {
		gchar *tmp = NULL;
		tmp = get_signature_html (composer);
		if (tmp) {
			/* Minimizing the damage. Make it just a part of the body instead of a signature */
			html = strstr (tmp, "-- \n");
			if (html) {
				/* That two consecutive - symbols followed by a space */
				*(html+1) = ' ';
				body = g_strdup_printf ("</br>%s</br>%s", tmp, text);
			} else {
				/* HTML Signature. Make it as part of body */
				body = g_strdup_printf ("</br>%s</br>%s", tmp, text);
			}
			g_free (tmp);
		} else {
			/* No signature set */
			body = g_strdup_printf ("<!--+GtkHTML:<DATA class=\"ClueFlow\" key=\"signature\" value=\"1\">-->"
					"<!--+GtkHTML:<DATA class=\"ClueFlow\" key=\"signature_name\" value=\"uid:Noname\">-->"
					"<TABLE WIDTH=\"100%%\" CELLSPACING=\"0\" CELLPADDING=\"0\"><TR><TD> </TD></TR></TABLE>%s", text);
		}
=======
	if (is_top_signature ()) {
		/* put marker to the top */
		body = g_strdup_printf ("<BR>" NO_SIGNATURE_TEXT "%s", text);
>>>>>>> c868ace2
	} else {
		/* no marker => to the bottom */
		body = g_strdup_printf ("%s<BR>", text);
	}

	gtkhtml_editor_set_text_html (GTKHTML_EDITOR (composer), body, -1);

	if (set_signature)
		e_msg_composer_show_sig_file (composer);
}

/* Commands.  */

static EMsgComposer *
autosave_load_draft (const gchar *filename)
{
	CamelStream *stream;
	CamelMimeMessage *msg;
	EMsgComposer *composer;

	g_return_val_if_fail (filename != NULL, NULL);

	g_warning ("autosave load filename = \"%s\"", filename);

	if (!(stream = camel_stream_fs_new_with_name (filename, O_RDONLY, 0)))
		return NULL;

	msg = camel_mime_message_new ();
	camel_data_wrapper_construct_from_stream (CAMEL_DATA_WRAPPER (msg), stream);
	camel_object_unref (stream);

	composer = e_msg_composer_new_with_message (msg);
	if (composer) {
		if (e_composer_autosave_snapshot (composer))
			g_unlink (filename);

		gtk_widget_show (GTK_WIDGET (composer));
	}

	return composer;
}

/* Miscellaneous callbacks.  */

static void
attachment_store_changed_cb (EMsgComposer *composer)
{
	GtkhtmlEditor *editor;

	/* Mark the editor as changed so it prompts about unsaved
	 * changes on close. */
	editor = GTKHTML_EDITOR (composer);
	gtkhtml_editor_set_changed (editor, TRUE);
}

static void
msg_composer_subject_changed_cb (EMsgComposer *composer)
{
	EComposerHeaderTable *table;
	const gchar *subject;

	table = e_msg_composer_get_header_table (composer);
	subject = e_composer_header_table_get_subject (table);

	if (subject == NULL || *subject == '\0')
		subject = _("Compose Message");

	gtk_window_set_title (GTK_WINDOW (composer), subject);
}

enum {
	UPDATE_AUTO_CC,
	UPDATE_AUTO_BCC,
};

static void
update_auto_recipients (EComposerHeaderTable *table,
                        gint mode,
                        const gchar *auto_addrs)
{
	EDestination *dest, **destv = NULL;
	CamelInternetAddress *iaddr;
	GList *list = NULL;
	guint length;
	gint i;

	if (auto_addrs) {
		iaddr = camel_internet_address_new ();
		if (camel_address_decode (CAMEL_ADDRESS (iaddr), auto_addrs) != -1) {
			for (i = 0; i < camel_address_length (CAMEL_ADDRESS (iaddr)); i++) {
				const gchar *name, *addr;

				if (!camel_internet_address_get (iaddr, i, &name, &addr))
					continue;

				dest = e_destination_new ();
				e_destination_set_auto_recipient (dest, TRUE);

				if (name)
					e_destination_set_name (dest, name);

				if (addr)
					e_destination_set_email (dest, addr);

				list = g_list_prepend (list, dest);
			}
		}

		camel_object_unref (iaddr);
	}

	switch (mode) {
	case UPDATE_AUTO_CC:
		destv = e_composer_header_table_get_destinations_cc (table);
		break;
	case UPDATE_AUTO_BCC:
		destv = e_composer_header_table_get_destinations_bcc (table);
		break;
	default:
		g_return_if_reached ();
	}

	if (destv) {
		for (i = 0; destv[i]; i++) {
			if (!e_destination_is_auto_recipient (destv[i])) {
				dest = e_destination_copy (destv[i]);
				list = g_list_prepend (list, dest);
			}
		}

		e_destination_freev (destv);
	}

	list = g_list_reverse (list);

	length = g_list_length (list);
	destv = destination_list_to_vector_sized (list, length);

	g_list_free (list);

	switch (mode) {
	case UPDATE_AUTO_CC:
		e_composer_header_table_set_destinations_cc (table, destv);
		break;
	case UPDATE_AUTO_BCC:
		e_composer_header_table_set_destinations_bcc (table, destv);
		break;
	default:
		g_return_if_reached ();
	}

	e_destination_freev (destv);
}

static void
msg_composer_account_changed_cb (EMsgComposer *composer)
{
	EMsgComposerPrivate *p = composer->priv;
	EComposerHeaderTable *table;
	GtkToggleAction *action;
	ESignature *signature;
	EAccount *account;
	gboolean active;
	gboolean sensitive;
	const gchar *cc_addrs = NULL;
	const gchar *bcc_addrs = NULL;
	const gchar *uid;

	table = e_msg_composer_get_header_table (composer);
	account = e_composer_header_table_get_account (table);

	if (account == NULL)
		goto exit;

	action = GTK_TOGGLE_ACTION (ACTION (PGP_SIGN));
	active = account->pgp_always_sign &&
		(!account->pgp_no_imip_sign || p->mime_type == NULL ||
		g_ascii_strncasecmp (p->mime_type, "text/calendar", 13) != 0);
	gtk_toggle_action_set_active (action, active);

	action = GTK_TOGGLE_ACTION (ACTION (SMIME_SIGN));
	active = account->smime_sign_default;
	gtk_toggle_action_set_active (action, active);

	action = GTK_TOGGLE_ACTION (ACTION (SMIME_ENCRYPT));
	active = account->smime_encrypt_default;
	gtk_toggle_action_set_active (action, active);

	if (account->always_cc)
		cc_addrs = account->cc_addrs;
	if (account->always_bcc)
		bcc_addrs = account->bcc_addrs;

	uid = account->id->sig_uid;
	signature = uid ? e_get_signature_by_uid (uid) : NULL;
	e_composer_header_table_set_signature (table, signature);

	/* XXX This should be done more generically.  The composer
	 *     should not know about particular account types. */
	sensitive =
		(strstr (account->transport->url, "exchange") != NULL) ||
		(strstr (account->transport->url, "groupwise") != NULL);
	gtk_action_set_sensitive (ACTION (SEND_OPTIONS), sensitive);

exit:
	update_auto_recipients (table, UPDATE_AUTO_CC, cc_addrs);
	update_auto_recipients (table, UPDATE_AUTO_BCC, bcc_addrs);

	e_msg_composer_show_sig_file (composer);
}

static void
msg_composer_account_list_changed_cb (EMsgComposer *composer)
{
	EComposerHeaderTable *table;
	EAccountList *account_list;
	EIterator *iterator;
	gboolean visible = FALSE;

	/* Determine whether to show the "send-options" action by
	 * examining the account list for account types that support it.
	 *
	 * XXX I'd prefer a more general way of doing this.  The composer
	 *     should not know about particular account types.  Perhaps
	 *     add a "supports advanced send options" flag to EAccount. */

	table = E_COMPOSER_HEADER_TABLE (composer->priv->header_table);
	account_list = e_composer_header_table_get_account_list (table);
	iterator = e_list_get_iterator (E_LIST (account_list));

	while (!visible && e_iterator_is_valid (iterator)) {
		EAccount *account;
		const gchar *url;

		/* XXX EIterator misuses const. */
		account = (EAccount *) e_iterator_get (iterator);
		e_iterator_next (iterator);

		if (!account->enabled)
			continue;

		url = account->transport->url;
		visible |= (strstr (url, "exchange") != NULL);
		visible |= (strstr (url, "groupwise") != NULL);
	}

	gtk_action_set_visible (ACTION (SEND_OPTIONS), visible);
	g_object_unref (iterator);
}

<<<<<<< HEAD
=======
static void
msg_composer_update_preferences (GConfClient *client,
                                 guint cnxn_id,
                                 GConfEntry *entry,
                                 EMsgComposer *composer)
{
	GtkhtmlEditor *editor;
	gboolean enable;
	GError *error = NULL;

	editor = GTKHTML_EDITOR (composer);

	enable = gconf_client_get_bool (
		client, COMPOSER_GCONF_INLINE_SPELLING_KEY, &error);
	if (error == NULL)
		gtkhtml_editor_set_inline_spelling (editor, enable);
	else {
		g_warning ("%s", error->message);
		g_clear_error (&error);
	}

	enable = gconf_client_get_bool (
		client, COMPOSER_GCONF_MAGIC_LINKS_KEY, &error);
	if (error == NULL)
		gtkhtml_editor_set_magic_links (editor, enable);
	else {
		g_warning ("%s", error->message);
		g_clear_error (&error);
	}

	enable = gconf_client_get_bool (
		client, COMPOSER_GCONF_MAGIC_SMILEYS_KEY, &error);
	if (error == NULL)
		gtkhtml_editor_set_magic_smileys (editor, enable);
	else {
		g_warning ("%s", error->message);
		g_clear_error (&error);
	}
}

>>>>>>> c868ace2
struct _drop_data {
	EMsgComposer *composer;

	GdkDragContext *context;
	/* Only selection->data and selection->length are valid */
	GtkSelectionData *selection;

	guint32 action;
	guint info;
	guint time;
};

<<<<<<< HEAD
=======
#if 0  /* FIXME */
static void
drop_action (EMsgComposer *composer,
             GdkDragContext *context,
             guint32 action,
             GtkSelectionData *selection,
             guint info,
             guint time,
             gboolean html_dnd)
{
	char *tmp, *str, **urls;
	CamelMimePart *mime_part;
	CamelStream *stream;
	CamelMimeMessage *msg;
	char *content_type;
	int i, success = FALSE, delete = FALSE;
	EMsgComposerPrivate *p = composer->priv;

	switch (info) {
	case DND_TYPE_MESSAGE_RFC822:
		d (printf ("dropping a message/rfc822\n"));
		/* write the message (s) out to a CamelStream so we can use it */
		stream = camel_stream_mem_new ();
		camel_stream_write (stream, (const gchar *)selection->data, selection->length);
		camel_stream_reset (stream);

		msg = camel_mime_message_new ();
		if (camel_data_wrapper_construct_from_stream ((CamelDataWrapper *)msg, stream) != -1) {
			msg_composer_attach_message (composer, msg);
			success = TRUE;
			delete = action == GDK_ACTION_MOVE;
		}

		camel_object_unref (msg);
		camel_object_unref (stream);
		break;
	case DND_TYPE_NETSCAPE_URL:
		d (printf ("dropping a _NETSCAPE_URL\n"));
		tmp = g_strndup ((const gchar *) selection->data, selection->length);
		urls = g_strsplit (tmp, "\n", 2);
		g_free (tmp);

		/* _NETSCAPE_URL is represented as "URI\nTITLE" */
		handle_uri (composer, urls[0], html_dnd);

		g_strfreev (urls);
		success = TRUE;
		break;
	case DND_TYPE_TEXT_URI_LIST:
		d (printf ("dropping a text/uri-list\n"));
		tmp = g_strndup ((const gchar *) selection->data, selection->length);
		urls = g_strsplit (tmp, "\n", 0);
		g_free (tmp);

		for (i = 0; urls[i] != NULL; i++) {
			str = g_strstrip (urls[i]);
			if (str[0] == '#' || str[0] == '\0')
				continue;

			handle_uri (composer, str, html_dnd);
		}

		g_strfreev (urls);
		success = TRUE;
		break;
	case DND_TYPE_TEXT_VCARD:
	case DND_TYPE_TEXT_CALENDAR:
		content_type = gdk_atom_name (selection->type);
		d (printf ("dropping a %s\n", content_type));

		mime_part = camel_mime_part_new ();
		camel_mime_part_set_content (mime_part, (const gchar *)selection->data, selection->length, content_type);
		camel_mime_part_set_disposition (mime_part, "inline");

		e_attachment_bar_attach_mime_part (E_ATTACHMENT_BAR (p->attachment_bar), mime_part);

		camel_object_unref (mime_part);
		g_free (content_type);

		success = TRUE;
		break;
	case DND_TYPE_X_UID_LIST: {
		GPtrArray *uids;
		char *inptr, *inend;
		CamelFolder *folder;
		CamelException ex = CAMEL_EXCEPTION_INITIALISER;

		/* NB: This all runs synchronously, could be very slow/hang/block the ui */

		uids = g_ptr_array_new ();

		inptr = (char*)selection->data;
		inend = (char*)(selection->data + selection->length);
		while (inptr < inend) {
			char *start = inptr;

			while (inptr < inend && *inptr)
				inptr++;

			if (start > (char *)selection->data)
				g_ptr_array_add (uids, g_strndup (start, inptr-start));

			inptr++;
		}

		if (uids->len > 0) {
			folder = mail_tool_uri_to_folder ((const gchar *)selection->data, 0, &ex);
			if (folder) {
				if (uids->len == 1) {
					msg = camel_folder_get_message (folder, uids->pdata[0], &ex);
					if (msg == NULL)
						goto fail;
					msg_composer_attach_message (composer, msg);
				} else {
					CamelMultipart *mp = camel_multipart_new ();
					char *desc;

					camel_data_wrapper_set_mime_type ((CamelDataWrapper *)mp, "multipart/digest");
					camel_multipart_set_boundary (mp, NULL);
					for (i=0;i<uids->len;i++) {
						msg = camel_folder_get_message (folder, uids->pdata[i], &ex);
						if (msg) {
							mime_part = camel_mime_part_new ();
							camel_mime_part_set_disposition (mime_part, "inline");
							camel_medium_set_content_object ((CamelMedium *)mime_part, (CamelDataWrapper *)msg);
							camel_mime_part_set_content_type (mime_part, "message/rfc822");
							camel_multipart_add_part (mp, mime_part);
							camel_object_unref (mime_part);
							camel_object_unref (msg);
						} else {
							camel_object_unref (mp);
							goto fail;
						}
					}
					mime_part = camel_mime_part_new ();
					camel_medium_set_content_object ((CamelMedium *)mime_part, (CamelDataWrapper *)mp);
					/* translators, this count will always be >1 */
					desc = g_strdup_printf (ngettext ("Attached message", "%d attached messages", uids->len), uids->len);
					camel_mime_part_set_description (mime_part, desc);
					g_free (desc);
					e_attachment_bar_attach_mime_part (E_ATTACHMENT_BAR(p->attachment_bar), mime_part);
					camel_object_unref (mime_part);
					camel_object_unref (mp);
				}
				success = TRUE;
				delete = action == GDK_ACTION_MOVE;
			fail:
				if (camel_exception_is_set (&ex)) {
					char *name;

					camel_object_get (folder, NULL, CAMEL_FOLDER_NAME, &name, NULL);
					e_error_run ((GtkWindow *)composer, "mail-composer:attach-nomessages",
						    name?name:(char *)selection->data, camel_exception_get_description (&ex), NULL);
					camel_object_free (folder, CAMEL_FOLDER_NAME, name);
				}
				camel_object_unref (folder);
			} else {
				e_error_run ((GtkWindow *)composer, "mail-composer:attach-nomessages",
					    (const gchar*)selection->data, camel_exception_get_description (&ex), NULL);
			}

			camel_exception_clear (&ex);
		}

		g_ptr_array_free (uids, TRUE);

		break; }
	default:
		d (printf ("dropping an unknown\n"));
		break;
	}

	gtk_drag_finish (context, success, delete, time);
}
#endif

>>>>>>> c868ace2
static void
msg_composer_notify_header_cb (EMsgComposer *composer)
{
	GtkhtmlEditor *editor;

	editor = GTKHTML_EDITOR (composer);
	gtkhtml_editor_set_changed (editor, TRUE);
}

static GObject *
msg_composer_constructor (GType type,
                          guint n_construct_properties,
                          GObjectConstructParam *construct_properties)
{
	EShell *shell;
	EShellSettings *shell_settings;
	GObject *object;
	EMsgComposer *composer;
	GtkToggleAction *action;
	GArray *array;
	gboolean active;
	guint binding_id;

	/* Chain up to parent's constructor() method. */
	object = G_OBJECT_CLASS (parent_class)->constructor (
		type, n_construct_properties, construct_properties);

	composer = E_MSG_COMPOSER (object);
	array = composer->priv->gconf_bridge_binding_ids;

	shell = e_shell_get_default ();
	shell_settings = e_shell_get_shell_settings (shell);

	/* Restore Persistent State */

	binding_id = gconf_bridge_bind_property (
		gconf_bridge_get (),
		COMPOSER_GCONF_CURRENT_FOLDER_KEY,
		G_OBJECT (composer), "current-folder");
	g_array_append_val (array, binding_id);

	binding_id = gconf_bridge_bind_property (
		gconf_bridge_get (),
		COMPOSER_GCONF_VIEW_BCC_KEY,
		G_OBJECT (ACTION (VIEW_BCC)), "active");
	g_array_append_val (array, binding_id);

	binding_id = gconf_bridge_bind_property (
		gconf_bridge_get (),
		COMPOSER_GCONF_VIEW_CC_KEY,
		G_OBJECT (ACTION (VIEW_CC)), "active");
	g_array_append_val (array, binding_id);

	binding_id = gconf_bridge_bind_property (
		gconf_bridge_get (),
		COMPOSER_GCONF_VIEW_FROM_KEY,
		G_OBJECT (ACTION (VIEW_FROM)), "active");
	g_array_append_val (array, binding_id);

	binding_id = gconf_bridge_bind_property (
		gconf_bridge_get (),
		COMPOSER_GCONF_VIEW_POST_TO_KEY,
		G_OBJECT (ACTION (VIEW_POST_TO)), "active");
	g_array_append_val (array, binding_id);

	binding_id = gconf_bridge_bind_property (
		gconf_bridge_get (),
		COMPOSER_GCONF_VIEW_REPLY_TO_KEY,
		G_OBJECT (ACTION (VIEW_REPLY_TO)), "active");
	g_array_append_val (array, binding_id);

	binding_id = gconf_bridge_bind_window (
		gconf_bridge_get (),
		COMPOSER_GCONF_WINDOW_PREFIX,
		GTK_WINDOW (composer), TRUE, FALSE);
	g_array_append_val (array, binding_id);

	/* Honor User Preferences */

	active = e_shell_settings_get_boolean (
		shell_settings, "composer-format-html");
	gtkhtml_editor_set_html_mode (GTKHTML_EDITOR (composer), active);

	action = GTK_TOGGLE_ACTION (ACTION (REQUEST_READ_RECEIPT));
	active = e_shell_settings_get_boolean (
		shell_settings, "composer-request-receipt");
	gtk_toggle_action_set_active (action, active);

	e_shell_watch_window (shell, GTK_WINDOW (object));

	return object;
}

static void
msg_composer_dispose (GObject *object)
{
	EMsgComposer *composer = E_MSG_COMPOSER (object);
	gboolean delete_file;

	/* If the application is exiting, keep the autosave file so we can
	 * restore it later.  Otherwise we're just closing this composer
	 * window, and the CLOSE action has already handled any unsaved
	 * changes, so we can safely delete the autosave file. */
	delete_file = !composer->priv->application_exiting;
	e_composer_autosave_unregister (composer, delete_file);

	e_composer_private_dispose (composer);

	/* Chain up to parent's dispose() method. */
	G_OBJECT_CLASS (parent_class)->dispose (object);
}

static void
msg_composer_finalize (GObject *object)
{
	EMsgComposer *composer = E_MSG_COMPOSER (object);

	e_composer_private_finalize (composer);

	/* Chain up to parent's finalize() method. */
	G_OBJECT_CLASS (parent_class)->finalize (object);
}

static void
msg_composer_destroy (GtkObject *object)
{
	EMsgComposer *composer = E_MSG_COMPOSER (object);

	all_composers = g_slist_remove (all_composers, object);

	if (composer->priv->address_dialog != NULL) {
		gtk_widget_destroy (composer->priv->address_dialog);
		composer->priv->address_dialog = NULL;
	}

	/* Chain up to parent's destroy() method. */
	GTK_OBJECT_CLASS (parent_class)->destroy (object);
}

static void
msg_composer_map (GtkWidget *widget)
{
	EComposerHeaderTable *table;
	GtkWidget *input_widget;
	const gchar *text;

	/* Chain up to parent's map() method. */
	GTK_WIDGET_CLASS (parent_class)->map (widget);

	table = e_msg_composer_get_header_table (E_MSG_COMPOSER (widget));

	/* If the 'To' field is empty, focus it. */
	input_widget =
		e_composer_header_table_get_header (
		table, E_COMPOSER_HEADER_TO)->input_widget;
	text = gtk_entry_get_text (GTK_ENTRY (input_widget));
	if (text == NULL || *text == '\0') {
		gtk_widget_grab_focus (input_widget);
		return;
	}

	/* If not, check the 'Subject' field. */
	input_widget =
		e_composer_header_table_get_header (
		table, E_COMPOSER_HEADER_SUBJECT)->input_widget;
	text = gtk_entry_get_text (GTK_ENTRY (input_widget));
	if (text == NULL || *text == '\0') {
		gtk_widget_grab_focus (input_widget);
		return;
	}

	/* Jump to the editor as a last resort. */
	gtkhtml_editor_run_command (GTKHTML_EDITOR (widget), "grab-focus");
}

static gint
msg_composer_delete_event (GtkWidget *widget,
	                   GdkEventAny *event)
{
	/* This is needed for the ACTION macro. */
	EMsgComposer *composer = E_MSG_COMPOSER (widget);

	gtk_action_activate (ACTION (CLOSE));

	return TRUE;
}

static gboolean
msg_composer_key_press_event (GtkWidget *widget,
                              GdkEventKey *event)
{
	EMsgComposer *composer = E_MSG_COMPOSER (widget);
	GtkWidget *input_widget;
	GtkhtmlEditor *editor;
	GtkHTML *html;

	editor = GTKHTML_EDITOR (widget);
	html = gtkhtml_editor_get_html (editor);

	input_widget =
		e_composer_header_table_get_header (
		e_msg_composer_get_header_table (composer),
		E_COMPOSER_HEADER_SUBJECT)->input_widget;

#ifdef HAVE_XFREE
	if (event->keyval == XF86XK_Send) {
		g_signal_emit (G_OBJECT (composer), signals[SEND], 0);
		return TRUE;
	}
#endif /* HAVE_XFREE */

	if (event->keyval == GDK_Escape) {
		gtk_action_activate (ACTION (CLOSE));
		return TRUE;
	}

	if (event->keyval == GDK_Tab && gtk_widget_is_focus (input_widget)) {
		gtkhtml_editor_run_command (editor, "grab-focus");
		return TRUE;
	}

	if (event->keyval == GDK_ISO_Left_Tab &&
		gtk_widget_is_focus (GTK_WIDGET (html))) {
		gtk_widget_grab_focus (input_widget);
		return TRUE;
	}

	/* Chain up to parent's key_press_event() method. */
	return GTK_WIDGET_CLASS (parent_class)->key_press_event (widget, event);
}

static gboolean
msg_composer_drag_motion (GtkWidget *widget,
                          GdkDragContext *context,
                          gint x,
                          gint y,
                          guint time)
{
	EMsgComposer *composer;
	EAttachmentView *view;

	/* Widget may be EMsgComposer or GtkHTML. */
	composer = E_MSG_COMPOSER (gtk_widget_get_toplevel (widget));
	view = e_msg_composer_get_attachment_view (composer);

	return e_attachment_view_drag_motion (view, context, x, y, time);
}

static void
msg_composer_drag_data_received (GtkWidget *widget,
                                 GdkDragContext *context,
                                 gint x,
                                 gint y,
                                 GtkSelectionData *selection,
                                 guint info,
                                 guint time)
{
	EMsgComposer *composer;
	EAttachmentView *view;

	/* Widget may be EMsgComposer or GtkHTML. */
	composer = E_MSG_COMPOSER (gtk_widget_get_toplevel (widget));
	view = e_msg_composer_get_attachment_view (composer);

	/* Forward the data to the attachment view.  Note that calling
	 * e_attachment_view_drag_data_received() will not work because
	 * that function only handles the case where all the other drag
	 * handlers have failed. */
	e_attachment_paned_drag_data_received (
		E_ATTACHMENT_PANED (view),
		context, x, y, selection, info, time);
}

static void
msg_composer_cut_clipboard (GtkhtmlEditor *editor)
{
	EMsgComposer *composer;
	GtkWidget *parent;
	GtkWidget *widget;

	composer = E_MSG_COMPOSER (editor);
	widget = gtk_window_get_focus (GTK_WINDOW (editor));
	parent = gtk_widget_get_parent (widget);

	if (parent == composer->priv->header_table) {
		gtk_editable_cut_clipboard (GTK_EDITABLE (widget));
		return;
	}

	/* Chain up to parent's cut_clipboard() method. */
	GTKHTML_EDITOR_CLASS (parent_class)->cut_clipboard (editor);
}

static void
msg_composer_copy_clipboard (GtkhtmlEditor *editor)
{
	EMsgComposer *composer;
	GtkWidget *parent;
	GtkWidget *widget;

	composer = E_MSG_COMPOSER (editor);
	widget = gtk_window_get_focus (GTK_WINDOW (editor));
	parent = gtk_widget_get_parent (widget);

	if (parent == composer->priv->header_table) {
		gtk_editable_copy_clipboard (GTK_EDITABLE (widget));
		return;
	}

	/* Chain up to parent's copy_clipboard() method. */
	GTKHTML_EDITOR_CLASS (parent_class)->copy_clipboard (editor);
}

static void
msg_composer_paste_clipboard (GtkhtmlEditor *editor)
{
	EMsgComposer *composer;
	EAttachmentView *view;
	EAttachmentStore *store;
	GtkClipboard *clipboard;
	GdkPixbuf *pixbuf;
	GtkWidget *parent;
	GtkWidget *widget;
	gchar *filename;
	gchar *uri;
	GError *error = NULL;

	composer = E_MSG_COMPOSER (editor);
	view = e_msg_composer_get_attachment_view (composer);
	store = e_attachment_view_get_store (view);

	widget = gtk_window_get_focus (GTK_WINDOW (editor));
	parent = gtk_widget_get_parent (widget);

	if (parent == composer->priv->header_table) {
		gtk_editable_paste_clipboard (GTK_EDITABLE (widget));
		return;
	}

	clipboard = gtk_widget_get_clipboard (widget, GDK_SELECTION_CLIPBOARD);

	/* Assume the clipboard has an image.  The return
<<<<<<< HEAD
	 * value will be NULL if we assumed wrong. */
=======
	 * value will be NULL we we assumed wrong. */
>>>>>>> c868ace2
	pixbuf = gtk_clipboard_wait_for_image (clipboard);
	if (!GDK_IS_PIXBUF (pixbuf))
		goto chainup;

	/* Reserve a temporary file. */
	filename = e_mktemp (NULL);
	if (filename == NULL) {
		g_warning ("%s", g_strerror (errno));
		g_object_unref (pixbuf);
		g_error_free (error);
		return;
	}

	/* Save the pixbuf as a temporary file in image/png format. */
	if (!gdk_pixbuf_save (pixbuf, filename, "png", &error, NULL)) {
		g_warning ("%s", error->message);
		g_object_unref (pixbuf);
		g_error_free (error);
		g_free (filename);
		return;
	}

	/* Convert the filename to a URI. */
	uri = g_filename_to_uri (filename, NULL, &error);
	if (error != NULL) {
		g_warning ("%s", error->message);
		g_object_unref (pixbuf);
		g_error_free (error);
		g_free (filename);
		return;
	}

	if (gtkhtml_editor_get_html_mode (editor))
		gtkhtml_editor_insert_image (editor, uri);
	else {
		EAttachment *attachment;

		attachment = e_attachment_new_for_uri (uri);
		e_attachment_store_add_attachment (store, attachment);
		e_attachment_load_async (
			attachment, (GAsyncReadyCallback)
			e_attachment_load_handle_error, composer);
		g_object_unref (attachment);
	}

	g_object_unref (pixbuf);
	g_free (filename);
	g_free (uri);

	return;

chainup:
	/* Chain up to parent's paste_clipboard() method. */
	GTKHTML_EDITOR_CLASS (parent_class)->paste_clipboard (editor);
}

static void
msg_composer_select_all (GtkhtmlEditor *editor)
{
	EMsgComposer *composer;
	GtkWidget *parent;
	GtkWidget *widget;

	composer = E_MSG_COMPOSER (editor);
	widget = gtk_window_get_focus (GTK_WINDOW (editor));
	parent = gtk_widget_get_parent (widget);

	if (parent == composer->priv->header_table) {
		gtk_editable_set_position (GTK_EDITABLE (widget), -1);
		gtk_editable_select_region (GTK_EDITABLE (widget), 0, -1);
	} else
		/* Chain up to the parent's select_all() method. */
		GTKHTML_EDITOR_CLASS (parent_class)->select_all (editor);
}

static void
msg_composer_command_before (GtkhtmlEditor *editor,
                             const gchar *command)
{
	EMsgComposer *composer;
	const gchar *data;

	composer = E_MSG_COMPOSER (editor);

	if (strcmp (command, "insert-paragraph") != 0)
		return;

	if (composer->priv->in_signature_insert)
		return;

	data = gtkhtml_editor_get_paragraph_data (editor, "orig");
	if (data != NULL && *data == '1') {
		gtkhtml_editor_run_command (editor, "text-default-color");
		gtkhtml_editor_run_command (editor, "italic-off");
		return;
	};

	data = gtkhtml_editor_get_paragraph_data (editor, "signature");
	if (data != NULL && *data == '1') {
		gtkhtml_editor_run_command (editor, "text-default-color");
		gtkhtml_editor_run_command (editor, "italic-off");
	}
}

static void
msg_composer_command_after (GtkhtmlEditor *editor,
                            const gchar *command)
{
	EMsgComposer *composer;
	const gchar *data;

	composer = E_MSG_COMPOSER (editor);

	if (strcmp (command, "insert-paragraph") != 0)
		return;

	if (composer->priv->in_signature_insert)
		return;

	gtkhtml_editor_run_command (editor, "italic-off");

	data = gtkhtml_editor_get_paragraph_data (editor, "orig");
	if (data != NULL && *data == '1')
		e_msg_composer_reply_indent (composer);
	gtkhtml_editor_set_paragraph_data (editor, "orig", "0");

	data = gtkhtml_editor_get_paragraph_data (editor, "signature");
	if (data == NULL || *data != '1')
		return;

	/* Clear the signature. */
	if (gtkhtml_editor_is_paragraph_empty (editor))
		gtkhtml_editor_set_paragraph_data (editor, "signature" ,"0");

	else if (gtkhtml_editor_is_previous_paragraph_empty (editor) &&
		gtkhtml_editor_run_command (editor, "cursor-backward")) {

		gtkhtml_editor_set_paragraph_data (editor, "signature", "0");
		gtkhtml_editor_run_command (editor, "cursor-forward");
	}

	gtkhtml_editor_run_command (editor, "text-default-color");
	gtkhtml_editor_run_command (editor, "italic-off");
}

static gchar *
msg_composer_image_uri (GtkhtmlEditor *editor,
                        const gchar *uri)
{
	EMsgComposer *composer;
	GHashTable *hash_table;
	CamelMimePart *part;
	const gchar *cid;

	composer = E_MSG_COMPOSER (editor);

	hash_table = composer->priv->inline_images_by_url;
	part = g_hash_table_lookup (hash_table, uri);

	if (part == NULL && g_str_has_prefix (uri, "file:"))
		part = e_msg_composer_add_inline_image_from_file (
			composer, uri + 5);

	if (part == NULL && g_str_has_prefix (uri, "cid:")) {
		hash_table = composer->priv->inline_images;
		part = g_hash_table_lookup (hash_table, uri);
	}

	if (part == NULL)
		return NULL;

	composer->priv->current_images =
		g_list_prepend (composer->priv->current_images, part);

	cid = camel_mime_part_get_content_id (part);
	if (cid == NULL)
		return NULL;

	return g_strconcat ("cid:", cid, NULL);
}

static void
msg_composer_link_clicked (GtkhtmlEditor *editor,
                           const gchar *uri)
{
	if (uri == NULL || *uri == '\0')
		return;

	if (g_ascii_strncasecmp (uri, "mailto:", 7) == 0)
		return;

	if (g_ascii_strncasecmp (uri, "thismessage:", 12) == 0)
		return;

	if (g_ascii_strncasecmp (uri, "cid:", 4) == 0)
		return;

	e_show_uri (GTK_WINDOW (editor), uri);
}

static void
msg_composer_object_deleted (GtkhtmlEditor *editor)
{
	const gchar *data;

	if (!gtkhtml_editor_is_paragraph_empty (editor))
		return;

	data = gtkhtml_editor_get_paragraph_data (editor, "orig");
	if (data != NULL && *data == '1') {
		gtkhtml_editor_set_paragraph_data (editor, "orig", "0");
		gtkhtml_editor_run_command (editor, "indent-zero");
		gtkhtml_editor_run_command (editor, "style-normal");
		gtkhtml_editor_run_command (editor, "text-default-color");
		gtkhtml_editor_run_command (editor, "italic-off");
		gtkhtml_editor_run_command (editor, "insert-paragraph");
		gtkhtml_editor_run_command (editor, "delete-back");
	}

	data = gtkhtml_editor_get_paragraph_data (editor, "signature");
	if (data != NULL && *data == '1')
		gtkhtml_editor_set_paragraph_data (editor, "signature", "0");
}

static void
msg_composer_uri_requested (GtkhtmlEditor *editor,
                            const gchar *uri,
                            GtkHTMLStream *stream)
{
	EMsgComposer *composer;
	GHashTable *hash_table;
	GByteArray *array;
	CamelDataWrapper *wrapper;
	CamelStream *camel_stream;
	CamelMimePart *part;
	GtkHTML *html;

	/* XXX It's unfortunate we have to expose GtkHTML structs here.
	 *     Maybe we could rework this to use a GOutputStream. */

	composer = E_MSG_COMPOSER (editor);
	html = gtkhtml_editor_get_html (editor);

	hash_table = composer->priv->inline_images_by_url;
	part = g_hash_table_lookup (hash_table, uri);

	if (part == NULL) {
		hash_table = composer->priv->inline_images;
		part = g_hash_table_lookup (hash_table, uri);
	}

	if (part == NULL) {
		gtk_html_end (html, stream, GTK_HTML_STREAM_ERROR);
		return;
	}

	array = g_byte_array_new ();
	camel_stream = camel_stream_mem_new_with_byte_array (array);
	wrapper = camel_medium_get_content_object (CAMEL_MEDIUM (part));
	camel_data_wrapper_decode_to_stream (wrapper, camel_stream);

	gtk_html_write (
		gtkhtml_editor_get_html (editor), stream,
		(gchar *) array->data, array->len);

	camel_object_unref (camel_stream);

	gtk_html_end (html, stream, GTK_HTML_STREAM_OK);
}

static void
msg_composer_class_init (EMsgComposerClass *class)
{
	GObjectClass *object_class;
	GtkObjectClass *gtk_object_class;
	GtkWidgetClass *widget_class;
	GtkhtmlEditorClass *editor_class;

	parent_class = g_type_class_peek_parent (class);
	g_type_class_add_private (class, sizeof (EMsgComposerPrivate));

	object_class = G_OBJECT_CLASS (class);
	object_class->constructor = msg_composer_constructor;
	object_class->dispose = msg_composer_dispose;
	object_class->finalize = msg_composer_finalize;

	gtk_object_class = GTK_OBJECT_CLASS (class);
	gtk_object_class->destroy = msg_composer_destroy;

	widget_class = GTK_WIDGET_CLASS (class);
	widget_class->map = msg_composer_map;
	widget_class->delete_event = msg_composer_delete_event;
	widget_class->key_press_event = msg_composer_key_press_event;
	widget_class->drag_motion = msg_composer_drag_motion;
	widget_class->drag_data_received = msg_composer_drag_data_received;

	editor_class = GTKHTML_EDITOR_CLASS (class);
	editor_class->cut_clipboard = msg_composer_cut_clipboard;
	editor_class->copy_clipboard = msg_composer_copy_clipboard;
	editor_class->paste_clipboard = msg_composer_paste_clipboard;
	editor_class->select_all = msg_composer_select_all;
	editor_class->command_before = msg_composer_command_before;
	editor_class->command_after = msg_composer_command_after;
	editor_class->image_uri = msg_composer_image_uri;
	editor_class->link_clicked = msg_composer_link_clicked;
	editor_class->object_deleted = msg_composer_object_deleted;
	editor_class->uri_requested = msg_composer_uri_requested;

	signals[SEND] = g_signal_new (
		"send",
		G_OBJECT_CLASS_TYPE (class),
		G_SIGNAL_RUN_LAST,
		0, NULL, NULL,
		g_cclosure_marshal_VOID__VOID,
		G_TYPE_NONE, 0);

	signals[SAVE_DRAFT] = g_signal_new (
		"save-draft",
		G_OBJECT_CLASS_TYPE (class),
		G_SIGNAL_RUN_LAST,
		0, NULL, NULL,
		g_cclosure_marshal_VOID__VOID,
		G_TYPE_NONE, 0);

	signals[PRINT] = g_signal_new (
		"print",
		G_OBJECT_CLASS_TYPE (class),
		G_SIGNAL_RUN_LAST,
		0, NULL, NULL,
		g_cclosure_marshal_VOID__ENUM,
		G_TYPE_NONE, 1,
		GTK_TYPE_PRINT_OPERATION_ACTION);
}

static void
msg_composer_init (EMsgComposer *composer)
{
	EAttachmentView *view;
	EAttachmentStore *store;
	EComposerHeaderTable *table;
	GdkDragAction drag_actions;
	GtkTargetList *target_list;
	GtkTargetEntry *targets;
	GtkUIManager *ui_manager;
	GtkhtmlEditor *editor;
	GtkHTML *html;
<<<<<<< HEAD
	const gchar *id;
=======
>>>>>>> c868ace2
	gint n_targets;

	composer->priv = E_MSG_COMPOSER_GET_PRIVATE (composer);

	e_composer_private_init (composer);

	editor = GTKHTML_EDITOR (composer);
	html = gtkhtml_editor_get_html (editor);
	ui_manager = gtkhtml_editor_get_ui_manager (editor);
	view = e_msg_composer_get_attachment_view (composer);
	all_composers = g_slist_prepend (all_composers, composer);
	table = E_COMPOSER_HEADER_TABLE (composer->priv->header_table);

	gtk_window_set_title (GTK_WINDOW (composer), _("Compose Message"));
	gtk_window_set_icon_name (GTK_WINDOW (composer), "mail-message-new");

	/* Drag-and-Drop Support */

	target_list = e_attachment_view_get_target_list (view);
	drag_actions = e_attachment_view_get_drag_actions (view);

	targets = gtk_target_table_new_from_list (target_list, &n_targets);

	gtk_drag_dest_set (
		GTK_WIDGET (composer), GTK_DEST_DEFAULT_ALL,
		targets, n_targets, drag_actions);

	g_signal_connect (
		html, "drag-data-received",
		G_CALLBACK (msg_composer_drag_data_received), NULL);

	gtk_target_table_free (targets, n_targets);

	/* Configure Headers */

	e_composer_header_table_set_account_list (
		table, e_get_account_list ());
	e_composer_header_table_set_signature_list (
		table, e_get_signature_list ());

	g_signal_connect_swapped (
		table, "notify::account",
		G_CALLBACK (msg_composer_account_changed_cb), composer);
	g_signal_connect_swapped (
		table, "notify::account-list",
		G_CALLBACK (msg_composer_account_list_changed_cb), composer);
	g_signal_connect_swapped (
		table, "notify::destinations-bcc",
		G_CALLBACK (msg_composer_notify_header_cb), composer);
	g_signal_connect_swapped (
		table, "notify::destinations-cc",
		G_CALLBACK (msg_composer_notify_header_cb), composer);
	g_signal_connect_swapped (
		table, "notify::destinations-to",
		G_CALLBACK (msg_composer_notify_header_cb), composer);
	g_signal_connect_swapped (
		table, "notify::reply-to",
		G_CALLBACK (msg_composer_notify_header_cb), composer);
	g_signal_connect_swapped (
		table, "notify::signature",
		G_CALLBACK (e_msg_composer_show_sig_file), composer);
	g_signal_connect_swapped (
		table, "notify::subject",
		G_CALLBACK (msg_composer_subject_changed_cb), composer);
	g_signal_connect_swapped (
		table, "notify::subject",
		G_CALLBACK (msg_composer_notify_header_cb), composer);

	msg_composer_account_changed_cb (composer);
	msg_composer_account_list_changed_cb (composer);

	/* Attachments */

	store = e_attachment_view_get_store (view);

	g_signal_connect_swapped (
		store, "row-deleted",
		G_CALLBACK (attachment_store_changed_cb), composer);

	g_signal_connect_swapped (
		store, "row-inserted",
		G_CALLBACK (attachment_store_changed_cb), composer);

	e_composer_autosave_register (composer);

	/* Initialization may have tripped the "changed" state. */
	gtkhtml_editor_set_changed (editor, FALSE);

<<<<<<< HEAD
	id = "org.gnome.evolution.composer";
	e_plugin_ui_register_manager (ui_manager, id, composer);
	e_plugin_ui_enable_manager (ui_manager, id);
=======
	e_plugin_ui_register_manager (
		"org.gnome.evolution.composer", ui_manager, composer);
>>>>>>> c868ace2
}

GType
e_msg_composer_get_type (void)
{
	static GType type = 0;

	if (G_UNLIKELY (type == 0)) {
		static const GTypeInfo type_info = {
			sizeof (EMsgComposerClass),
			(GBaseInitFunc) NULL,
			(GBaseFinalizeFunc) NULL,
			(GClassInitFunc) msg_composer_class_init,
			(GClassFinalizeFunc) NULL,
			NULL,  /* class_data */
			sizeof (EMsgComposer),
			0,     /* n_preallocs */
			(GInstanceInitFunc) msg_composer_init,
			NULL   /* value_table */
		};

		type = g_type_register_static (
			GTKHTML_TYPE_EDITOR, "EMsgComposer", &type_info, 0);
	}

	return type;
}

/* Callbacks.  */

static EMsgComposer *
create_composer (gint visible_mask)
{
	EMsgComposer *composer;
	EComposerHeaderTable *table;
	GtkToggleAction *action;
	gboolean active;

	composer = g_object_new (E_TYPE_MSG_COMPOSER, NULL);
	table = E_COMPOSER_HEADER_TABLE (composer->priv->header_table);

	/* Configure View Menu */

	/* If we're mailing, you cannot disable "To". */
	action = GTK_TOGGLE_ACTION (ACTION (VIEW_TO));
	active = visible_mask & E_MSG_COMPOSER_VISIBLE_TO;
	gtk_action_set_sensitive (ACTION (VIEW_TO), active);
	gtk_toggle_action_set_active (action, active);

	/* Ditto for "Post-To". */
	action = GTK_TOGGLE_ACTION (ACTION (VIEW_POST_TO));
	active = visible_mask & E_MSG_COMPOSER_VISIBLE_POSTTO;
	gtk_action_set_sensitive (ACTION (VIEW_POST_TO), active);
	gtk_toggle_action_set_active (action, active);

	/* Disable "Cc" if we're posting. */
	if (!(visible_mask & E_MSG_COMPOSER_VISIBLE_CC)) {
		action = GTK_TOGGLE_ACTION (ACTION (VIEW_CC));
		gtk_toggle_action_set_active (action, FALSE);
	}

	/* Disable "Bcc" if we're posting. */
	if (!(visible_mask & E_MSG_COMPOSER_VISIBLE_BCC)) {
		action = GTK_TOGGLE_ACTION (ACTION (VIEW_BCC));
		gtk_toggle_action_set_active (action, FALSE);
	}

	action = GTK_TOGGLE_ACTION (ACTION (VIEW_SUBJECT));
	gtk_toggle_action_set_active (action, TRUE);

	return composer;
}

/**
 * e_msg_composer_new_with_type:
 * @type: the type of composer to create
 *
 * Create a new message composer widget. The type can be
 * E_MSG_COMPOSER_MAIL, E_MSG_COMPOSER_POST or E_MSG_COMPOSER_MAIL_POST.
 *
 * Returns: A pointer to the newly created widget
 **/

EMsgComposer *
e_msg_composer_new_with_type (gint type)
{
	EMsgComposer *composer;
	gint visible_mask;

	switch (type) {
		case E_MSG_COMPOSER_MAIL:
			visible_mask = E_MSG_COMPOSER_VISIBLE_MASK_MAIL;
			break;

		case E_MSG_COMPOSER_POST:
			visible_mask = E_MSG_COMPOSER_VISIBLE_MASK_POST;
			break;

		default:
			visible_mask =
				E_MSG_COMPOSER_VISIBLE_MASK_MAIL |
				E_MSG_COMPOSER_VISIBLE_MASK_POST;
			break;
	}

	composer = create_composer (visible_mask);

	set_editor_text (composer, "", TRUE);

	return composer;
}

/**
 * e_msg_composer_new:
 *
 * Create a new message composer widget.
 *
 * Returns: A pointer to the newly created widget
 **/
EMsgComposer *
e_msg_composer_new (void)
{
	return e_msg_composer_new_with_type (E_MSG_COMPOSER_MAIL);
}

static gboolean
is_special_header (const gchar *hdr_name)
{
	/* Note: a header is a "special header" if it has any meaning:
	   1. it's not a X-* header or
	   2. it's an X-Evolution* header
	*/
	if (g_ascii_strncasecmp (hdr_name, "X-", 2))
		return TRUE;

	if (!g_ascii_strncasecmp (hdr_name, "X-Evolution", 11))
		return TRUE;

	/* we can keep all other X-* headers */

	return FALSE;
}

static void
e_msg_composer_set_pending_body (EMsgComposer *composer,
                                 gchar *text,
                                 gssize length)
{
	g_object_set_data_full (
		G_OBJECT (composer), "body:text",
		text, (GDestroyNotify) g_free);

	g_object_set_data (
		G_OBJECT (composer), "body:length",
		GSIZE_TO_POINTER (length));
}

static void
e_msg_composer_flush_pending_body (EMsgComposer *composer)
{
	const gchar *body;
	gpointer data;
	gssize length;

	body = g_object_get_data (G_OBJECT (composer), "body:text");
	data = g_object_get_data (G_OBJECT (composer), "body:length");
	length = GPOINTER_TO_SIZE (data);

	if (body != NULL)
		set_editor_text (composer, body, FALSE);

	g_object_set_data (G_OBJECT (composer), "body:text", NULL);
}

static void
add_attachments_handle_mime_part (EMsgComposer *composer,
                                  CamelMimePart *mime_part,
				  gboolean just_inlines,
                                  gboolean related,
                                  gint depth)
{
	CamelContentType *content_type;
	CamelDataWrapper *wrapper;

	if (!mime_part)
		return;

	content_type = camel_mime_part_get_content_type (mime_part);
	wrapper = camel_medium_get_content_object (CAMEL_MEDIUM (mime_part));

	if (CAMEL_IS_MULTIPART (wrapper)) {
		/* another layer of multipartness... */
		add_attachments_from_multipart (
			composer, (CamelMultipart *) wrapper,
			just_inlines, depth + 1);
	} else if (just_inlines) {
		if (camel_mime_part_get_content_id (mime_part) ||
		    camel_mime_part_get_content_location (mime_part))
			e_msg_composer_add_inline_image_from_mime_part (
				composer, mime_part);
	} else if (related && camel_content_type_is (content_type, "image", "*")) {
		e_msg_composer_add_inline_image_from_mime_part (composer, mime_part);
	} else if (camel_content_type_is (content_type, "text", "*") && camel_mime_part_get_filename (mime_part) == NULL) {
		/* do nothing if this is a text/anything without filename, otherwise attach it too */
	} else {
		e_msg_composer_attach (composer, mime_part);
	}
}

static void
add_attachments_from_multipart (EMsgComposer *composer,
                                CamelMultipart *multipart,
				gboolean just_inlines,
                                gint depth)
{
	/* find appropriate message attachments to add to the composer */
	CamelMimePart *mime_part;
	gboolean related;
	gint i, nparts;

	related = camel_content_type_is (
		CAMEL_DATA_WRAPPER (multipart)->mime_type,
		"multipart", "related");

	if (CAMEL_IS_MULTIPART_SIGNED (multipart)) {
		mime_part = camel_multipart_get_part (
			multipart, CAMEL_MULTIPART_SIGNED_CONTENT);
		add_attachments_handle_mime_part (
			composer, mime_part, just_inlines, related, depth);
	} else if (CAMEL_IS_MULTIPART_ENCRYPTED (multipart)) {
		/* XXX What should we do in this case? */
	} else {
		nparts = camel_multipart_get_number (multipart);

		for (i = 0; i < nparts; i++) {
			mime_part = camel_multipart_get_part (multipart, i);
			add_attachments_handle_mime_part (
				composer, mime_part, just_inlines,
				related, depth);
		}
	}
}

/**
 * e_msg_composer_add_message_attachments:
 * @composer: the composer to add the attachments to.
 * @message: the source message to copy the attachments from.
 * @just_inlines: whether to attach all attachments or just add
 * inline images.
 *
 * Walk through all the mime parts in @message and add them to the composer
 * specified in @composer.
 */
void
e_msg_composer_add_message_attachments (EMsgComposer *composer,
                                        CamelMimeMessage *message,
					gboolean just_inlines)
{
	CamelDataWrapper *wrapper;

	wrapper = camel_medium_get_content_object (CAMEL_MEDIUM (message));
	if (!CAMEL_IS_MULTIPART (wrapper))
		return;

	add_attachments_from_multipart (
		composer, (CamelMultipart *) wrapper, just_inlines, 0);
}

static void
handle_multipart_signed (EMsgComposer *composer,
                         CamelMultipart *multipart,
                         gint depth)
{
	CamelContentType *content_type;
	CamelDataWrapper *content;
	CamelMimePart *mime_part;
	GtkToggleAction *action;

	/* FIXME: make sure this isn't an s/mime signed part?? */
	action = GTK_TOGGLE_ACTION (ACTION (PGP_SIGN));
	gtk_toggle_action_set_active (action, TRUE);

	mime_part = camel_multipart_get_part (
		multipart, CAMEL_MULTIPART_SIGNED_CONTENT);

	if (mime_part == NULL)
		return;

	content_type = camel_mime_part_get_content_type (mime_part);

	content = camel_medium_get_content_object (CAMEL_MEDIUM (mime_part));

	if (CAMEL_IS_MULTIPART (content)) {
		multipart = CAMEL_MULTIPART (content);

		/* Note: depth is preserved here because we're not
		   counting multipart/signed as a multipart, instead
		   we want to treat the content part as our mime part
		   here. */

		if (CAMEL_IS_MULTIPART_SIGNED (content)) {
			/* handle the signed content and configure the composer to sign outgoing messages */
			handle_multipart_signed (composer, multipart, depth);
		} else if (CAMEL_IS_MULTIPART_ENCRYPTED (content)) {
			/* decrypt the encrypted content and configure the composer to encrypt outgoing messages */
			handle_multipart_encrypted (composer, mime_part, depth);
		} else if (camel_content_type_is (content_type, "multipart", "alternative")) {
			/* this contains the text/plain and text/html versions of the message body */
			handle_multipart_alternative (composer, multipart, depth);
		} else {
			/* there must be attachments... */
			handle_multipart (composer, multipart, depth);
		}
	} else if (camel_content_type_is (content_type, "text", "*")) {
		gchar *html;
		gssize length;

		html = em_utils_part_to_html (mime_part, &length, NULL);
		e_msg_composer_set_pending_body (composer, html, length);
	} else {
		e_msg_composer_attach (composer, mime_part);
	}
}

static void
handle_multipart_encrypted (EMsgComposer *composer,
                            CamelMimePart *multipart,
                            gint depth)
{
	CamelContentType *content_type;
	CamelCipherContext *cipher;
	CamelDataWrapper *content;
	CamelMimePart *mime_part;
	CamelSession *session;
	CamelException ex;
	CamelCipherValidity *valid;
	GtkToggleAction *action;

	/* FIXME: make sure this is a PGP/MIME encrypted part?? */
	action = GTK_TOGGLE_ACTION (ACTION (PGP_ENCRYPT));
	gtk_toggle_action_set_active (action, TRUE);

	camel_exception_init (&ex);
	session = e_msg_composer_get_session (composer);
	cipher = camel_gpg_context_new (session);
	mime_part = camel_mime_part_new ();
	valid = camel_cipher_decrypt (cipher, multipart, mime_part, &ex);
	camel_object_unref (cipher);
	camel_exception_clear (&ex);
	if (valid == NULL)
		return;
	camel_cipher_validity_free (valid);

	content_type = camel_mime_part_get_content_type (mime_part);

	content = camel_medium_get_content_object (CAMEL_MEDIUM (mime_part));

	if (CAMEL_IS_MULTIPART (content)) {
		CamelMultipart *content_multipart = CAMEL_MULTIPART (content);

		/* Note: depth is preserved here because we're not
		   counting multipart/encrypted as a multipart, instead
		   we want to treat the content part as our mime part
		   here. */

		if (CAMEL_IS_MULTIPART_SIGNED (content)) {
			/* handle the signed content and configure the composer to sign outgoing messages */
			handle_multipart_signed (composer, content_multipart, depth);
		} else if (CAMEL_IS_MULTIPART_ENCRYPTED (content)) {
			/* decrypt the encrypted content and configure the composer to encrypt outgoing messages */
			handle_multipart_encrypted (composer, mime_part, depth);
		} else if (camel_content_type_is (content_type, "multipart", "alternative")) {
			/* this contains the text/plain and text/html versions of the message body */
			handle_multipart_alternative (composer, content_multipart, depth);
		} else {
			/* there must be attachments... */
			handle_multipart (composer, content_multipart, depth);
		}
	} else if (camel_content_type_is (content_type, "text", "*")) {
		gchar *html;
		gssize length;

		html = em_utils_part_to_html (mime_part, &length, NULL);
		e_msg_composer_set_pending_body (composer, html, length);
	} else {
		e_msg_composer_attach (composer, mime_part);
	}

	camel_object_unref (mime_part);
}

static void
handle_multipart_alternative (EMsgComposer *composer,
                              CamelMultipart *multipart,
                              gint depth)
{
	/* Find the text/html part and set the composer body to it's contents */
	CamelMimePart *text_part = NULL;
	gint i, nparts;

	nparts = camel_multipart_get_number (multipart);

	for (i = 0; i < nparts; i++) {
		CamelContentType *content_type;
		CamelDataWrapper *content;
		CamelMimePart *mime_part;

		mime_part = camel_multipart_get_part (multipart, i);

		if (!mime_part)
			continue;

		content_type = camel_mime_part_get_content_type (mime_part);
		content = camel_medium_get_content_object (CAMEL_MEDIUM (mime_part));

		if (CAMEL_IS_MULTIPART (content)) {
			CamelMultipart *mp;

			mp = CAMEL_MULTIPART (content);

			if (CAMEL_IS_MULTIPART_SIGNED (content)) {
				/* handle the signed content and configure the composer to sign outgoing messages */
				handle_multipart_signed (composer, mp, depth + 1);
			} else if (CAMEL_IS_MULTIPART_ENCRYPTED (content)) {
				/* decrypt the encrypted content and configure the composer to encrypt outgoing messages */
				handle_multipart_encrypted (composer, mime_part, depth + 1);
			} else {
				/* depth doesn't matter so long as we don't pass 0 */
				handle_multipart (composer, mp, depth + 1);
			}
		} else if (camel_content_type_is (content_type, "text", "html")) {
			/* text/html is preferable, so once we find it we're done... */
			text_part = mime_part;
			break;
		} else if (camel_content_type_is (content_type, "text", "*")) {
			/* anyt text part not text/html is second rate so the first
			   text part we find isn't necessarily the one we'll use. */
			if (!text_part)
				text_part = mime_part;
		} else {
			e_msg_composer_attach (composer, mime_part);
		}
	}

	if (text_part) {
		gchar *html;
		gssize length;

		html = em_utils_part_to_html (text_part, &length, NULL);
		e_msg_composer_set_pending_body (composer, html, length);
	}
}

static void
handle_multipart (EMsgComposer *composer,
                  CamelMultipart *multipart,
                  gint depth)
{
	gint i, nparts;

	nparts = camel_multipart_get_number (multipart);

	for (i = 0; i < nparts; i++) {
		CamelContentType *content_type;
		CamelDataWrapper *content;
		CamelMimePart *mime_part;

		mime_part = camel_multipart_get_part (multipart, i);

		if (!mime_part)
			continue;

		content_type = camel_mime_part_get_content_type (mime_part);
		content = camel_medium_get_content_object (CAMEL_MEDIUM (mime_part));

		if (CAMEL_IS_MULTIPART (content)) {
			CamelMultipart *mp;

			mp = CAMEL_MULTIPART (content);

			if (CAMEL_IS_MULTIPART_SIGNED (content)) {
				/* handle the signed content and configure the composer to sign outgoing messages */
				handle_multipart_signed (composer, mp, depth + 1);
			} else if (CAMEL_IS_MULTIPART_ENCRYPTED (content)) {
				/* decrypt the encrypted content and configure the composer to encrypt outgoing messages */
				handle_multipart_encrypted (composer, mime_part, depth + 1);
			} else if (camel_content_type_is (content_type, "multipart", "alternative")) {
				handle_multipart_alternative (composer, mp, depth + 1);
			} else {
				/* depth doesn't matter so long as we don't pass 0 */
				handle_multipart (composer, mp, depth + 1);
			}
		} else if (depth == 0 && i == 0) {
			gchar *html;
			gssize length;

			/* Since the first part is not multipart/alternative,
			 * this must be the body. */
			html = em_utils_part_to_html (mime_part, &length, NULL);
			e_msg_composer_set_pending_body (composer, html, length);
		} else if (camel_mime_part_get_content_id (mime_part) ||
			   camel_mime_part_get_content_location (mime_part)) {
			/* special in-line attachment */
			e_msg_composer_add_inline_image_from_mime_part (composer, mime_part);
		} else {
			/* normal attachment */
			e_msg_composer_attach (composer, mime_part);
		}
	}
}

static void
set_signature_gui (EMsgComposer *composer)
{
	GtkhtmlEditor *editor;
	EComposerHeaderTable *table;
	ESignature *signature = NULL;
	const gchar *data;
	gchar *decoded;

	editor = GTKHTML_EDITOR (composer);
	table = e_msg_composer_get_header_table (composer);

	if (!gtkhtml_editor_search_by_data (editor, 1, "ClueFlow", "signature", "1"))
		return;

	data = gtkhtml_editor_get_paragraph_data (editor, "signature_name");
	if (g_str_has_prefix (data, "uid:")) {
		decoded = decode_signature_name (data + 4);
		signature = e_get_signature_by_uid (decoded);
		g_free (decoded);
	} else if (g_str_has_prefix (data, "name:")) {
		decoded = decode_signature_name (data + 5);
		signature = e_get_signature_by_name (decoded);
		g_free (decoded);
	}

	e_composer_header_table_set_signature (table, signature);
}

/**
 * e_msg_composer_new_with_message:
 * @message: The message to use as the source
 *
 * Create a new message composer widget.
 *
 * Note: Designed to work only for messages constructed using Evolution.
 *
 * Returns: A pointer to the newly created widget
 **/
EMsgComposer *
e_msg_composer_new_with_message (CamelMimeMessage *message)
{
	const CamelInternetAddress *to, *cc, *bcc;
	GList *To = NULL, *Cc = NULL, *Bcc = NULL, *postto = NULL;
	const gchar *format, *subject;
	EDestination **Tov, **Ccv, **Bccv;
	GHashTable *auto_cc, *auto_bcc;
	CamelContentType *content_type;
	struct _camel_header_raw *headers;
	CamelDataWrapper *content;
	EAccount *account = NULL;
	gchar *account_name;
	EMsgComposer *composer;
	EComposerHeaderTable *table;
	GtkToggleAction *action;
	struct _camel_header_raw *xev;
	gint len, i;
	EMsgComposerPrivate *p;

	for (headers = CAMEL_MIME_PART (message)->headers;headers;headers = headers->next) {
		if (!strcmp (headers->name, "X-Evolution-PostTo"))
			postto = g_list_append (postto, g_strstrip (g_strdup (headers->value)));
	}

	if (postto != NULL)
		composer = create_composer (E_MSG_COMPOSER_VISIBLE_MASK_POST);
	else
		composer = create_composer (E_MSG_COMPOSER_VISIBLE_MASK_MAIL);
	p = composer->priv;

	if (!composer) {
		g_list_foreach (postto, (GFunc)g_free, NULL);
		g_list_free (postto);
		return NULL;
	}

	table = e_msg_composer_get_header_table (composer);

	if (postto) {
		e_composer_header_table_set_post_to_list (table, postto);
		g_list_foreach (postto, (GFunc)g_free, NULL);
		g_list_free (postto);
		postto = NULL;
	}

	/* Restore the Account preference */
	account_name = (char *) camel_medium_get_header (CAMEL_MEDIUM (message), "X-Evolution-Account");
	if (account_name) {
		account_name = g_strdup (account_name);
		g_strstrip (account_name);

		account = e_get_account_by_uid (account_name);
		if (account == NULL)
			/* XXX Backwards compatibility */
			account = e_get_account_by_name (account_name);

		if (account != NULL) {
			g_free (account_name);
			account_name = g_strdup (account->name);
		}
	}

	if (postto == NULL) {
		auto_cc = g_hash_table_new_full (
			camel_strcase_hash, camel_strcase_equal,
			(GDestroyNotify) g_free,
			(GDestroyNotify) NULL);

		auto_bcc = g_hash_table_new_full (
			camel_strcase_hash, camel_strcase_equal,
			(GDestroyNotify) g_free,
			(GDestroyNotify) NULL);

		if (account) {
			CamelInternetAddress *iaddr;

			/* hash our auto-recipients for this account */
			if (account->always_cc) {
				iaddr = camel_internet_address_new ();
				if (camel_address_decode (CAMEL_ADDRESS (iaddr), account->cc_addrs) != -1) {
					for (i = 0; i < camel_address_length (CAMEL_ADDRESS (iaddr)); i++) {
						const gchar *name, *addr;

						if (!camel_internet_address_get (iaddr, i, &name, &addr))
							continue;

						g_hash_table_insert (auto_cc, g_strdup (addr), GINT_TO_POINTER (TRUE));
					}
				}
				camel_object_unref (iaddr);
			}

			if (account->always_bcc) {
				iaddr = camel_internet_address_new ();
				if (camel_address_decode (CAMEL_ADDRESS (iaddr), account->bcc_addrs) != -1) {
					for (i = 0; i < camel_address_length (CAMEL_ADDRESS (iaddr)); i++) {
						const gchar *name, *addr;

						if (!camel_internet_address_get (iaddr, i, &name, &addr))
							continue;

						g_hash_table_insert (auto_bcc, g_strdup (addr), GINT_TO_POINTER (TRUE));
					}
				}
				camel_object_unref (iaddr);
			}
		}

		to = camel_mime_message_get_recipients (message, CAMEL_RECIPIENT_TYPE_TO);
		cc = camel_mime_message_get_recipients (message, CAMEL_RECIPIENT_TYPE_CC);
		bcc = camel_mime_message_get_recipients (message, CAMEL_RECIPIENT_TYPE_BCC);

		len = CAMEL_ADDRESS (to)->addresses->len;
		for (i = 0; i < len; i++) {
			const gchar *name, *addr;

			if (camel_internet_address_get (to, i, &name, &addr)) {
				EDestination *dest = e_destination_new ();
				e_destination_set_name (dest, name);
				e_destination_set_email (dest, addr);
				To = g_list_append (To, dest);
			}
		}
		Tov = destination_list_to_vector (To);
		g_list_free (To);

		len = CAMEL_ADDRESS (cc)->addresses->len;
		for (i = 0; i < len; i++) {
			const gchar *name, *addr;

			if (camel_internet_address_get (cc, i, &name, &addr)) {
				EDestination *dest = e_destination_new ();
				e_destination_set_name (dest, name);
				e_destination_set_email (dest, addr);

				if (g_hash_table_lookup (auto_cc, addr))
					e_destination_set_auto_recipient (dest, TRUE);

				Cc = g_list_append (Cc, dest);
			}
		}

		Ccv = destination_list_to_vector (Cc);
		g_hash_table_destroy (auto_cc);
		g_list_free (Cc);

		len = CAMEL_ADDRESS (bcc)->addresses->len;
		for (i = 0; i < len; i++) {
			const gchar *name, *addr;

			if (camel_internet_address_get (bcc, i, &name, &addr)) {
				EDestination *dest = e_destination_new ();
				e_destination_set_name (dest, name);
				e_destination_set_email (dest, addr);

				if (g_hash_table_lookup (auto_bcc, addr))
					e_destination_set_auto_recipient (dest, TRUE);

				Bcc = g_list_append (Bcc, dest);
			}
		}

		Bccv = destination_list_to_vector (Bcc);
		g_hash_table_destroy (auto_bcc);
		g_list_free (Bcc);
	} else {
		Tov = NULL;
		Ccv = NULL;
		Bccv = NULL;
	}

	subject = camel_mime_message_get_subject (message);

	e_composer_header_table_set_account_name (table, account_name);
	e_composer_header_table_set_destinations_to (table, Tov);
	e_composer_header_table_set_destinations_cc (table, Ccv);
	e_composer_header_table_set_destinations_bcc (table, Bccv);
	e_composer_header_table_set_subject (table, subject);

	g_free (account_name);

	e_destination_freev (Tov);
	e_destination_freev (Ccv);
	e_destination_freev (Bccv);

	/* Restore the format editing preference */
	format = camel_medium_get_header (CAMEL_MEDIUM (message), "X-Evolution-Format");
	if (format) {
		gchar **flags;

		while (*format && camel_mime_is_lwsp (*format))
			format++;

		flags = g_strsplit (format, ", ", 0);
		for (i=0;flags[i];i++) {
			printf ("restoring draft flag '%s'\n", flags[i]);

			if (g_ascii_strcasecmp (flags[i], "text/html") == 0)
				gtkhtml_editor_set_html_mode (
					GTKHTML_EDITOR (composer), TRUE);
			else if (g_ascii_strcasecmp (flags[i], "text/plain") == 0)
				gtkhtml_editor_set_html_mode (
					GTKHTML_EDITOR (composer), FALSE);
			else if (g_ascii_strcasecmp (flags[i], "pgp-sign") == 0) {
				action = GTK_TOGGLE_ACTION (ACTION (PGP_SIGN));
				gtk_toggle_action_set_active (action, TRUE);
			} else if (g_ascii_strcasecmp (flags[i], "pgp-encrypt") == 0) {
				action = GTK_TOGGLE_ACTION (ACTION (PGP_ENCRYPT));
				gtk_toggle_action_set_active (action, TRUE);
			} else if (g_ascii_strcasecmp (flags[i], "smime-sign") == 0) {
				action = GTK_TOGGLE_ACTION (ACTION (SMIME_SIGN));
				gtk_toggle_action_set_active (action, TRUE);
			} else if (g_ascii_strcasecmp (flags[i], "smime-encrypt") == 0) {
				action = GTK_TOGGLE_ACTION (ACTION (SMIME_ENCRYPT));
				gtk_toggle_action_set_active (action, TRUE);
			}
		}
		g_strfreev (flags);
	}

	/* Remove any other X-Evolution-* headers that may have been set */
	xev = mail_tool_remove_xevolution_headers (message);
	camel_header_raw_clear (&xev);
	
	/* Check for receipt request */
	if (camel_medium_get_header (CAMEL_MEDIUM (message), "Disposition-Notification-To")) {
		action = GTK_TOGGLE_ACTION (ACTION (REQUEST_READ_RECEIPT));
		gtk_toggle_action_set_active (action, TRUE);
	}
	
	/* Check for mail priority */
	if (camel_medium_get_header (CAMEL_MEDIUM (message), "X-Priority")) {
		action = GTK_TOGGLE_ACTION (ACTION (PRIORITIZE_MESSAGE));
		gtk_toggle_action_set_active (action, TRUE);
	}

	/* set extra headers */
	headers = CAMEL_MIME_PART (message)->headers;
	while (headers) {
		if (!is_special_header (headers->name) ||
		    !g_ascii_strcasecmp (headers->name, "References") ||
		    !g_ascii_strcasecmp (headers->name, "In-Reply-To")) {
			g_ptr_array_add (p->extra_hdr_names, g_strdup (headers->name));
			g_ptr_array_add (p->extra_hdr_values, g_strdup (headers->value));
		}

		headers = headers->next;
	}

	/* Restore the attachments and body text */
	content = camel_medium_get_content_object (CAMEL_MEDIUM (message));
	if (CAMEL_IS_MULTIPART (content)) {
		CamelMultipart *multipart;

		multipart = CAMEL_MULTIPART (content);
		content_type = camel_mime_part_get_content_type (CAMEL_MIME_PART (message));

		if (CAMEL_IS_MULTIPART_SIGNED (content)) {
			/* handle the signed content and configure the composer to sign outgoing messages */
			handle_multipart_signed (composer, multipart, 0);
		} else if (CAMEL_IS_MULTIPART_ENCRYPTED (content)) {
			/* decrypt the encrypted content and configure the composer to encrypt outgoing messages */
			handle_multipart_encrypted (composer, CAMEL_MIME_PART (message), 0);
		} else if (camel_content_type_is (content_type, "multipart", "alternative")) {
			/* this contains the text/plain and text/html versions of the message body */
			handle_multipart_alternative (composer, multipart, 0);
		} else {
			/* there must be attachments... */
			handle_multipart (composer, multipart, 0);
		}
	} else {
		gchar *html;
		gssize length;

		html = em_utils_part_to_html ((CamelMimePart *)message, &length, NULL);
		e_msg_composer_set_pending_body (composer, html, length);
	}

	/* We wait until now to set the body text because we need to
	 * ensure that the attachment bar has all the attachments before
	 * we request them. */
	e_msg_composer_flush_pending_body (composer);

	set_signature_gui (composer);

	return composer;
}

static void
disable_editor (EMsgComposer *composer)
{
	GtkhtmlEditor *editor;
	GtkAction *action;

	g_return_if_fail (E_IS_MSG_COMPOSER (composer));

	editor = GTKHTML_EDITOR (composer);

	gtkhtml_editor_run_command (editor, "editable-off");

	action = GTKHTML_EDITOR_ACTION_EDIT_MENU (composer);
	gtk_action_set_sensitive (action, FALSE);

	action = GTKHTML_EDITOR_ACTION_FORMAT_MENU (composer);
	gtk_action_set_sensitive (action, FALSE);

	action = GTKHTML_EDITOR_ACTION_INSERT_MENU (composer);
	gtk_action_set_sensitive (action, FALSE);

	gtk_widget_set_sensitive (composer->priv->attachment_paned, FALSE);
}

/**
 * e_msg_composer_new_redirect:
 * @message: The message to use as the source
 *
 * Create a new message composer widget.
 *
 * Returns: A pointer to the newly created widget
 **/
EMsgComposer *
e_msg_composer_new_redirect (CamelMimeMessage *message,
                             const gchar *resent_from)
{
	EMsgComposer *composer;
	EComposerHeaderTable *table;
	const gchar *subject;

	g_return_val_if_fail (CAMEL_IS_MIME_MESSAGE (message), NULL);

	composer = e_msg_composer_new_with_message (message);
	table = e_msg_composer_get_header_table (composer);

	subject = camel_mime_message_get_subject (message);

	composer->priv->redirect = message;
	camel_object_ref (message);

	e_composer_header_table_set_account_name (table, resent_from);
	e_composer_header_table_set_subject (table, subject);

	disable_editor (composer);

	return composer;
}

/**
 * e_msg_composer_get_session:
 * @composer: an #EMsgComposer
 *
 * Returns the mail module's global #CamelSession instance.  Calling
 * this function will load the mail module if it isn't already loaded.
 *
 * Returns: the mail module's #CamelSession
 **/
CamelSession *
e_msg_composer_get_session (EMsgComposer *composer)
{
	EShell *shell;
	EShellSettings *shell_settings;
	CamelSession *session;

	/* FIXME EMsgComposer should own a reference to EShell. */

	g_return_val_if_fail (E_IS_MSG_COMPOSER (composer), NULL);

	shell = e_shell_get_default ();
	shell_settings = e_shell_get_shell_settings (shell);

	session = e_shell_settings_get_pointer (shell_settings, "mail-session");
	g_return_val_if_fail (CAMEL_IS_SESSION (session), NULL);

	return session;
}

/**
 * e_msg_composer_send:
 * @composer: an #EMsgComposer
 *
 * Send the message in @composer.
 **/
void
e_msg_composer_send (EMsgComposer *composer)
{
	g_return_if_fail (E_IS_MSG_COMPOSER (composer));

	g_signal_emit (composer, signals[SEND], 0);
}

/**
 * e_msg_composer_save_draft:
 * @composer: an #EMsgComposer
 *
 * Save the message in @composer to the selected account's Drafts folder.
 **/
void
e_msg_composer_save_draft (EMsgComposer *composer)
{
	GtkhtmlEditor *editor;

	g_return_if_fail (E_IS_MSG_COMPOSER (composer));

	editor = GTKHTML_EDITOR (composer);

	g_signal_emit (composer, signals[SAVE_DRAFT], 0);

	/* XXX This should be elsewhere. */
	gtkhtml_editor_set_changed (editor, FALSE);
	e_composer_autosave_set_saved (composer, FALSE);
}

/**
 * e_msg_composer_print:
 * @composer: an #EMsgComposer
 * @action: the print action to start
 *
 * Print the message in @composer.
 **/
void
e_msg_composer_print (EMsgComposer *composer,
                      GtkPrintOperationAction action)
{
	g_return_if_fail (E_IS_MSG_COMPOSER (composer));

	g_signal_emit (composer, signals[PRINT], 0, action);
}

static GList *
add_recipients (GList *list, const gchar *recips)
{
	CamelInternetAddress *cia;
	const gchar *name, *addr;
	gint num, i;

	cia = camel_internet_address_new ();
	num = camel_address_decode (CAMEL_ADDRESS (cia), recips);

	for (i = 0; i < num; i++) {
		if (camel_internet_address_get (cia, i, &name, &addr)) {
			EDestination *dest = e_destination_new ();
			e_destination_set_name (dest, name);
			e_destination_set_email (dest, addr);

			list = g_list_append (list, dest);
		}
	}

	return list;
}

static void
handle_mailto (EMsgComposer *composer, const gchar *mailto)
{
	EAttachmentView *view;
	EAttachmentStore *store;
	EComposerHeaderTable *table;
	GList *to = NULL, *cc = NULL, *bcc = NULL;
	EDestination **tov, **ccv, **bccv;
	gchar *subject = NULL, *body = NULL;
	gchar *header, *content, *buf;
	gsize nread, nwritten;
	const gchar *p;
	gint len, clen;

	table = e_msg_composer_get_header_table (composer);
	view = e_msg_composer_get_attachment_view (composer);
	store = e_attachment_view_get_store (view);

	buf = g_strdup (mailto);

	/* Parse recipients (everything after ':' until '?' or eos). */
	p = buf + 7;
	len = strcspn (p, "?");
	if (len) {
		content = g_strndup (p, len);
		camel_url_decode (content);
		to = add_recipients (to, content);
		g_free (content);
	}

	p += len;
	if (*p == '?') {
		p++;

		while (*p) {
			len = strcspn (p, "=&");

			/* If it's malformed, give up. */
			if (p[len] != '=')
				break;

			header = (char *) p;
			header[len] = '\0';
			p += len + 1;

			clen = strcspn (p, "&");

			content = g_strndup (p, clen);

			if (!g_ascii_strcasecmp (header, "to")) {
				camel_url_decode (content);
				to = add_recipients (to, content);
			} else if (!g_ascii_strcasecmp (header, "cc")) {
				camel_url_decode (content);
				cc = add_recipients (cc, content);
			} else if (!g_ascii_strcasecmp (header, "bcc")) {
				camel_url_decode (content);
				bcc = add_recipients (bcc, content);
			} else if (!g_ascii_strcasecmp (header, "subject")) {
				g_free (subject);
				camel_url_decode (content);
				if (g_utf8_validate (content, -1, NULL)) {
					subject = content;
					content = NULL;
				} else {
					subject = g_locale_to_utf8 (content, clen, &nread,
								    &nwritten, NULL);
					if (subject) {
						subject = g_realloc (subject, nwritten + 1);
						subject[nwritten] = '\0';
					}
				}
			} else if (!g_ascii_strcasecmp (header, "body")) {
				g_free (body);
				camel_url_decode (content);
				if (g_utf8_validate (content, -1, NULL)) {
					body = content;
					content = NULL;
				} else {
					body = g_locale_to_utf8 (content, clen, &nread,
								 &nwritten, NULL);
					if (body) {
						body = g_realloc (body, nwritten + 1);
						body[nwritten] = '\0';
					}
				}
			} else if (!g_ascii_strcasecmp (header, "attach") ||
				   !g_ascii_strcasecmp (header, "attachment")) {
				EAttachment *attachment;

				camel_url_decode (content);
				if (g_ascii_strncasecmp (content, "file:", 5) == 0)
					attachment = e_attachment_new_for_uri (content);
				else
					attachment = e_attachment_new_for_path (content);
				e_attachment_store_add_attachment (store, attachment);
				e_attachment_load_async (
					attachment, (GAsyncReadyCallback)
					e_attachment_load_handle_error, composer);
				g_object_unref (attachment);
			} else if (!g_ascii_strcasecmp (header, "from")) {
				/* Ignore */
			} else if (!g_ascii_strcasecmp (header, "reply-to")) {
				/* ignore */
			} else {
				/* add an arbitrary header? */
				camel_url_decode (content);
				e_msg_composer_add_header (composer, header, content);
			}

			g_free (content);

			p += clen;
			if (*p == '&') {
				p++;
				if (!g_ascii_strncasecmp (p, "amp;", 4))
					p += 4;
			}
		}
	}

	g_free (buf);

	tov  = destination_list_to_vector (to);
	ccv  = destination_list_to_vector (cc);
	bccv = destination_list_to_vector (bcc);

	g_list_free (to);
	g_list_free (cc);
	g_list_free (bcc);

	e_composer_header_table_set_destinations_to (table, tov);
	e_composer_header_table_set_destinations_cc (table, ccv);
	e_composer_header_table_set_destinations_bcc (table, bccv);

	e_destination_freev (tov);
	e_destination_freev (ccv);
	e_destination_freev (bccv);

	e_composer_header_table_set_subject (table, subject);
	g_free (subject);

	if (body) {
		gchar *htmlbody;

		htmlbody = camel_text_to_html (body, CAMEL_MIME_FILTER_TOHTML_PRE, 0);
		set_editor_text (composer, htmlbody, FALSE);
		g_free (htmlbody);
	}
}

/**
 * e_msg_composer_new_from_url:
 * @url: a mailto URL
 *
 * Create a new message composer widget, and fill in fields as
 * defined by the provided URL.
 **/
EMsgComposer *
e_msg_composer_new_from_url (const gchar *url)
{
	EMsgComposer *composer;

	g_return_val_if_fail (g_ascii_strncasecmp (url, "mailto:", 7) == 0, NULL);

	composer = e_msg_composer_new ();
	if (!composer)
		return NULL;

	handle_mailto (composer, url);

	return composer;
}

/**
 * e_msg_composer_set_body_text:
 * @composer: a composer object
 * @text: the HTML text to initialize the editor with
 *
 * Loads the given HTML text into the editor.
 **/
void
e_msg_composer_set_body_text (EMsgComposer *composer,
                              const gchar *text,
                              gssize len)
{
	g_return_if_fail (E_IS_MSG_COMPOSER (composer));
	g_return_if_fail (text != NULL);

	set_editor_text (composer, text, TRUE);
}

/**
 * e_msg_composer_set_body:
 * @composer: a composer object
 * @body: the data to initialize the composer with
 * @mime_type: the MIME type of data
 *
 * Loads the given data ginto the composer as the message body.
 * This function should only be used by the CORBA composer factory.
 **/
void
e_msg_composer_set_body (EMsgComposer *composer,
                         const gchar *body,
			 const gchar *mime_type)
{
	EMsgComposerPrivate *p = composer->priv;
	EComposerHeaderTable *table;

	g_return_if_fail (E_IS_MSG_COMPOSER (composer));

	table = e_msg_composer_get_header_table (composer);

	set_editor_text (composer, _("<b>(The composer contains a non-text message body, which cannot be edited.)</b>"), FALSE);
	gtkhtml_editor_set_html_mode (GTKHTML_EDITOR (composer), FALSE);
	disable_editor (composer);

	g_free (p->mime_body);
	p->mime_body = g_strdup (body);
	g_free (p->mime_type);
	p->mime_type = g_strdup (mime_type);

	if (g_ascii_strncasecmp (p->mime_type, "text/calendar", 13) == 0) {
		EAccount *account;

		account = e_composer_header_table_get_account (table);
		if (account && account->pgp_no_imip_sign) {
			GtkToggleAction *action;

			action = GTK_TOGGLE_ACTION (ACTION (PGP_SIGN));
			gtk_toggle_action_set_active (action, FALSE);
		}
	}
}

/**
 * e_msg_composer_add_header:
 * @composer: a composer object
 * @name: the header name
 * @value: the header value
 *
 * Adds a header with @name and @value to the message. This header
 * may not be displayed by the composer, but will be included in
 * the message it outputs.
 **/
void
e_msg_composer_add_header (EMsgComposer *composer,
                           const gchar *name,
			   const gchar *value)
{
	EMsgComposerPrivate *p = composer->priv;

	g_return_if_fail (E_IS_MSG_COMPOSER (composer));
	g_return_if_fail (name != NULL);
	g_return_if_fail (value != NULL);

	g_ptr_array_add (p->extra_hdr_names, g_strdup (name));
	g_ptr_array_add (p->extra_hdr_values, g_strdup (value));
}

/**
 * e_msg_composer_modify_header :
 * @composer : a composer object
 * @name: the header name
 * @change_value: the header value to put in place of the previous
 *                value
 *
 * Searches for a header with name=@name ,if found it removes
 * that header and adds a new header with the @name and @change_value .
 * If not found then it creates a new header with @name and @change_value .
 **/
void
e_msg_composer_modify_header (EMsgComposer *composer,
                              const gchar *name,
			      const gchar *change_value)
{
	g_return_if_fail (E_IS_MSG_COMPOSER (composer));
	g_return_if_fail (name != NULL);
	g_return_if_fail (change_value != NULL);

	e_msg_composer_remove_header (composer, name);
	e_msg_composer_add_header (composer, name, change_value);
}

/**
 * e_msg_composer_modify_header :
 * @composer : a composer object
 * @name: the header name
 *
 * Searches for the header and if found it removes it .
 **/
void
e_msg_composer_remove_header (EMsgComposer *composer,
                              const gchar *name)
{
	EMsgComposerPrivate *p;
	gint i;

	g_return_if_fail (E_IS_MSG_COMPOSER (composer));
	g_return_if_fail (name != NULL);

	p = composer->priv;

	for (i = 0; i < p->extra_hdr_names->len; i++) {
		if (strcmp (p->extra_hdr_names->pdata[i], name) == 0) {
			g_ptr_array_remove_index (p->extra_hdr_names, i);
			g_ptr_array_remove_index (p->extra_hdr_values, i);
		}
	}
}

/**
 * e_msg_composer_attach:
 * @composer: a composer object
 * @mime_part: the #CamelMimePart to attach
 *
 * Attaches @attachment to the message being composed in the composer.
 **/
void
e_msg_composer_attach (EMsgComposer *composer,
                       CamelMimePart *mime_part)
{
	EAttachmentView *view;
	EAttachmentStore *store;
	EAttachment *attachment;

	g_return_if_fail (E_IS_MSG_COMPOSER (composer));
	g_return_if_fail (CAMEL_IS_MIME_PART (mime_part));

	view = e_msg_composer_get_attachment_view (composer);
	store = e_attachment_view_get_store (view);

	attachment = e_attachment_new ();
	e_attachment_set_mime_part (attachment, mime_part);
	e_attachment_store_add_attachment (store, attachment);
	e_attachment_load_async (
		attachment, (GAsyncReadyCallback)
		e_attachment_load_handle_error, composer);
	g_object_unref (attachment);
}

/**
 * e_msg_composer_add_inline_image_from_file:
 * @composer: a composer object
 * @filename: the name of the file containing the image
 *
 * This reads in the image in @filename and adds it to @composer
 * as an inline image, to be wrapped in a multipart/related.
 *
 * Returns: the newly-created CamelMimePart (which must be reffed
 * if the caller wants to keep its own reference), or %NULL on error.
 **/
CamelMimePart *
e_msg_composer_add_inline_image_from_file (EMsgComposer *composer,
					   const gchar *filename)
{
	gchar *mime_type, *cid, *url, *name, *dec_file_name;
	CamelStream *stream;
	CamelDataWrapper *wrapper;
	CamelMimePart *part;
	EMsgComposerPrivate *p = composer->priv;

	dec_file_name = g_strdup (filename);
	camel_url_decode (dec_file_name);

	if (!g_file_test (dec_file_name, G_FILE_TEST_IS_REGULAR))
		return NULL;

	stream = camel_stream_fs_new_with_name (dec_file_name, O_RDONLY, 0);
	if (!stream)
		return NULL;

	wrapper = camel_data_wrapper_new ();
	camel_data_wrapper_construct_from_stream (wrapper, stream);
	camel_object_unref (CAMEL_OBJECT (stream));

	mime_type = e_util_guess_mime_type (dec_file_name, TRUE);
	if (mime_type == NULL)
		mime_type = g_strdup ("application/octet-stream");
	camel_data_wrapper_set_mime_type (wrapper, mime_type);
	g_free (mime_type);

	part = camel_mime_part_new ();
	camel_medium_set_content_object (CAMEL_MEDIUM (part), wrapper);
	camel_object_unref (wrapper);

	cid = camel_header_msgid_generate ();
	camel_mime_part_set_content_id (part, cid);
	name = g_path_get_basename (dec_file_name);
	camel_mime_part_set_filename (part, name);
	g_free (name);
	camel_mime_part_set_encoding (part, CAMEL_TRANSFER_ENCODING_BASE64);

	url = g_strdup_printf ("file:%s", dec_file_name);
	g_hash_table_insert (p->inline_images_by_url, url, part);

	url = g_strdup_printf ("cid:%s", cid);
	g_hash_table_insert (p->inline_images, url, part);
	g_free (cid);

	g_free (dec_file_name);

	return part;
}

/**
 * e_msg_composer_add_inline_image_from_mime_part:
 * @composer: a composer object
 * @part: a CamelMimePart containing image data
 *
 * This adds the mime part @part to @composer as an inline image, to
 * be wrapped in a multipart/related.
 **/
void
e_msg_composer_add_inline_image_from_mime_part (EMsgComposer  *composer,
						CamelMimePart *part)
{
	gchar *url;
	const gchar *location, *cid;
	EMsgComposerPrivate *p = composer->priv;

	cid = camel_mime_part_get_content_id (part);
	if (!cid) {
		camel_mime_part_set_content_id (part, NULL);
		cid = camel_mime_part_get_content_id (part);
	}

	url = g_strdup_printf ("cid:%s", cid);
	g_hash_table_insert (p->inline_images, url, part);
	camel_object_ref (part);

	location = camel_mime_part_get_content_location (part);
	if (location != NULL)
		g_hash_table_insert (
			p->inline_images_by_url,
			g_strdup (location), part);
}

/**
 * e_msg_composer_get_message:
 * @composer: A message composer widget
 *
 * Retrieve the message edited by the user as a CamelMimeMessage.  The
 * CamelMimeMessage object is created on the fly; subsequent calls to this
 * function will always create new objects from scratch.
 *
 * Returns: A pointer to the new CamelMimeMessage object
 **/
CamelMimeMessage *
e_msg_composer_get_message (EMsgComposer *composer,
                            gboolean save_html_object_data)
{
	EAttachmentView *view;
	EAttachmentStore *store;
	GtkhtmlEditor *editor;
	gboolean html_content;

	g_return_val_if_fail (E_IS_MSG_COMPOSER (composer), NULL);

	view = e_msg_composer_get_attachment_view (composer);
	store = e_attachment_view_get_store (view);

	if (e_attachment_store_get_num_loading (store) > 0) {
		if (!em_utils_prompt_user (GTK_WINDOW (composer), NULL,
			"mail-composer:ask-send-message-pending-download", NULL)) {
			return NULL;
		}
	}

	editor = GTKHTML_EDITOR (composer);
	html_content = gtkhtml_editor_get_html_mode (editor);

	return build_message (composer, html_content, save_html_object_data);
}

static gchar *
msg_composer_get_message_print_helper (EMsgComposer *composer,
                                       gboolean html_content)
{
	GtkToggleAction *action;
	GString *string;

	string = g_string_sized_new (128);

	if (html_content)
		g_string_append (string, "text/html");
	else
		g_string_append (string, "text/plain");

	action = GTK_TOGGLE_ACTION (ACTION (PGP_SIGN));
	if (gtk_toggle_action_get_active (action))
		g_string_append (string, ", pgp-sign");
	gtk_toggle_action_set_active (action, FALSE);

	action = GTK_TOGGLE_ACTION (ACTION (PGP_ENCRYPT));
	if (gtk_toggle_action_get_active (action))
		g_string_append (string, ", pgp-encrypt");
	gtk_toggle_action_set_active (action, FALSE);

	action = GTK_TOGGLE_ACTION (ACTION (SMIME_SIGN));
	if (gtk_toggle_action_get_active (action))
		g_string_append (string, ", smime-sign");
	gtk_toggle_action_set_active (action, FALSE);

	action = GTK_TOGGLE_ACTION (ACTION (SMIME_ENCRYPT));
	if (gtk_toggle_action_get_active (action))
		g_string_append (string, ", smime-encrypt");
	gtk_toggle_action_set_active (action, FALSE);

	return g_string_free (string, FALSE);
}

CamelMimeMessage *
e_msg_composer_get_message_print (EMsgComposer *composer,
                                  gboolean save_html_object_data)
{
	GtkhtmlEditor *editor;
	EMsgComposer *temp_composer;
	CamelMimeMessage *msg;
	gboolean html_content;
	gchar *flags;

	editor = GTKHTML_EDITOR (composer);
	html_content = gtkhtml_editor_get_html_mode (editor);

	msg = build_message (composer, html_content, save_html_object_data);
	if (msg == NULL)
		return NULL;

	temp_composer = e_msg_composer_new_with_message (msg);
	camel_object_unref (msg);

	/* Override composer flags. */
	flags = msg_composer_get_message_print_helper (
		temp_composer, html_content);

	msg = build_message (temp_composer, TRUE, save_html_object_data);
	if (msg != NULL)
		camel_medium_set_header (
			CAMEL_MEDIUM (msg), "X-Evolution-Format", flags);

	gtk_widget_destroy (GTK_WIDGET (temp_composer));
	g_free (flags);

	return msg;
}

CamelMimeMessage *
e_msg_composer_get_message_draft (EMsgComposer *composer)
{
	GtkhtmlEditor *editor;
	EComposerHeaderTable *table;
	GtkToggleAction *action;
	CamelMimeMessage *msg;
	EAccount *account;
	gboolean html_content;
	gboolean pgp_encrypt;
	gboolean pgp_sign;
	gboolean smime_encrypt;
	gboolean smime_sign;
	GString *flags;

	editor = GTKHTML_EDITOR (composer);
	table = e_msg_composer_get_header_table (composer);
	html_content = gtkhtml_editor_get_html_mode (editor);

	action = GTK_TOGGLE_ACTION (ACTION (PGP_SIGN));
	pgp_sign = gtk_toggle_action_get_active (action);
	gtk_toggle_action_set_active (action, FALSE);

	action = GTK_TOGGLE_ACTION (ACTION (PGP_ENCRYPT));
	pgp_encrypt = gtk_toggle_action_get_active (action);
	gtk_toggle_action_set_active (action, FALSE);

	action = GTK_TOGGLE_ACTION (ACTION (SMIME_SIGN));
	smime_sign = gtk_toggle_action_get_active (action);
	gtk_toggle_action_set_active (action, FALSE);

	action = GTK_TOGGLE_ACTION (ACTION (SMIME_ENCRYPT));
	smime_encrypt = gtk_toggle_action_get_active (action);
	gtk_toggle_action_set_active (action, FALSE);

	msg = build_message (composer, TRUE, TRUE);
	if (msg == NULL)
		return NULL;

	action = GTK_TOGGLE_ACTION (ACTION (PGP_SIGN));
	gtk_toggle_action_set_active (action, pgp_sign);

	action = GTK_TOGGLE_ACTION (ACTION (PGP_ENCRYPT));
	gtk_toggle_action_set_active (action, pgp_encrypt);

	action = GTK_TOGGLE_ACTION (ACTION (SMIME_SIGN));
	gtk_toggle_action_set_active (action, smime_sign);

	action = GTK_TOGGLE_ACTION (ACTION (SMIME_ENCRYPT));
	gtk_toggle_action_set_active (action, smime_encrypt);

	if (msg == NULL)
		return NULL;

	/* Attach account info to the draft. */
	account = e_composer_header_table_get_account (table);
	if (account && account->name)
		camel_medium_set_header (
			CAMEL_MEDIUM (msg),
			"X-Evolution-Account", account->uid);

	flags = g_string_new (html_content ? "text/html" : "text/plain");

	/* This should probably only save the setting if it is
	 * different from the from-account default? */
	if (pgp_sign)
		g_string_append (flags, ", pgp-sign");
	if (pgp_encrypt)
		g_string_append (flags, ", pgp-encrypt");
	if (smime_sign)
		g_string_append (flags, ", smime-sign");
	if (smime_encrypt)
		g_string_append (flags, ", smime-encrypt");

	camel_medium_set_header (
		CAMEL_MEDIUM (msg), "X-Evolution-Format", flags->str);
	g_string_free (flags, TRUE);

	return msg;
}

/**
 * e_msg_composer_show_sig:
 * @composer: A message composer widget
 *
 * Set a signature
 **/
void
e_msg_composer_show_sig_file (EMsgComposer *composer)
{
	GtkhtmlEditor *editor;
	GtkHTML *html;
	gchar *html_text;
	gboolean top_signature;

	g_return_if_fail (E_IS_MSG_COMPOSER (composer));

	editor = GTKHTML_EDITOR (composer);
	html = gtkhtml_editor_get_html (editor);

	if (composer->priv->redirect)
		return;

	composer->priv->in_signature_insert = TRUE;

	gtkhtml_editor_freeze (editor);
	gtkhtml_editor_run_command (editor, "cursor-position-save");
	gtkhtml_editor_undo_begin (editor, "Set signature", "Reset signature");

	/* Delete the old signature. */
	gtkhtml_editor_run_command (editor, "block-selection");
	gtkhtml_editor_run_command (editor, "cursor-bod");
	if (gtkhtml_editor_search_by_data (editor, 1, "ClueFlow", "signature", "1")) {
		gtkhtml_editor_run_command (editor, "select-paragraph");
		gtkhtml_editor_run_command (editor, "delete");
		gtkhtml_editor_set_paragraph_data (editor, "signature", "0");
		gtkhtml_editor_run_command (editor, "delete-back");
	}
	gtkhtml_editor_run_command (editor, "unblock-selection");

	top_signature = is_top_signature ();

	html_text = get_signature_html (composer);
	if (html_text) {
		gtkhtml_editor_run_command (editor, "insert-paragraph");
		if (!gtkhtml_editor_run_command (editor, "cursor-backward"))
			gtkhtml_editor_run_command (editor, "insert-paragraph");
		else
			gtkhtml_editor_run_command (editor, "cursor-forward");

		gtkhtml_editor_set_paragraph_data (editor, "orig", "0");
		gtkhtml_editor_run_command (editor, "indent-zero");
		gtkhtml_editor_run_command (editor, "style-normal");
		gtkhtml_editor_insert_html (editor, html_text);
		g_free (html_text);
	} else if (top_signature) {
		/* insert paragraph after the signature ClueFlow things */
		gtkhtml_editor_run_command (editor, "cursor-forward");
		gtkhtml_editor_run_command (editor, "insert-paragraph");
	}

	gtkhtml_editor_undo_end (editor);
	gtkhtml_editor_run_command (editor, "cursor-position-restore");
	gtkhtml_editor_thaw (editor);

	composer->priv->in_signature_insert = FALSE;
}

CamelInternetAddress *
e_msg_composer_get_from (EMsgComposer *composer)
{
	CamelInternetAddress *address;
	EComposerHeaderTable *table;
	EAccount *account;

	g_return_val_if_fail (E_IS_MSG_COMPOSER (composer), NULL);

	table = e_msg_composer_get_header_table (composer);

	account = e_composer_header_table_get_account (table);
	if (account == NULL)
		return NULL;

	address = camel_internet_address_new ();
	camel_internet_address_add (
		address, account->id->name, account->id->address);

	return address;
}

CamelInternetAddress *
e_msg_composer_get_reply_to (EMsgComposer *composer)
{
	CamelInternetAddress *address;
	EComposerHeaderTable *table;
	const gchar *reply_to;

	g_return_val_if_fail (E_IS_MSG_COMPOSER (composer), NULL);

	table = e_msg_composer_get_header_table (composer);

	reply_to = e_composer_header_table_get_reply_to (table);
	if (reply_to == NULL || *reply_to == '\0')
		return NULL;

	address = camel_internet_address_new ();
	if (camel_address_unformat (CAMEL_ADDRESS (address), reply_to) == -1) {
		camel_object_unref (CAMEL_OBJECT (address));
		return NULL;
	}

	return address;
}

/**
 * e_msg_composer_get_raw_message_text:
 *
 * Returns the text/plain of the message from composer
 **/
GByteArray *
e_msg_composer_get_raw_message_text (EMsgComposer *composer)
{
	GtkhtmlEditor *editor;
	GByteArray *array;
	gchar *text;
	gsize length;

	g_return_val_if_fail (E_IS_MSG_COMPOSER (composer), NULL);

	array = g_byte_array_new ();
	editor = GTKHTML_EDITOR (composer);
	text = gtkhtml_editor_get_text_plain (editor, &length);
	g_byte_array_append (array, (guint8 *) text, (guint) length);
	g_free (text);

	return array;
}

void
e_msg_composer_set_enable_autosave (EMsgComposer *composer,
                                    gboolean enabled)
{
	e_composer_autosave_set_enabled (composer, enabled);
}

gboolean
e_msg_composer_is_exiting (EMsgComposer *composer)
{
	g_return_val_if_fail (composer != NULL, FALSE);

	return composer->priv->application_exiting;
}

gboolean
e_msg_composer_request_close_all (void)
{
	GSList *iter, *next;

	for (iter = all_composers; iter != NULL; iter = next) {
		EMsgComposer *composer = iter->data;

		/* The CLOSE action will delete this list node,
		 * so grab the next one while we still can. */
		next = iter->next;

		/* Try to autosave before closing.  If it fails for
		 * some reason, the CLOSE action will still detect
		 * unsaved changes and prompt the user. 
		 *
		 * FIXME If it /does/ prompt the user, the Cancel
		 *       button will act the same as Discard Changes,
		 *       which is misleading.
		 */
		composer->priv->application_exiting = TRUE;
		e_composer_autosave_snapshot (composer);
		gtk_action_activate (ACTION (CLOSE));
	}

	return (all_composers == NULL);
}

EMsgComposer *
e_msg_composer_load_from_file (const gchar *filename)
{
	CamelStream *stream;
	CamelMimeMessage *msg;
	EMsgComposer *composer;

	g_return_val_if_fail (filename != NULL, NULL);

	stream = camel_stream_fs_new_with_name (filename, O_RDONLY, 0);
	if (stream == NULL)
		return NULL;

	msg = camel_mime_message_new ();
	camel_data_wrapper_construct_from_stream (
		CAMEL_DATA_WRAPPER (msg), stream);
	camel_object_unref (stream);

	composer = e_msg_composer_new_with_message (msg);
	if (composer != NULL)
		gtk_widget_show (GTK_WIDGET (composer));

	return composer;
}

void
e_msg_composer_check_autosave (GtkWindow *parent)
{
	GList *orphans = NULL;
	gint response;
	GError *error = NULL;

	/* Look for orphaned autosave files. */
	orphans = e_composer_autosave_find_orphans (&error);
	if (orphans == NULL) {
		if (error != NULL) {
			g_warning ("%s", error->message);
			g_error_free (error);
		}
		return;
	}

	/* Ask if the user wants to recover the orphaned files. */
	response = e_error_run (
		parent, "mail-composer:recover-autosave", NULL);

	/* Based on the user's response, recover or delete them. */
	while (orphans != NULL) {
		const gchar *filename = orphans->data;
		EMsgComposer *composer;

		if (response == GTK_RESPONSE_YES) {
			/* FIXME: composer is never used */
			composer = autosave_load_draft (filename);
		} else {
			g_unlink (filename);
		}

		g_free (orphans->data);
		orphans = g_list_delete_link (orphans, orphans);
	}
}

void
e_msg_composer_set_alternative (EMsgComposer *composer,
                                gboolean alt)
{
	GtkhtmlEditor *editor;

	g_return_if_fail (E_IS_MSG_COMPOSER (composer));

	editor = GTKHTML_EDITOR (composer);

	composer->priv->is_alternative = alt;
	gtkhtml_editor_set_html_mode (editor, !alt);
}

void
e_msg_composer_reply_indent (EMsgComposer *composer)
{
	GtkhtmlEditor *editor;

	g_return_if_fail (E_IS_MSG_COMPOSER (composer));

	editor = GTKHTML_EDITOR (composer);

	if (!gtkhtml_editor_is_paragraph_empty (editor)) {
		if (gtkhtml_editor_is_previous_paragraph_empty (editor))
			gtkhtml_editor_run_command (editor, "cursor-backward");
		else {
			gtkhtml_editor_run_command (editor, "text-default-color");
			gtkhtml_editor_run_command (editor, "italic-off");
			gtkhtml_editor_run_command (editor, "insert-paragraph");
			return;
		}
	}

	gtkhtml_editor_run_command (editor, "style-normal");
	gtkhtml_editor_run_command (editor, "indent-zero");
	gtkhtml_editor_run_command (editor, "text-default-color");
	gtkhtml_editor_run_command (editor, "italic-off");
}

EComposerHeaderTable *
e_msg_composer_get_header_table (EMsgComposer *composer)
{
	g_return_val_if_fail (E_IS_MSG_COMPOSER (composer), NULL);

	return E_COMPOSER_HEADER_TABLE (composer->priv->header_table);
}

EAttachmentView *
e_msg_composer_get_attachment_view (EMsgComposer *composer)
{
	g_return_val_if_fail (E_IS_MSG_COMPOSER (composer), NULL);

	return E_ATTACHMENT_VIEW (composer->priv->attachment_paned);
}

void
e_msg_composer_set_send_options (EMsgComposer *composer,
                                 gboolean send_enable)
{
	g_return_if_fail (E_IS_MSG_COMPOSER (composer));

	composer->priv->send_invoked = send_enable;
}

GList *
e_load_spell_languages (void)
{
	GConfClient *client;
	GList *spell_languages = NULL;
	GSList *list;
	const gchar *key;
	GError *error = NULL;

	/* Ask GConf for a list of spell check language codes. */
	client = gconf_client_get_default ();
	key = COMPOSER_GCONF_SPELL_LANGUAGES_KEY;
	list = gconf_client_get_list (client, key, GCONF_VALUE_STRING, &error);
	g_object_unref (client);

	/* Convert the codes to spell language structs. */
	while (list != NULL) {
		gchar *language_code = list->data;
		const GtkhtmlSpellLanguage *language;

		language = gtkhtml_spell_language_lookup (language_code);
		if (language != NULL)
			spell_languages = g_list_prepend (
				spell_languages, (gpointer) language);

		list = g_slist_delete_link (list, list);
		g_free (language_code);
	}

	spell_languages = g_list_reverse (spell_languages);

	/* Pick a default spell language if GConf came back empty. */
	if (spell_languages == NULL) {
		const GtkhtmlSpellLanguage *language;

		language = gtkhtml_spell_language_lookup (NULL);
		
		if (language) {
			spell_languages = g_list_prepend (
				spell_languages, (gpointer) language);

		/* Don't overwrite the stored spell check language
		 * codes if there was a problem retrieving them. */
			if (error == NULL)
				e_save_spell_languages (spell_languages);
		}
	}

	if (error != NULL) {
		g_warning ("%s", error->message);
		g_error_free (error);
	}

	return spell_languages;
}

void
e_save_spell_languages (GList *spell_languages)
{
	GConfClient *client;
	GSList *list = NULL;
	const gchar *key;
	GError *error = NULL;

	/* Build a list of spell check language codes. */
	while (spell_languages != NULL) {
		const GtkhtmlSpellLanguage *language;
		const gchar *language_code;

		language = spell_languages->data;
		language_code = gtkhtml_spell_language_get_code (language);
		list = g_slist_prepend (list, (gpointer) language_code);

		spell_languages = g_list_next (spell_languages);
	}

	list = g_slist_reverse (list);

	/* Save the language codes to GConf. */
	client = gconf_client_get_default ();
	key = COMPOSER_GCONF_SPELL_LANGUAGES_KEY;
	gconf_client_set_list (client, key, GCONF_VALUE_STRING, list, &error);
	g_object_unref (client);

	g_slist_free (list);

	if (error != NULL) {
		g_warning ("%s", error->message);
		g_error_free (error);
	}
}<|MERGE_RESOLUTION|>--- conflicted
+++ resolved
@@ -504,10 +504,7 @@
 	account = e_composer_header_table_get_account (table);
 	view = e_msg_composer_get_attachment_view (composer);
 	store = e_attachment_view_get_store (view);
-<<<<<<< HEAD
 	session = e_msg_composer_get_session (composer);
-=======
->>>>>>> c868ace2
 
 	/* evil kludgy hack for Redirect */
 	if (p->redirect) {
@@ -1035,37 +1032,6 @@
 	return dname;
 }
 
-<<<<<<< HEAD
-=======
-static gboolean
-add_signature_delim (void)
-{
-	gboolean res;
-	GConfClient *client = gconf_client_get_default ();
-
-	res = !gconf_client_get_bool (client, COMPOSER_GCONF_NO_SIGNATURE_DELIM_KEY, NULL);
-
-	g_object_unref (client);
-
-	return res;
-}
-
-static gboolean
-is_top_signature (void)
-{
-	GConfClient *gconf;
-	gboolean res = FALSE;
-
-	gconf = gconf_client_get_default ();
-
-	res = gconf_client_get_bool (gconf, COMPOSER_GCONF_TOP_SIGNATURE_KEY, NULL);
-
-	g_object_unref (gconf);
-
-	return res;
-}
-
->>>>>>> c868ace2
 #define CONVERT_SPACES CAMEL_MIME_FILTER_TOHTML_CONVERT_SPACES
 #define NO_SIGNATURE_TEXT	\
 	"<!--+GtkHTML:<DATA class=\"ClueFlow\" key=\"signature\" value=\"1\">-->" \
@@ -1163,24 +1129,17 @@
                  const gchar *text,
                  gboolean set_signature)
 {
-<<<<<<< HEAD
 	EShell *shell;
 	EShellSettings *shell_settings;
 	gboolean reply_signature_on_top;
 	gchar *body = NULL, *html = NULL;
-=======
-	gchar *body = NULL;
->>>>>>> c868ace2
 
 	g_return_if_fail (E_IS_MSG_COMPOSER (composer));
 	g_return_if_fail (text != NULL);
 
-<<<<<<< HEAD
 	shell = e_shell_get_default ();
 	shell_settings = e_shell_get_shell_settings (shell);
 
-=======
->>>>>>> c868ace2
 	/*
 
 	   Keeping Signatures in the beginning of composer
@@ -1195,7 +1154,6 @@
 
 	 */
 
-<<<<<<< HEAD
 	reply_signature_on_top = e_shell_settings_get_boolean (
 		shell_settings, "composer-top-signature");
 
@@ -1220,11 +1178,6 @@
 					"<!--+GtkHTML:<DATA class=\"ClueFlow\" key=\"signature_name\" value=\"uid:Noname\">-->"
 					"<TABLE WIDTH=\"100%%\" CELLSPACING=\"0\" CELLPADDING=\"0\"><TR><TD> </TD></TR></TABLE>%s", text);
 		}
-=======
-	if (is_top_signature ()) {
-		/* put marker to the top */
-		body = g_strdup_printf ("<BR>" NO_SIGNATURE_TEXT "%s", text);
->>>>>>> c868ace2
 	} else {
 		/* no marker => to the bottom */
 		body = g_strdup_printf ("%s<BR>", text);
@@ -1475,49 +1428,6 @@
 	g_object_unref (iterator);
 }
 
-<<<<<<< HEAD
-=======
-static void
-msg_composer_update_preferences (GConfClient *client,
-                                 guint cnxn_id,
-                                 GConfEntry *entry,
-                                 EMsgComposer *composer)
-{
-	GtkhtmlEditor *editor;
-	gboolean enable;
-	GError *error = NULL;
-
-	editor = GTKHTML_EDITOR (composer);
-
-	enable = gconf_client_get_bool (
-		client, COMPOSER_GCONF_INLINE_SPELLING_KEY, &error);
-	if (error == NULL)
-		gtkhtml_editor_set_inline_spelling (editor, enable);
-	else {
-		g_warning ("%s", error->message);
-		g_clear_error (&error);
-	}
-
-	enable = gconf_client_get_bool (
-		client, COMPOSER_GCONF_MAGIC_LINKS_KEY, &error);
-	if (error == NULL)
-		gtkhtml_editor_set_magic_links (editor, enable);
-	else {
-		g_warning ("%s", error->message);
-		g_clear_error (&error);
-	}
-
-	enable = gconf_client_get_bool (
-		client, COMPOSER_GCONF_MAGIC_SMILEYS_KEY, &error);
-	if (error == NULL)
-		gtkhtml_editor_set_magic_smileys (editor, enable);
-	else {
-		g_warning ("%s", error->message);
-		g_clear_error (&error);
-	}
-}
-
->>>>>>> c868ace2
 struct _drop_data {
 	EMsgComposer *composer;
 
@@ -1530,185 +1440,6 @@
 	guint time;
 };
 
-<<<<<<< HEAD
-=======
-#if 0  /* FIXME */
-static void
-drop_action (EMsgComposer *composer,
-             GdkDragContext *context,
-             guint32 action,
-             GtkSelectionData *selection,
-             guint info,
-             guint time,
-             gboolean html_dnd)
-{
-	char *tmp, *str, **urls;
-	CamelMimePart *mime_part;
-	CamelStream *stream;
-	CamelMimeMessage *msg;
-	char *content_type;
-	int i, success = FALSE, delete = FALSE;
-	EMsgComposerPrivate *p = composer->priv;
-
-	switch (info) {
-	case DND_TYPE_MESSAGE_RFC822:
-		d (printf ("dropping a message/rfc822\n"));
-		/* write the message (s) out to a CamelStream so we can use it */
-		stream = camel_stream_mem_new ();
-		camel_stream_write (stream, (const gchar *)selection->data, selection->length);
-		camel_stream_reset (stream);
-
-		msg = camel_mime_message_new ();
-		if (camel_data_wrapper_construct_from_stream ((CamelDataWrapper *)msg, stream) != -1) {
-			msg_composer_attach_message (composer, msg);
-			success = TRUE;
-			delete = action == GDK_ACTION_MOVE;
-		}
-
-		camel_object_unref (msg);
-		camel_object_unref (stream);
-		break;
-	case DND_TYPE_NETSCAPE_URL:
-		d (printf ("dropping a _NETSCAPE_URL\n"));
-		tmp = g_strndup ((const gchar *) selection->data, selection->length);
-		urls = g_strsplit (tmp, "\n", 2);
-		g_free (tmp);
-
-		/* _NETSCAPE_URL is represented as "URI\nTITLE" */
-		handle_uri (composer, urls[0], html_dnd);
-
-		g_strfreev (urls);
-		success = TRUE;
-		break;
-	case DND_TYPE_TEXT_URI_LIST:
-		d (printf ("dropping a text/uri-list\n"));
-		tmp = g_strndup ((const gchar *) selection->data, selection->length);
-		urls = g_strsplit (tmp, "\n", 0);
-		g_free (tmp);
-
-		for (i = 0; urls[i] != NULL; i++) {
-			str = g_strstrip (urls[i]);
-			if (str[0] == '#' || str[0] == '\0')
-				continue;
-
-			handle_uri (composer, str, html_dnd);
-		}
-
-		g_strfreev (urls);
-		success = TRUE;
-		break;
-	case DND_TYPE_TEXT_VCARD:
-	case DND_TYPE_TEXT_CALENDAR:
-		content_type = gdk_atom_name (selection->type);
-		d (printf ("dropping a %s\n", content_type));
-
-		mime_part = camel_mime_part_new ();
-		camel_mime_part_set_content (mime_part, (const gchar *)selection->data, selection->length, content_type);
-		camel_mime_part_set_disposition (mime_part, "inline");
-
-		e_attachment_bar_attach_mime_part (E_ATTACHMENT_BAR (p->attachment_bar), mime_part);
-
-		camel_object_unref (mime_part);
-		g_free (content_type);
-
-		success = TRUE;
-		break;
-	case DND_TYPE_X_UID_LIST: {
-		GPtrArray *uids;
-		char *inptr, *inend;
-		CamelFolder *folder;
-		CamelException ex = CAMEL_EXCEPTION_INITIALISER;
-
-		/* NB: This all runs synchronously, could be very slow/hang/block the ui */
-
-		uids = g_ptr_array_new ();
-
-		inptr = (char*)selection->data;
-		inend = (char*)(selection->data + selection->length);
-		while (inptr < inend) {
-			char *start = inptr;
-
-			while (inptr < inend && *inptr)
-				inptr++;
-
-			if (start > (char *)selection->data)
-				g_ptr_array_add (uids, g_strndup (start, inptr-start));
-
-			inptr++;
-		}
-
-		if (uids->len > 0) {
-			folder = mail_tool_uri_to_folder ((const gchar *)selection->data, 0, &ex);
-			if (folder) {
-				if (uids->len == 1) {
-					msg = camel_folder_get_message (folder, uids->pdata[0], &ex);
-					if (msg == NULL)
-						goto fail;
-					msg_composer_attach_message (composer, msg);
-				} else {
-					CamelMultipart *mp = camel_multipart_new ();
-					char *desc;
-
-					camel_data_wrapper_set_mime_type ((CamelDataWrapper *)mp, "multipart/digest");
-					camel_multipart_set_boundary (mp, NULL);
-					for (i=0;i<uids->len;i++) {
-						msg = camel_folder_get_message (folder, uids->pdata[i], &ex);
-						if (msg) {
-							mime_part = camel_mime_part_new ();
-							camel_mime_part_set_disposition (mime_part, "inline");
-							camel_medium_set_content_object ((CamelMedium *)mime_part, (CamelDataWrapper *)msg);
-							camel_mime_part_set_content_type (mime_part, "message/rfc822");
-							camel_multipart_add_part (mp, mime_part);
-							camel_object_unref (mime_part);
-							camel_object_unref (msg);
-						} else {
-							camel_object_unref (mp);
-							goto fail;
-						}
-					}
-					mime_part = camel_mime_part_new ();
-					camel_medium_set_content_object ((CamelMedium *)mime_part, (CamelDataWrapper *)mp);
-					/* translators, this count will always be >1 */
-					desc = g_strdup_printf (ngettext ("Attached message", "%d attached messages", uids->len), uids->len);
-					camel_mime_part_set_description (mime_part, desc);
-					g_free (desc);
-					e_attachment_bar_attach_mime_part (E_ATTACHMENT_BAR(p->attachment_bar), mime_part);
-					camel_object_unref (mime_part);
-					camel_object_unref (mp);
-				}
-				success = TRUE;
-				delete = action == GDK_ACTION_MOVE;
-			fail:
-				if (camel_exception_is_set (&ex)) {
-					char *name;
-
-					camel_object_get (folder, NULL, CAMEL_FOLDER_NAME, &name, NULL);
-					e_error_run ((GtkWindow *)composer, "mail-composer:attach-nomessages",
-						    name?name:(char *)selection->data, camel_exception_get_description (&ex), NULL);
-					camel_object_free (folder, CAMEL_FOLDER_NAME, name);
-				}
-				camel_object_unref (folder);
-			} else {
-				e_error_run ((GtkWindow *)composer, "mail-composer:attach-nomessages",
-					    (const gchar*)selection->data, camel_exception_get_description (&ex), NULL);
-			}
-
-			camel_exception_clear (&ex);
-		}
-
-		g_ptr_array_free (uids, TRUE);
-
-		break; }
-	default:
-		d (printf ("dropping an unknown\n"));
-		break;
-	}
-
-	gtk_drag_finish (context, success, delete, time);
-}
-#endif
-
->>>>>>> c868ace2
 static void
 msg_composer_notify_header_cb (EMsgComposer *composer)
 {
@@ -2051,11 +1782,7 @@
 	clipboard = gtk_widget_get_clipboard (widget, GDK_SELECTION_CLIPBOARD);
 
 	/* Assume the clipboard has an image.  The return
-<<<<<<< HEAD
 	 * value will be NULL if we assumed wrong. */
-=======
-	 * value will be NULL we we assumed wrong. */
->>>>>>> c868ace2
 	pixbuf = gtk_clipboard_wait_for_image (clipboard);
 	if (!GDK_IS_PIXBUF (pixbuf))
 		goto chainup;
@@ -2402,10 +2129,7 @@
 	GtkUIManager *ui_manager;
 	GtkhtmlEditor *editor;
 	GtkHTML *html;
-<<<<<<< HEAD
 	const gchar *id;
-=======
->>>>>>> c868ace2
 	gint n_targets;
 
 	composer->priv = E_MSG_COMPOSER_GET_PRIVATE (composer);
@@ -2494,14 +2218,9 @@
 	/* Initialization may have tripped the "changed" state. */
 	gtkhtml_editor_set_changed (editor, FALSE);
 
-<<<<<<< HEAD
 	id = "org.gnome.evolution.composer";
 	e_plugin_ui_register_manager (ui_manager, id, composer);
 	e_plugin_ui_enable_manager (ui_manager, id);
-=======
-	e_plugin_ui_register_manager (
-		"org.gnome.evolution.composer", ui_manager, composer);
->>>>>>> c868ace2
 }
 
 GType
