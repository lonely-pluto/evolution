--- conflicted
+++ resolved
@@ -2196,91 +2196,6 @@
 
 /* Callbacks.  */
 
-<<<<<<< HEAD
-static EMsgComposer *
-create_composer (gint visible_mask)
-{
-	EMsgComposer *composer;
-	EComposerHeaderTable *table;
-	GtkToggleAction *action;
-	gboolean active;
-
-	composer = g_object_new (E_TYPE_MSG_COMPOSER, NULL);
-	table = E_COMPOSER_HEADER_TABLE (composer->priv->header_table);
-
-	/* Configure View Menu */
-
-	/* If we're mailing, you cannot disable "To". */
-	action = GTK_TOGGLE_ACTION (ACTION (VIEW_TO));
-	active = visible_mask & E_MSG_COMPOSER_VISIBLE_TO;
-	gtk_action_set_sensitive (ACTION (VIEW_TO), active);
-	gtk_toggle_action_set_active (action, active);
-
-	/* Ditto for "Post-To". */
-	action = GTK_TOGGLE_ACTION (ACTION (VIEW_POST_TO));
-	active = visible_mask & E_MSG_COMPOSER_VISIBLE_POSTTO;
-	gtk_action_set_sensitive (ACTION (VIEW_POST_TO), active);
-	gtk_toggle_action_set_active (action, active);
-
-	/* Disable "Cc" if we're posting. */
-	if (!(visible_mask & E_MSG_COMPOSER_VISIBLE_CC)) {
-		action = GTK_TOGGLE_ACTION (ACTION (VIEW_CC));
-		gtk_toggle_action_set_active (action, FALSE);
-	}
-
-	/* Disable "Bcc" if we're posting. */
-	if (!(visible_mask & E_MSG_COMPOSER_VISIBLE_BCC)) {
-		action = GTK_TOGGLE_ACTION (ACTION (VIEW_BCC));
-		gtk_toggle_action_set_active (action, FALSE);
-	}
-
-	action = GTK_TOGGLE_ACTION (ACTION (VIEW_SUBJECT));
-	gtk_toggle_action_set_active (action, TRUE);
-
-	return composer;
-}
-
-/**
- * e_msg_composer_new_with_type:
- * @type: the type of composer to create
- *
- * Create a new message composer widget. The type can be
- * E_MSG_COMPOSER_MAIL, E_MSG_COMPOSER_POST or E_MSG_COMPOSER_MAIL_POST.
- *
- * Returns: A pointer to the newly created widget
- **/
-
-EMsgComposer *
-e_msg_composer_new_with_type (gint type)
-{
-	EMsgComposer *composer;
-	gint visible_mask;
-
-	switch (type) {
-		case E_MSG_COMPOSER_MAIL:
-			visible_mask = E_MSG_COMPOSER_VISIBLE_MASK_MAIL;
-			break;
-
-		case E_MSG_COMPOSER_POST:
-			visible_mask = E_MSG_COMPOSER_VISIBLE_MASK_POST;
-			break;
-
-		default:
-			visible_mask =
-				E_MSG_COMPOSER_VISIBLE_MASK_MAIL |
-				E_MSG_COMPOSER_VISIBLE_MASK_POST;
-			break;
-	}
-
-	composer = create_composer (visible_mask);
-
-	set_editor_text (composer, "", TRUE);
-
-	return composer;
-}
-
-=======
->>>>>>> 2914345f
 /**
  * e_msg_composer_new:
  *
@@ -2292,24 +2207,6 @@
 e_msg_composer_new (void)
 {
 	return g_object_new (E_TYPE_MSG_COMPOSER, NULL);
-}
-
-static gboolean
-is_special_header (const gchar *hdr_name)
-{
-	/* Note: a header is a "special header" if it has any meaning:
-	   1. it's not a X-* header or
-	   2. it's an X-Evolution* header
-	*/
-	if (g_ascii_strncasecmp (hdr_name, "X-", 2))
-		return TRUE;
-
-	if (!g_ascii_strncasecmp (hdr_name, "X-Evolution", 11))
-		return TRUE;
-
-	/* we can keep all other X-* headers */
-
-	return FALSE;
 }
 
 static void
@@ -2947,13 +2844,6 @@
 	/* set extra headers */
 	headers = CAMEL_MIME_PART (message)->headers;
 	while (headers) {
-<<<<<<< HEAD
-		if (!is_special_header (headers->name) ||
-		    !g_ascii_strcasecmp (headers->name, "References") ||
-		    !g_ascii_strcasecmp (headers->name, "In-Reply-To")) {
-			g_ptr_array_add (p->extra_hdr_names, g_strdup (headers->name));
-			g_ptr_array_add (p->extra_hdr_values, g_strdup (headers->value));
-=======
 		if (g_ascii_strcasecmp (headers->name, "References") == 0 ||
 		    g_ascii_strcasecmp (headers->name, "In-Reply-To") == 0) {
 			g_ptr_array_add (
@@ -2962,7 +2852,6 @@
 			g_ptr_array_add (
 				composer->priv->extra_hdr_values,
 				g_strdup (headers->value));
->>>>>>> 2914345f
 		}
 
 		headers = headers->next;
