--- conflicted
+++ resolved
@@ -545,20 +545,6 @@
 		g_object_unref (addr);
 
 		/* X-Evolution-Account */
-<<<<<<< HEAD
-		camel_medium_set_header (
-			medium, "X-Evolution-Account", account->uid);
-
-		/* X-Evolution-Fcc */
-		camel_medium_set_header (
-			medium, "X-Evolution-Fcc", account->sent_folder_uri);
-
-		/* X-Evolution-Transport */
-		transport_uid = g_strconcat (
-			account->uid, "-transport", NULL);
-		camel_medium_set_header (
-			medium, "X-Evolution-Transport", transport_uid);
-=======
 		header_name = "X-Evolution-Account";
 		camel_medium_set_header (medium, header_name, account->uid);
 
@@ -571,7 +557,6 @@
 		transport_uid = g_strconcat (
 			account->uid, "-transport", NULL);
 		camel_medium_set_header (medium, header_name, transport_uid);
->>>>>>> 19163c2b
 		g_free (transport_uid);
 	}
 
@@ -3984,48 +3969,6 @@
 	return FALSE;
 }
 
-<<<<<<< HEAD
-static void
-merge_cc_bcc (EDestination **addrv,
-              GList **merge_into,
-              const GList *to,
-              const GList *cc,
-              const GList *bcc)
-{
-	gint ii;
-
-	for (ii = 0; addrv && addrv[ii]; ii++) {
-		if (!list_contains_addr (to, addrv[ii]) &&
-		    !list_contains_addr (cc, addrv[ii]) &&
-		    !list_contains_addr (bcc, addrv[ii]))
-			*merge_into = g_list_append (
-				*merge_into, g_object_ref (addrv[ii]));
-	}
-}
-
-static void
-merge_always_cc_and_bcc (EComposerHeaderTable *table,
-                         const GList *to,
-                         GList **cc,
-                         GList **bcc)
-{
-	EDestination **addrv;
-
-	g_return_if_fail (table != NULL);
-	g_return_if_fail (cc != NULL);
-	g_return_if_fail (bcc != NULL);
-
-	addrv = e_composer_header_table_get_destinations_cc (table);
-	merge_cc_bcc (addrv, cc, to, *cc, *bcc);
-	e_destination_freev (addrv);
-
-	addrv = e_composer_header_table_get_destinations_bcc (table);
-	merge_cc_bcc (addrv, bcc, to, *cc, *bcc);
-	e_destination_freev (addrv);
-}
-
-static void
-=======
 static void
 merge_cc_bcc (EDestination **addrv,
               GList **merge_into,
@@ -4088,7 +4031,6 @@
 }
 
 static void
->>>>>>> 19163c2b
 handle_mailto (EMsgComposer *composer,
                const gchar *mailto)
 {
