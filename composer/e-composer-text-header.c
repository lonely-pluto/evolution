--- conflicted
+++ resolved
@@ -122,11 +122,7 @@
 {
 	return g_object_new (
 		E_TYPE_COMPOSER_TEXT_HEADER, "label", label,
-<<<<<<< HEAD
-		"button", TRUE, "addaction", action_label != NULL, 
-=======
 		"button", TRUE, "addaction", action_label != NULL,
->>>>>>> e4afd3f9
 		"addaction_text", action_label,
 		"visible", action_label == NULL, NULL);
 }
