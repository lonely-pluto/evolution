--- conflicted
+++ resolved
@@ -272,8 +272,6 @@
 	return new_destinations;
 }
 
-<<<<<<< HEAD
-=======
 static void
 composer_header_table_setup_mail_headers (EComposerHeaderTable *table)
 {
@@ -400,7 +398,6 @@
 	}
 }
 
->>>>>>> 2914345f
 static void
 composer_header_table_from_changed_cb (EComposerHeaderTable *table)
 {
@@ -412,10 +409,7 @@
 	EDestination **old_destinations;
 	EDestination **new_destinations;
 	const gchar *reply_to;
-<<<<<<< HEAD
-=======
 	const gchar *source_url;
->>>>>>> 2914345f
 	gboolean always_cc;
 	gboolean always_bcc;
 
@@ -455,8 +449,6 @@
 		old_destinations, always_bcc ? account->bcc_addrs : NULL);
 	e_composer_header_table_set_destinations_bcc (table, new_destinations);
 	e_destination_freev (new_destinations);
-<<<<<<< HEAD
-=======
 
 	/* XXX We should NOT be checking specific account types here.
 	 *     Would prefer EAccount have a "send_method" enum item:
@@ -478,7 +470,6 @@
 		composer_header_table_setup_post_headers (table);
 	else
 		composer_header_table_setup_mail_headers (table);
->>>>>>> 2914345f
 }
 
 static GObject *
@@ -1189,22 +1180,6 @@
 }
 
 void
-e_composer_header_table_add_destinations_bcc (EComposerHeaderTable *table,
-                                              EDestination **destinations)
-{
-	EComposerNameHeader *header;
-
-	g_return_if_fail (E_IS_COMPOSER_HEADER_TABLE (table));
-
-	header = E_COMPOSER_HEADER_TABLE_GET_BCC_HEADER (table);
-	e_composer_name_header_add_destinations (header, destinations);
-
-	if (destinations != NULL && *destinations != NULL)
-		e_composer_header_table_set_header_visible (
-			table, E_COMPOSER_HEADER_BCC, TRUE);
-}
-
-void
 e_composer_header_table_set_destinations_bcc (EComposerHeaderTable *table,
                                               EDestination **destinations)
 {
@@ -1261,22 +1236,6 @@
 }
 
 void
-e_composer_header_table_add_destinations_cc (EComposerHeaderTable *table,
-                                             EDestination **destinations)
-{
-	EComposerNameHeader *header;
-
-	g_return_if_fail (E_IS_COMPOSER_HEADER_TABLE (table));
-
-	header = E_COMPOSER_HEADER_TABLE_GET_CC_HEADER (table);
-	e_composer_name_header_add_destinations (header, destinations);
-
-	if (destinations != NULL && *destinations != NULL)
-		e_composer_header_table_set_header_visible (
-			table, E_COMPOSER_HEADER_CC, TRUE);
-}
-
-void
 e_composer_header_table_set_destinations_cc (EComposerHeaderTable *table,
                                              EDestination **destinations)
 {
@@ -1327,18 +1286,6 @@
 	name_header = E_COMPOSER_NAME_HEADER (header);
 
 	e_composer_name_header_add_destinations (name_header, destinations);
-}
-
-void
-e_composer_header_table_add_destinations_to (EComposerHeaderTable *table,
-                                             EDestination **destinations)
-{
-	EComposerNameHeader *header;
-
-	g_return_if_fail (E_IS_COMPOSER_HEADER_TABLE (table));
-
-	header = E_COMPOSER_HEADER_TABLE_GET_TO_HEADER (table);
-	e_composer_name_header_add_destinations (header, destinations);
 }
 
 void
