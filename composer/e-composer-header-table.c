--- conflicted
+++ resolved
@@ -70,11 +70,7 @@
 	GtkWidget *signature_label;
 	GtkWidget *signature_combo_box;
 	ENameSelector *name_selector;
-<<<<<<< HEAD
-	GtkHBox *actions_container;	
-=======
 	GtkHBox *actions_container;
->>>>>>> e4afd3f9
 };
 
 static gpointer parent_class;
@@ -518,11 +514,6 @@
 
 	if (composer_lite)
 		gtk_widget_show_all ((GtkWidget *)priv->actions_container);
-<<<<<<< HEAD
-	
-=======
-
->>>>>>> e4afd3f9
 	ii = E_COMPOSER_HEADER_FROM;
 
 	/* Leave room in the "From" row for signature stuff. */
@@ -556,11 +547,7 @@
 			priv->headers[ii]->input_widget,
 			"right-attach", 2, NULL);
 
-<<<<<<< HEAD
-		gtk_table_attach (GTK_TABLE (object), (GtkWidget *)priv->actions_container, 2, 4, E_COMPOSER_HEADER_TO, 
-=======
 		gtk_table_attach (GTK_TABLE (object), (GtkWidget *)priv->actions_container, 2, 4, E_COMPOSER_HEADER_TO,
->>>>>>> e4afd3f9
 				  E_COMPOSER_HEADER_TO + 1, GTK_FILL, 0, 0, 3);
 	}
 
@@ -949,32 +936,20 @@
 	composer_header_table_bind_header ("reply-to", "changed", header);
 	table->priv->headers[E_COMPOSER_HEADER_REPLY_TO] = header;
 
-<<<<<<< HEAD
-	header = e_composer_name_header_new_with_label (_("_To:"), name_selector);
-=======
 	header = e_composer_name_header_new_with_label (
 		_("_To:"), name_selector);
->>>>>>> e4afd3f9
 	e_composer_header_set_input_tooltip (header, HEADER_TOOLTIP_TO);
 	composer_header_table_bind_header ("destinations-to", "changed", header);
 	table->priv->headers[E_COMPOSER_HEADER_TO] = header;
 
-<<<<<<< HEAD
-	header = e_composer_name_header_new_with_action (_("_Cc:"), _("Show CC"), name_selector);
-=======
 	header = e_composer_name_header_new_with_action (
 		_("_Cc:"), _("Show CC"), name_selector);
->>>>>>> e4afd3f9
 	e_composer_header_set_input_tooltip (header, HEADER_TOOLTIP_CC);
 	composer_header_table_bind_header ("destinations-cc", "changed", header);
 	table->priv->headers[E_COMPOSER_HEADER_CC] = header;
 
-<<<<<<< HEAD
-	header = e_composer_name_header_new_with_action (_("_Bcc:"), _("Show BCC"), name_selector);
-=======
 	header = e_composer_name_header_new_with_action (
 		_("_Bcc:"), _("Show BCC"), name_selector);
->>>>>>> e4afd3f9
 	e_composer_header_set_input_tooltip (header, HEADER_TOOLTIP_BCC);
 	composer_header_table_bind_header ("destinations-bcc", "changed", header);
 	table->priv->headers[E_COMPOSER_HEADER_BCC] = header;
