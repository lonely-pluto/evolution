--- conflicted
+++ resolved
@@ -111,25 +111,9 @@
 		box = gtk_hbox_new (FALSE, 0);
 		tmp = gtk_image_new_from_stock("gtk-add", GTK_ICON_SIZE_BUTTON);
 		gtk_box_pack_start((GtkBox *)box, tmp, FALSE, FALSE, 3);
-<<<<<<< HEAD
 		tmp = gtk_label_new (NULL);
 		str = g_strdup_printf ("<span foreground='blue' underline='single' underline_color='blue'  >%s</span>", header->priv->addaction_text);
 		gtk_label_set_markup((GtkLabel *)tmp, str);
-=======
-		g_object_set_data ((GObject *)header->priv->action_label, "add", tmp);
-		tmp = gtk_image_new_from_stock("gtk-remove", GTK_ICON_SIZE_BUTTON);
-		gtk_box_pack_start((GtkBox *)box, tmp, FALSE, FALSE, 3);
-		g_object_set_data ((GObject *)header->priv->action_label, "remove", tmp);
-		gtk_widget_hide (tmp);
-		tmp = header->priv->action_label;
-		str = g_strdup_printf ("<span>%s %s</span>", _("Show"), header->priv->addaction_text);
-		g_object_set_data ((GObject *)tmp, "show", str);
-		gtk_label_set_markup((GtkLabel *)tmp, str);
-		str = g_strdup_printf ("<span>%s %s</span>", _("Hide"), header->priv->addaction_text);
-		g_object_set_data ((GObject *)tmp, "hide", str);
-
-		header->priv->action_label = tmp;
->>>>>>> 067ef558
 		gtk_box_pack_start((GtkBox *)box, tmp, FALSE, FALSE, 3);
 		gtk_container_add((GtkContainer *)header->action_widget, box);
 		gtk_widget_show_all(header->action_widget);
