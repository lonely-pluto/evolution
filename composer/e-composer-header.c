--- conflicted
+++ resolved
@@ -29,25 +29,9 @@
 #include <config.h>
 #include <glib/gi18n-lib.h>
 
-<<<<<<< HEAD
-enum {
-	PROP_0,
-	PROP_BUTTON,
-	PROP_LABEL,
-	PROP_SENSITIVE,
-	PROP_VISIBLE
-};
-
-enum {
-	CHANGED,
-	CLICKED,
-	LAST_SIGNAL
-};
-=======
 #define E_COMPOSER_HEADER_GET_PRIVATE(obj) \
 	(G_TYPE_INSTANCE_GET_PRIVATE \
 	((obj), E_TYPE_COMPOSER_HEADER, EComposerHeaderPrivate))
->>>>>>> 19163c2b
 
 struct _EComposerHeaderPrivate {
 	gchar *label;
