--- conflicted
+++ resolved
@@ -644,10 +644,7 @@
 	gint row_y;
 
 	day_view = dvmitem->day_view;
-<<<<<<< HEAD
-=======
 	model = e_calendar_view_get_model (E_CALENDAR_VIEW (day_view));
->>>>>>> 0f7f4cfe
 
 	/* If the event is currently being dragged, don't draw it. It will
 	   be drawn in the special drag items. */
