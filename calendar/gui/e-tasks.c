--- conflicted
+++ resolved
@@ -99,19 +99,6 @@
 	LAST_SIGNAL
 };
 
-<<<<<<< HEAD
-=======
-enum DndTargetType {
-	TARGET_VCALENDAR
-};
-
-static GtkTargetEntry list_drag_types[] = {
-	{ (gchar *) "text/calendar",   0, TARGET_VCALENDAR },
-	{ (gchar *) "text/x-calendar", 0, TARGET_VCALENDAR }
-};
-static const int num_list_drag_types = sizeof (list_drag_types) / sizeof (list_drag_types[0]);
-
->>>>>>> e4afd3f9
 static guint e_tasks_signals[LAST_SIGNAL] = { 0 };
 
 G_DEFINE_TYPE (ETasks, e_tasks, GTK_TYPE_TABLE)
@@ -524,163 +511,6 @@
 	e_calendar_table_set_status_message (E_CALENDAR_TABLE (priv->tasks_view), msg_string, -1);
 }
 
-<<<<<<< HEAD
-=======
-/* Callback from the calendar client when an error occurs in the backend */
-static void
-backend_error_cb (ECal *client, const char *message, gpointer data)
-{
-	ETasks *tasks;
-	GtkWidget *dialog;
-	char *urinopwd;
-
-	tasks = E_TASKS (data);
-
-	urinopwd = get_uri_without_password (e_cal_get_uri (client));
-
-	dialog = gtk_message_dialog_new (
-		GTK_WINDOW (gtk_widget_get_toplevel (GTK_WIDGET (tasks))),
-		GTK_DIALOG_DESTROY_WITH_PARENT,
-		GTK_MESSAGE_ERROR,
-		GTK_BUTTONS_OK,
-		_("Error on %s:\n %s"),
-		urinopwd, message);
-	gtk_dialog_run (GTK_DIALOG (dialog));
-	gtk_widget_destroy (dialog);
-
-	g_free (urinopwd);
-}
-
-/* Callback from the calendar client when the backend dies */
-static void
-backend_died_cb (ECal *client, gpointer data)
-{
-	ETasks *tasks;
-	ETasksPrivate *priv;
-	ESource *source;
-
-	tasks = E_TASKS (data);
-	priv = tasks->priv;
-
-	source = g_object_ref (e_cal_get_source (client));
-
-	priv->clients_list = g_list_remove (priv->clients_list, client);
-	g_hash_table_remove (priv->clients,  e_source_peek_uid (source));
-
-	g_signal_emit (tasks, e_tasks_signals[SOURCE_REMOVED], 0, source);
-
-	e_calendar_table_set_status_message (E_CALENDAR_TABLE (e_tasks_get_calendar_table (tasks)), NULL, -1);
-
-	e_error_run (GTK_WINDOW (gtk_widget_get_toplevel (GTK_WIDGET (tasks))),
-		     "calendar:tasks-crashed", NULL);
-
-	g_object_unref (source);
-}
-
-/* Callback from the calendar client when the calendar is opened */
-static void
-client_cal_opened_cb (ECal *ecal, ECalendarStatus status, ETasks *tasks)
-{
-	ECalModel *model;
-	ESource *source;
-	ETasksPrivate *priv;
-
-	priv = tasks->priv;
-
-	source = e_cal_get_source (ecal);
-
-	if (status == E_CALENDAR_STATUS_AUTHENTICATION_FAILED || status == E_CALENDAR_STATUS_AUTHENTICATION_REQUIRED)
-		auth_cal_forget_password (ecal);
-
-	switch (status) {
-	case E_CALENDAR_STATUS_OK :
-		g_signal_handlers_disconnect_matched (ecal, G_SIGNAL_MATCH_FUNC, 0, 0, NULL, client_cal_opened_cb, NULL);
-
-		set_status_message (tasks, _("Loading tasks"));
-		model = e_calendar_table_get_model (E_CALENDAR_TABLE (priv->tasks_view));
-		e_cal_model_add_client (model, ecal);
-
-		set_status_message (tasks, NULL);
-		break;
-	case E_CALENDAR_STATUS_AUTHENTICATION_FAILED:
-		/* try to reopen calendar - it'll ask for a password once again */
-		e_cal_open_async (ecal, FALSE);
-		return;
-	case E_CALENDAR_STATUS_BUSY :
-		break;
-	case E_CALENDAR_STATUS_REPOSITORY_OFFLINE:
-		e_error_run (GTK_WINDOW (gtk_widget_get_toplevel (GTK_WIDGET (tasks))), "calendar:prompt-no-contents-offline-tasks", NULL);
-	default :
-		/* Make sure the source doesn't disappear on us */
-		g_object_ref (source);
-
-		priv->clients_list = g_list_remove (priv->clients_list, ecal);
-		g_signal_handlers_disconnect_matched (ecal, G_SIGNAL_MATCH_DATA,
-						      0, 0, NULL, NULL, tasks);
-
-		/* Do this last because it unrefs the client */
-		g_hash_table_remove (priv->clients,  e_source_peek_uid (source));
-
-		g_signal_emit (tasks, e_tasks_signals[SOURCE_REMOVED], 0, source);
-
-		set_status_message (tasks, NULL);
-		g_object_unref (source);
-
-		break;
-	}
-}
-
-static void
-default_client_cal_opened_cb (ECal *ecal, ECalendarStatus status, ETasks *tasks)
-{
-	ECalModel *model;
-	ESource *source;
-	ETasksPrivate *priv;
-
-	priv = tasks->priv;
-
-	source = e_cal_get_source (ecal);
-
-	if (status == E_CALENDAR_STATUS_AUTHENTICATION_FAILED || status == E_CALENDAR_STATUS_AUTHENTICATION_REQUIRED)
-		auth_cal_forget_password (ecal);
-
-	switch (status) {
-	case E_CALENDAR_STATUS_OK :
-		g_signal_handlers_disconnect_matched (ecal, G_SIGNAL_MATCH_FUNC, 0, 0, NULL, default_client_cal_opened_cb, NULL);
-		model = e_calendar_table_get_model (E_CALENDAR_TABLE (priv->tasks_view));
-
-		e_cal_model_set_default_client (model, ecal);
-		set_status_message (tasks, NULL);
-		break;
-	case E_CALENDAR_STATUS_AUTHENTICATION_FAILED:
-		/* try to reopen calendar - it'll ask for a password once again */
-		e_cal_open_async (ecal, FALSE);
-		return;
-	case E_CALENDAR_STATUS_BUSY:
-		break;
-	default :
-		/* Make sure the source doesn't disappear on us */
-		g_object_ref (source);
-
-		priv->clients_list = g_list_remove (priv->clients_list, ecal);
-		g_signal_handlers_disconnect_matched (ecal, G_SIGNAL_MATCH_DATA,
-						      0, 0, NULL, NULL, tasks);
-
-		/* Do this last because it unrefs the client */
-		g_hash_table_remove (priv->clients,  e_source_peek_uid (source));
-
-		g_signal_emit (tasks, e_tasks_signals[SOURCE_REMOVED], 0, source);
-
-		set_status_message (tasks, NULL);
-		g_object_unref (priv->default_client);
-		priv->default_client = NULL;
-		g_object_unref (source);
-
-		break;
-	}
-}
-
->>>>>>> e4afd3f9
 typedef void (*open_func) (ECal *, ECalendarStatus, ETasks *);
 
 static gboolean
