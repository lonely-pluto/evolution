/*
 * Evolution calendar - Recurrence page of the calendar component dialogs
 *
 * This program is free software; you can redistribute it and/or
 * modify it under the terms of the GNU Lesser General Public
 * License as published by the Free Software Foundation; either
 * version 2 of the License, or (at your option) version 3.
 *
 * This program is distributed in the hope that it will be useful,
 * but WITHOUT ANY WARRANTY; without even the implied warranty of
 * MERCHANTABILITY or FITNESS FOR A PARTICULAR PURPOSE.  See the GNU
 * Lesser General Public License for more details.
 *
 * You should have received a copy of the GNU Lesser General Public
 * License along with the program; if not, see <http://www.gnu.org/licenses/>
 *
 *
 * Authors:
 *		Federico Mena-Quintero <federico@ximian.com>
 *		Miguel de Icaza <miguel@ximian.com>
 *		Seth Alves <alves@hungry.com>
 *		JP Rosevear <jpr@ximian.com>
 *		Hans Petter Jansson <hpj@ximiman.com>
 *
 * Copyright (C) 1999-2008 Novell, Inc. (www.novell.com)
 *
 */

#ifdef HAVE_CONFIG_H
#include <config.h>
#endif

#include <gtk/gtk.h>
#include <glib/gi18n.h>
#include <libedataserver/e-time-utils.h>
#include <misc/e-dateedit.h>
#include <libecal/e-cal-recur.h>
#include <libecal/e-cal-time-util.h>
#include "../tag-calendar.h"
#include "../weekday-picker.h"
#include "comp-editor-util.h"
#include "../e-date-time-list.h"
#include "recurrence-page.h"

#include "e-util/e-util.h"
#include "e-util/e-dialog-widgets.h"
#include "e-util/e-util-private.h"

enum month_num_options {
	MONTH_NUM_FIRST,
	MONTH_NUM_SECOND,
	MONTH_NUM_THIRD,
	MONTH_NUM_FOURTH,
	MONTH_NUM_FIFTH,
	MONTH_NUM_LAST,
	MONTH_NUM_DAY,
	MONTH_NUM_OTHER
};

static const gint month_num_options_map[] = {
	MONTH_NUM_FIRST,
	MONTH_NUM_SECOND,
	MONTH_NUM_THIRD,
	MONTH_NUM_FOURTH,
	MONTH_NUM_FIFTH,
	MONTH_NUM_LAST,
	MONTH_NUM_DAY,
	MONTH_NUM_OTHER,
	-1
};

enum month_day_options {
	MONTH_DAY_NTH,
	MONTH_DAY_MON,
	MONTH_DAY_TUE,
	MONTH_DAY_WED,
	MONTH_DAY_THU,
	MONTH_DAY_FRI,
	MONTH_DAY_SAT,
	MONTH_DAY_SUN
};

static const gint month_day_options_map[] = {
	MONTH_DAY_NTH,
	MONTH_DAY_MON,
	MONTH_DAY_TUE,
	MONTH_DAY_WED,
	MONTH_DAY_THU,
	MONTH_DAY_FRI,
	MONTH_DAY_SAT,
	MONTH_DAY_SUN,
	-1
};

enum recur_type {
	RECUR_NONE,
	RECUR_SIMPLE,
	RECUR_CUSTOM
};

static const gint type_map[] = {
	RECUR_NONE,
	RECUR_SIMPLE,
	RECUR_CUSTOM,
	-1
};

static const gint freq_map[] = {
	ICAL_DAILY_RECURRENCE,
	ICAL_WEEKLY_RECURRENCE,
	ICAL_MONTHLY_RECURRENCE,
	ICAL_YEARLY_RECURRENCE,
	-1
};

enum ending_type {
	ENDING_FOR,
	ENDING_UNTIL,
	ENDING_FOREVER
};

static const gint ending_types_map[] = {
	ENDING_FOR,
	ENDING_UNTIL,
	ENDING_FOREVER,
	-1
};

/* Private part of the RecurrencePage structure */
struct _RecurrencePagePrivate {
	/* Component we use to expand the recurrence rules for the preview */
	ECalComponent *comp;

	GtkBuilder *builder;

	/* Widgets from the UI file */
	GtkWidget *main;

	GtkWidget *recurs;
	gboolean custom;

	GtkWidget *params;
	GtkWidget *interval_value;
	GtkWidget *interval_unit_combo;
	GtkWidget *special;
	GtkWidget *ending_combo;
	GtkWidget *ending_special;
	GtkWidget *custom_warning_bin;

	/* For weekly recurrences, created by hand */
	GtkWidget *weekday_picker;
	guint8 weekday_day_mask;
	guint8 weekday_blocked_day_mask;

	/* For monthly recurrences, created by hand */
	gint month_index;

	GtkWidget *month_day_combo;
	enum month_day_options month_day;

	GtkWidget *month_num_combo;
	enum month_num_options month_num;

	/* For ending date, created by hand */
	GtkWidget *ending_date_edit;
	struct icaltimetype ending_date_tt;

	/* For ending count of occurrences, created by hand */
	GtkWidget *ending_count_spin;
	gint ending_count;

	/* More widgets from the Glade file */
	GtkWidget *exception_list;  /* This is a GtkTreeView now */
	GtkWidget *exception_add;
	GtkWidget *exception_modify;
	GtkWidget *exception_delete;

	GtkWidget *preview_bin;

	/* Store for exception_list */
	EDateTimeList *exception_list_store;

	/* For the recurrence preview, the actual widget */
	GtkWidget *preview_calendar;
<<<<<<< HEAD

	/* This just holds some settings we need */
	EMeetingStore *meeting_store;

	GCancellable *cancellable;
};
=======
>>>>>>> 19163c2b

	/* This just holds some settings we need */
	EMeetingStore *meeting_store;

	GCancellable *cancellable;
};

static void recurrence_page_finalize (GObject *object);

static gboolean fill_component (RecurrencePage *rpage, ECalComponent *comp);
static GtkWidget *recurrence_page_get_widget (CompEditorPage *page);
static void recurrence_page_focus_main_widget (CompEditorPage *page);
static gboolean recurrence_page_fill_widgets (CompEditorPage *page, ECalComponent *comp);
static gboolean recurrence_page_fill_component (CompEditorPage *page, ECalComponent *comp);
static void recurrence_page_set_dates (CompEditorPage *page, CompEditorPageDates *dates);
static void preview_date_range_changed_cb (ECalendarItem *item, RecurrencePage *rpage);

static void make_ending_count_special (RecurrencePage *rpage);
static void make_ending_special (RecurrencePage *rpage);

G_DEFINE_TYPE (RecurrencePage, recurrence_page, TYPE_COMP_EDITOR_PAGE)

/* Re-tags the recurrence preview calendar based on the current information of
 * the widgets in the recurrence page.
 */
static void
preview_recur (RecurrencePage *rpage)
{
	RecurrencePagePrivate *priv = rpage->priv;
	CompEditor *editor;
	ECalClient *client;
	ECalComponent *comp;
	ECalComponentDateTime cdt;
	GSList *l;
	icaltimezone *zone = NULL;

	editor = comp_editor_page_get_editor (COMP_EDITOR_PAGE (rpage));
	client = comp_editor_get_client (editor);

	/* If our component has not been set yet through ::fill_widgets(), we
	 * cannot preview the recurrence.
	 */
	if (!priv || !priv->comp || e_cal_component_is_instance (priv->comp))
		return;

	/* Create a scratch component with the start/end and
	 * recurrence/exception information from the one we are editing.
	 */

	comp = e_cal_component_new ();
	e_cal_component_set_new_vtype (comp, E_CAL_COMPONENT_EVENT);

	e_cal_component_get_dtstart (priv->comp, &cdt);
	if (cdt.tzid != NULL) {
		/* FIXME Will e_cal_client_get_timezone_sync really not return builtin zones? */
		if (!e_cal_client_get_timezone_sync (client, cdt.tzid, &zone, NULL, NULL))
			zone = icaltimezone_get_builtin_timezone_from_tzid (cdt.tzid);
	}
	e_cal_component_set_dtstart (comp, &cdt);
	e_cal_component_free_datetime (&cdt);

	e_cal_component_get_dtend (priv->comp, &cdt);
	e_cal_component_set_dtend (comp, &cdt);
	e_cal_component_free_datetime (&cdt);

	e_cal_component_get_exdate_list (priv->comp, &l);
	e_cal_component_set_exdate_list (comp, l);
	e_cal_component_free_exdate_list (l);

	e_cal_component_get_exrule_list (priv->comp, &l);
	e_cal_component_set_exrule_list (comp, l);
	e_cal_component_free_recur_list (l);

	e_cal_component_get_rdate_list (priv->comp, &l);
	e_cal_component_set_rdate_list (comp, l);
	e_cal_component_free_period_list (l);

	e_cal_component_get_rrule_list (priv->comp, &l);
	e_cal_component_set_rrule_list (comp, l);
	e_cal_component_free_recur_list (l);

	fill_component (rpage, comp);

	tag_calendar_by_comp (E_CALENDAR (priv->preview_calendar), comp,
			      client, zone, TRUE, FALSE, FALSE, priv->cancellable);
	g_object_unref (comp);
}

static GObject *
recurrence_page_constructor (GType type,
                             guint n_construct_properties,
                             GObjectConstructParam *construct_properties)
{
	GObject *object;
	CompEditor *editor;

	/* Chain up to parent's constructor() method. */
	object = G_OBJECT_CLASS (recurrence_page_parent_class)->constructor (
		type, n_construct_properties, construct_properties);

	/* Keep the calendar updated as the user twizzles widgets. */
	editor = comp_editor_page_get_editor (COMP_EDITOR_PAGE (object));

	g_signal_connect_swapped (
		editor, "notify::changed",
		G_CALLBACK (preview_recur), object);

	return object;
}

static void
recurrence_page_dispose (GObject *object)
{
	RecurrencePagePrivate *priv;

	priv = RECURRENCE_PAGE (object)->priv;

	if (priv->main != NULL) {
		g_object_unref (priv->main);
		priv->main = NULL;
	}

	if (priv->builder != NULL) {
		g_object_unref (priv->builder);
		priv->builder = NULL;
	}

	if (priv->comp != NULL) {
		g_object_unref (priv->comp);
		priv->comp = NULL;
	}

	if (priv->exception_list_store != NULL) {
		g_object_unref (priv->exception_list_store);
		priv->exception_list_store = NULL;
	}

	if (priv->meeting_store != NULL) {
		g_object_unref (priv->meeting_store);
		priv->meeting_store = NULL;
	}

	if (priv->cancellable) {
		g_cancellable_cancel (priv->cancellable);
		g_object_unref (priv->cancellable);
		priv->cancellable = NULL;
	}

	/* Chain up to parent's dispose() method. */
	G_OBJECT_CLASS (recurrence_page_parent_class)->dispose (object);
}

static void
recurrence_page_finalize (GObject *object)
{
	RecurrencePagePrivate *priv;

	priv = RECURRENCE_PAGE (object)->priv;

	g_signal_handlers_disconnect_matched (
		E_CALENDAR (priv->preview_calendar)->calitem,
		G_SIGNAL_MATCH_FUNC, 0, 0, NULL,
		preview_date_range_changed_cb, NULL);

	g_signal_handlers_disconnect_matched (
		priv->interval_unit_combo, G_SIGNAL_MATCH_DATA,
		0, 0, NULL, NULL, object);

	g_signal_handlers_disconnect_matched (
		priv->ending_combo, G_SIGNAL_MATCH_DATA,
		0, 0, NULL, NULL, object);

	/* Chain up to parent's finalize() method. */
	G_OBJECT_CLASS (recurrence_page_parent_class)->finalize (object);
}

static void
recurrence_page_class_init (RecurrencePageClass *class)
{
	GObjectClass *object_class;
	CompEditorPageClass *editor_page_class;

	g_type_class_add_private (class, sizeof (RecurrencePagePrivate));

	object_class = G_OBJECT_CLASS (class);
	object_class->constructor = recurrence_page_constructor;
	object_class->dispose = recurrence_page_dispose;
	object_class->finalize = recurrence_page_finalize;

	editor_page_class = COMP_EDITOR_PAGE_CLASS (class);
	editor_page_class->get_widget = recurrence_page_get_widget;
	editor_page_class->focus_main_widget = recurrence_page_focus_main_widget;
	editor_page_class->fill_widgets = recurrence_page_fill_widgets;
	editor_page_class->fill_component = recurrence_page_fill_component;
	editor_page_class->set_dates = recurrence_page_set_dates;

}

static void
recurrence_page_init (RecurrencePage *rpage)
{
	rpage->priv = G_TYPE_INSTANCE_GET_PRIVATE (
		rpage, TYPE_RECURRENCE_PAGE, RecurrencePagePrivate);

	rpage->priv->cancellable = g_cancellable_new ();
}

/* get_widget handler for the recurrence page */
static GtkWidget *
recurrence_page_get_widget (CompEditorPage *page)
{
	RecurrencePagePrivate *priv;

	priv = RECURRENCE_PAGE (page)->priv;

	return priv->main;
}

/* focus_main_widget handler for the recurrence page */
static void
recurrence_page_focus_main_widget (CompEditorPage *page)
{
	RecurrencePagePrivate *priv;

	priv = RECURRENCE_PAGE (page)->priv;

	gtk_widget_grab_focus (priv->recurs);
}

/* Fills the widgets with default values */
static void
clear_widgets (RecurrencePage *rpage)
{
	RecurrencePagePrivate *priv;
	GtkAdjustment *adj;

	priv = rpage->priv;

	priv->custom = FALSE;

	priv->weekday_day_mask = 0;

	priv->month_index = 1;
	priv->month_num = MONTH_NUM_DAY;
	priv->month_day = MONTH_DAY_NTH;

	g_signal_handlers_block_matched (priv->recurs, G_SIGNAL_MATCH_DATA, 0, 0, NULL, NULL, rpage);
	gtk_toggle_button_set_active (GTK_TOGGLE_BUTTON (priv->recurs), FALSE);
	g_signal_handlers_unblock_matched (priv->recurs, G_SIGNAL_MATCH_DATA, 0, 0, NULL, NULL, rpage);

	adj = gtk_spin_button_get_adjustment (GTK_SPIN_BUTTON (priv->interval_value));
	g_signal_handlers_block_matched (adj, G_SIGNAL_MATCH_DATA, 0, 0, NULL, NULL, rpage);
	gtk_spin_button_set_value (
		GTK_SPIN_BUTTON (priv->interval_value), 1);
	g_signal_handlers_unblock_matched (adj, G_SIGNAL_MATCH_DATA, 0, 0, NULL, NULL, rpage);

	g_signal_handlers_block_matched (priv->interval_unit_combo, G_SIGNAL_MATCH_DATA, 0, 0, NULL, NULL, rpage);
	e_dialog_combo_box_set (priv->interval_unit_combo,
				  ICAL_DAILY_RECURRENCE,
				  freq_map);
	g_signal_handlers_unblock_matched (priv->interval_unit_combo, G_SIGNAL_MATCH_DATA, 0, 0, NULL, NULL, rpage);

	priv->ending_date_tt = icaltime_today ();
	priv->ending_count = 2;

	g_signal_handlers_block_matched (priv->ending_combo, G_SIGNAL_MATCH_DATA, 0, 0, NULL, NULL, rpage);
	e_dialog_combo_box_set (priv->ending_combo,
				  priv->ending_count == -1 ? ENDING_FOREVER : ENDING_FOR,
				  ending_types_map);
	g_signal_handlers_unblock_matched (priv->ending_combo, G_SIGNAL_MATCH_DATA, 0, 0, NULL, NULL, rpage);
	if (priv->ending_count == -1)
		priv->ending_count = 2;
	make_ending_special (rpage);
	/* Exceptions list */
	e_date_time_list_clear (priv->exception_list_store);
}

/* Appends an exception date to the list */
static void
append_exception (RecurrencePage *rpage,
                  ECalComponentDateTime *datetime)
{
	RecurrencePagePrivate *priv;
	GtkTreeView *view;
	GtkTreeIter  iter;

	priv = rpage->priv;
	view = GTK_TREE_VIEW (priv->exception_list);

	e_date_time_list_append (priv->exception_list_store, &iter, datetime);
	gtk_tree_selection_select_iter (gtk_tree_view_get_selection (view), &iter);
}

/* Fills in the exception widgets with the data from the calendar component */
static void
fill_exception_widgets (RecurrencePage *rpage,
                        ECalComponent *comp)
{
	GSList *list, *l;

	e_cal_component_get_exdate_list (comp, &list);

	for (l = list; l; l = l->next) {
		ECalComponentDateTime *cdt;

		cdt = l->data;
		append_exception (rpage, cdt);
	}

	e_cal_component_free_exdate_list (list);
}

/* Computes a weekday mask for the start day of a calendar component,
 * for use in a WeekdayPicker widget.
 */
static guint8
get_start_weekday_mask (ECalComponent *comp)
{
	ECalComponentDateTime dt;
	guint8 retval;

	e_cal_component_get_dtstart (comp, &dt);

	if (dt.value) {
		gshort weekday;

		weekday = icaltime_day_of_week (*dt.value);
		retval = 0x1 << (weekday - 1);
	} else
		retval = 0;

	e_cal_component_free_datetime (&dt);

	return retval;
}

/* Sets some sane defaults for the data sources for the recurrence special
 * widgets, even if they will not be used immediately.
 */
static void
set_special_defaults (RecurrencePage *rpage)
{
	RecurrencePagePrivate *priv;
	guint8 mask;

	priv = rpage->priv;

	mask = get_start_weekday_mask (priv->comp);

	priv->weekday_day_mask = mask;
	priv->weekday_blocked_day_mask = mask;
}

/* Sensitizes the recurrence widgets based on the state of the recurrence type
 * radio group.
 */
static void
sensitize_recur_widgets (RecurrencePage *rpage)
{
	RecurrencePagePrivate *priv = rpage->priv;
	CompEditor *editor;
	CompEditorFlags flags;
	gboolean recurs, sens = TRUE;
	GtkWidget *child;
	GtkWidget *label;

	editor = comp_editor_page_get_editor (COMP_EDITOR_PAGE (rpage));
	flags = comp_editor_get_flags (editor);

	if (flags & COMP_EDITOR_MEETING)
		sens = flags & COMP_EDITOR_USER_ORG;

	recurs = gtk_toggle_button_get_active (GTK_TOGGLE_BUTTON (priv->recurs));

	/* We can't preview that well for instances right now */
	if (e_cal_component_is_instance (priv->comp))
		gtk_widget_set_sensitive (priv->preview_calendar, FALSE);
	else
		gtk_widget_set_sensitive (priv->preview_calendar, TRUE && sens);

	child = gtk_bin_get_child (GTK_BIN (priv->custom_warning_bin));
	if (child != NULL)
		gtk_widget_destroy (child);

	if (recurs && priv->custom) {
		gtk_widget_set_sensitive (priv->params, FALSE);
		gtk_widget_hide (priv->params);

		label = gtk_label_new (_("This appointment contains "
					 "recurrences that Evolution "
					 "cannot edit."));
		gtk_container_add (GTK_CONTAINER (priv->custom_warning_bin),
				   label);
		gtk_widget_show_all (priv->custom_warning_bin);
	} else if (recurs) {
		gtk_widget_set_sensitive (priv->params, sens);
		gtk_widget_show (priv->params);
		gtk_widget_hide (priv->custom_warning_bin);
	} else {
		gtk_widget_set_sensitive (priv->params, FALSE);
		gtk_widget_show (priv->params);
		gtk_widget_hide (priv->custom_warning_bin);
	}
}

static void
update_with_readonly (RecurrencePage *rpage,
                      gboolean read_only)
{
	RecurrencePagePrivate *priv = rpage->priv;
	CompEditor *editor;
	CompEditorFlags flags;
	gint selected_rows;
	gboolean sensitize = TRUE;

	editor = comp_editor_page_get_editor (COMP_EDITOR_PAGE (rpage));
	flags = comp_editor_get_flags (editor);

	if (flags & COMP_EDITOR_MEETING)
		sensitize = flags & COMP_EDITOR_USER_ORG;

	selected_rows = gtk_tree_selection_count_selected_rows (
		gtk_tree_view_get_selection (GTK_TREE_VIEW (priv->exception_list)));

	if (!read_only)
		sensitize_recur_widgets (rpage);
	else
		gtk_widget_set_sensitive (priv->params, FALSE);

	gtk_widget_set_sensitive (priv->recurs, !read_only && sensitize);
	gtk_widget_set_sensitive (priv->exception_add, !read_only && e_cal_component_has_recurrences (priv->comp) && sensitize);
	gtk_widget_set_sensitive (priv->exception_modify, !read_only && selected_rows > 0 && sensitize);
	gtk_widget_set_sensitive (priv->exception_delete, !read_only && selected_rows > 0 && sensitize);
}

static void
rpage_get_objects_for_uid_cb (GObject *source_object,
                              GAsyncResult *result,
                              gpointer user_data)
{
	ECalClient *client = E_CAL_CLIENT (source_object);
	RecurrencePage *rpage = user_data;
	GSList *ecalcomps = NULL;
	GError *error = NULL;

	if (result && !e_cal_client_get_objects_for_uid_finish (client, result, &ecalcomps, &error)) {
		ecalcomps = NULL;
		if (g_error_matches (error, E_CLIENT_ERROR, E_CLIENT_ERROR_CANCELLED) ||
		    g_error_matches (error, G_IO_ERROR, G_IO_ERROR_CANCELLED)) {
			return;
		}
	}

	update_with_readonly (rpage, g_slist_length (ecalcomps) > 1);

	g_slist_foreach (ecalcomps, (GFunc) g_object_unref, NULL);
	g_slist_free (ecalcomps);
}

static void
rpage_get_object_cb (GObject *source_object,
                     GAsyncResult *result,
                     gpointer user_data)
{
	ECalClient *client = E_CAL_CLIENT (source_object);
	RecurrencePage *rpage = user_data;
	icalcomponent *icalcomp = NULL;
	const gchar *uid = NULL;
	GError *error = NULL;

	if (result && !e_cal_client_get_object_finish (client, result, &icalcomp, &error)) {
		icalcomp = NULL;
		if (g_error_matches (error, E_CLIENT_ERROR, E_CLIENT_ERROR_CANCELLED) ||
		    g_error_matches (error, G_IO_ERROR, G_IO_ERROR_CANCELLED)) {
			return;
		}
	}

	if (icalcomp) {
		icalcomponent_free (icalcomp);
		update_with_readonly (rpage, TRUE);
		return;
	}

	if (rpage->priv->comp)
		e_cal_component_get_uid (rpage->priv->comp, &uid);

	if (!uid || !*uid) {
		update_with_readonly (rpage, FALSE);
		return;
	}

	/* see if we have detached instances */
	e_cal_client_get_objects_for_uid (client, uid, rpage->priv->cancellable, rpage_get_objects_for_uid_cb, rpage);
}

static void
sensitize_buttons (RecurrencePage *rpage)
{
	RecurrencePagePrivate *priv = rpage->priv;
	CompEditor *editor;
	ECalClient *client;
	const gchar *uid;

	if (priv->comp == NULL)
		return;
<<<<<<< HEAD

	editor = comp_editor_page_get_editor (COMP_EDITOR_PAGE (rpage));
	client = comp_editor_get_client (editor);

	if (e_client_is_readonly (E_CLIENT (client))) {
		update_with_readonly (rpage, TRUE);
		return;
	}

	if (priv->cancellable) {
		g_cancellable_cancel (priv->cancellable);
		g_object_unref (priv->cancellable);
	}
	priv->cancellable = g_cancellable_new ();

	e_cal_component_get_uid (priv->comp, &uid);
	if (!uid || !*uid) {
		update_with_readonly (rpage, FALSE);
		return;
	}

=======

	editor = comp_editor_page_get_editor (COMP_EDITOR_PAGE (rpage));
	client = comp_editor_get_client (editor);

	if (e_client_is_readonly (E_CLIENT (client))) {
		update_with_readonly (rpage, TRUE);
		return;
	}

	if (priv->cancellable) {
		g_cancellable_cancel (priv->cancellable);
		g_object_unref (priv->cancellable);
	}
	priv->cancellable = g_cancellable_new ();

	e_cal_component_get_uid (priv->comp, &uid);
	if (!uid || !*uid) {
		update_with_readonly (rpage, FALSE);
		return;
	}

>>>>>>> 19163c2b
	if (e_client_check_capability (E_CLIENT (client), CAL_STATIC_CAPABILITY_NO_CONV_TO_RECUR)) {
		e_cal_client_get_object (client, uid, NULL, priv->cancellable, rpage_get_object_cb, rpage);
	} else {
		rpage_get_object_cb (G_OBJECT (client), NULL, rpage);
	}
}

/* Gets the simple recurrence data from the recurrence widgets and stores it in
 * the calendar component.
 */
static void
simple_recur_to_comp (RecurrencePage *rpage,
                      ECalComponent *comp)
{
	RecurrencePagePrivate *priv;
	struct icalrecurrencetype r;
	GSList l;
	enum ending_type ending_type;
	gboolean date_set;

	priv = rpage->priv;

	icalrecurrencetype_clear (&r);

	/* Frequency, interval, week start */

	r.freq = e_dialog_combo_box_get (priv->interval_unit_combo, freq_map);
	r.interval = gtk_spin_button_get_value_as_int (
		GTK_SPIN_BUTTON (priv->interval_value));
	r.week_start = ICAL_SUNDAY_WEEKDAY
		+ e_meeting_store_get_week_start_day (priv->meeting_store);

	/* Frequency-specific data */

	switch (r.freq) {
	case ICAL_DAILY_RECURRENCE:
		/* Nothing else is required */
		break;

	case ICAL_WEEKLY_RECURRENCE: {
		guint8 day_mask;
		gint i;

		g_return_if_fail (gtk_bin_get_child (GTK_BIN (priv->special)) != NULL);
		g_return_if_fail (priv->weekday_picker != NULL);
		g_return_if_fail (IS_WEEKDAY_PICKER (priv->weekday_picker));

		day_mask = weekday_picker_get_days (WEEKDAY_PICKER (priv->weekday_picker));

		i = 0;

		if (day_mask & (1 << 0))
			r.by_day[i++] = ICAL_SUNDAY_WEEKDAY;

		if (day_mask & (1 << 1))
			r.by_day[i++] = ICAL_MONDAY_WEEKDAY;

		if (day_mask & (1 << 2))
			r.by_day[i++] = ICAL_TUESDAY_WEEKDAY;

		if (day_mask & (1 << 3))
			r.by_day[i++] = ICAL_WEDNESDAY_WEEKDAY;

		if (day_mask & (1 << 4))
			r.by_day[i++] = ICAL_THURSDAY_WEEKDAY;

		if (day_mask & (1 << 5))
			r.by_day[i++] = ICAL_FRIDAY_WEEKDAY;

		if (day_mask & (1 << 6))
			r.by_day[i] = ICAL_SATURDAY_WEEKDAY;

		break;
	}

	case ICAL_MONTHLY_RECURRENCE: {
		enum month_num_options month_num;
		enum month_day_options month_day;

		g_return_if_fail (gtk_bin_get_child (GTK_BIN (priv->special)) != NULL);
		g_return_if_fail (priv->month_day_combo != NULL);
		g_return_if_fail (GTK_IS_COMBO_BOX (priv->month_day_combo));
		g_return_if_fail (priv->month_num_combo != NULL);
		g_return_if_fail (GTK_IS_COMBO_BOX (priv->month_num_combo));

		month_num = e_dialog_combo_box_get (priv->month_num_combo,
						      month_num_options_map );
		month_day = e_dialog_combo_box_get (priv->month_day_combo,
						      month_day_options_map);

		if (month_num == MONTH_NUM_LAST)
			month_num = -1;
		else
			month_num++;

		switch (month_day) {
		case MONTH_DAY_NTH:
			if (month_num == -1)
				r.by_month_day[0] = -1;
			else
				r.by_month_day[0] = priv->month_index;
			break;

		/* Outlook 2000 uses BYDAY=TU;BYSETPOS=2, and will not
		 * accept BYDAY=2TU. So we now use the same as Outlook
		 * by default. */
		case MONTH_DAY_MON:
			r.by_day[0] = ICAL_MONDAY_WEEKDAY;
			r.by_set_pos[0] = month_num;
			break;

		case MONTH_DAY_TUE:
			r.by_day[0] = ICAL_TUESDAY_WEEKDAY;
			r.by_set_pos[0] = month_num;
			break;

		case MONTH_DAY_WED:
			r.by_day[0] = ICAL_WEDNESDAY_WEEKDAY;
			r.by_set_pos[0] = month_num;
			break;

		case MONTH_DAY_THU:
			r.by_day[0] = ICAL_THURSDAY_WEEKDAY;
			r.by_set_pos[0] = month_num;
			break;

		case MONTH_DAY_FRI:
			r.by_day[0] = ICAL_FRIDAY_WEEKDAY;
			r.by_set_pos[0] = month_num;
			break;

		case MONTH_DAY_SAT:
			r.by_day[0] = ICAL_SATURDAY_WEEKDAY;
			r.by_set_pos[0] = month_num;
			break;

		case MONTH_DAY_SUN:
			r.by_day[0] = ICAL_SUNDAY_WEEKDAY;
			r.by_set_pos[0] = month_num;
			break;

		default:
			g_return_if_reached ();
		}

		break;
	}

	case ICAL_YEARLY_RECURRENCE:
		/* Nothing else is required */
		break;

	default:
		g_return_if_reached ();
	}

	/* Ending date */

	ending_type = e_dialog_combo_box_get (priv->ending_combo, ending_types_map);

	switch (ending_type) {
	case ENDING_FOR:
		g_return_if_fail (priv->ending_count_spin != NULL);
		g_return_if_fail (GTK_IS_SPIN_BUTTON (priv->ending_count_spin));

		r.count = gtk_spin_button_get_value_as_int (
			GTK_SPIN_BUTTON (priv->ending_count_spin));
		break;

	case ENDING_UNTIL:
		g_return_if_fail (priv->ending_date_edit != NULL);
		g_return_if_fail (E_IS_DATE_EDIT (priv->ending_date_edit));

		/* We only allow a DATE value to be set for the UNTIL property,
		 * since we don't support sub-day recurrences. */
		date_set = e_date_edit_get_date (E_DATE_EDIT (priv->ending_date_edit),
						 &r.until.year,
						 &r.until.month,
						 &r.until.day);
		g_return_if_fail (date_set);

		r.until.is_date = 1;

		break;

	case ENDING_FOREVER:
		/* Nothing to be done */
		break;

	default:
		g_return_if_reached ();
	}

	/* Set the recurrence */

	l.data = &r;
	l.next = NULL;

	e_cal_component_set_rrule_list (comp, &l);
}

/* Fills a component with the data from the recurrence page; in the case of a
 * custom recurrence, it leaves it intact.
 */
static gboolean
fill_component (RecurrencePage *rpage,
                ECalComponent *comp)
{
	RecurrencePagePrivate *priv;
	gboolean recurs;
	GtkTreeModel *model;
	GtkTreeIter iter;
	gboolean valid_iter;
	GSList *list;

	priv = rpage->priv;
	model = GTK_TREE_MODEL (priv->exception_list_store);

	recurs = gtk_toggle_button_get_active (GTK_TOGGLE_BUTTON (priv->recurs));

	if (recurs && priv->custom) {
		/* We just keep whatever the component has currently */
	} else if (recurs) {
		e_cal_component_set_rdate_list (comp, NULL);
		e_cal_component_set_exrule_list (comp, NULL);
		simple_recur_to_comp (rpage, comp);
	} else {
		e_cal_component_set_rdate_list (comp, NULL);
		e_cal_component_set_rrule_list (comp, NULL);
		e_cal_component_set_exrule_list (comp, NULL);
		e_cal_component_set_recurid (comp, NULL);
	}

	/* Set exceptions */

	list = NULL;

	for (valid_iter = gtk_tree_model_get_iter_first (model, &iter); valid_iter;
	     valid_iter = gtk_tree_model_iter_next (model, &iter)) {
		const ECalComponentDateTime *dt;
		ECalComponentDateTime *cdt;

		cdt = g_new (ECalComponentDateTime, 1);
		cdt->value = g_new (struct icaltimetype, 1);

		dt = e_date_time_list_get_date_time (E_DATE_TIME_LIST (model), &iter);
		g_return_val_if_fail (dt != NULL, FALSE);

		if (!icaltime_is_valid_time (*dt->value)) {
			comp_editor_page_display_validation_error (COMP_EDITOR_PAGE (rpage),
								   _("Recurrence date is invalid"),
								   priv->exception_list);
			return FALSE;
		}

		*cdt->value = *dt->value;
		cdt->tzid = g_strdup (dt->tzid);

		list = g_slist_prepend (list, cdt);
	}

	e_cal_component_set_exdate_list (comp, list);
	e_cal_component_free_exdate_list (list);

	if (gtk_widget_get_visible (priv->ending_combo) && gtk_widget_get_sensitive (priv->ending_combo) &&
	    e_dialog_combo_box_get (priv->ending_combo, ending_types_map) == ENDING_UNTIL) {
		/* check whether the "until" date is in the future */
		struct icaltimetype tt;
		gboolean ok = TRUE;

		if (e_date_edit_get_date (E_DATE_EDIT (priv->ending_date_edit), &tt.year, &tt.month, &tt.day)) {
			ECalComponentDateTime dtstart;

			/* the dtstart should be set already */
			e_cal_component_get_dtstart (comp, &dtstart);

			tt.is_date = 1;
			tt.zone = NULL;

			if (dtstart.value && icaltime_is_valid_time (*dtstart.value)) {
				ok = icaltime_compare_date_only (*dtstart.value, tt) <= 0;

				if (!ok)
					e_date_edit_set_date (E_DATE_EDIT (priv->ending_date_edit), dtstart.value->year, dtstart.value->month, dtstart.value->day);
			}

			e_cal_component_free_datetime (&dtstart);
		}

		if (!ok) {
			comp_editor_page_display_validation_error (COMP_EDITOR_PAGE (rpage), _("End time of the recurrence was before event's start"), priv->ending_date_edit);
			return FALSE;
		}
	}

	return TRUE;
}

/* Creates the special contents for weekly recurrences */
static void
make_weekly_special (RecurrencePage *rpage)
{
	RecurrencePagePrivate *priv;
	GtkWidget *hbox;
	GtkWidget *label;
	WeekdayPicker *wp;
	gint week_start_day;

	priv = rpage->priv;

	g_return_if_fail (gtk_bin_get_child (GTK_BIN (priv->special)) == NULL);
	g_return_if_fail (priv->weekday_picker == NULL);

	/* Create the widgets */

	hbox = gtk_hbox_new (FALSE, 2);
	gtk_container_add (GTK_CONTAINER (priv->special), hbox);

	/* TRANSLATORS: Entire string is for example: This appointment recurs/Every [x] week(s) on [Wednesday] [forever]'
	 * (dropdown menu options are in [square brackets]). This means that after the 'on', name of a week day always follows. */
	label = gtk_label_new (_("on"));
	gtk_box_pack_start (GTK_BOX (hbox), label, FALSE, FALSE, 6);

	wp = WEEKDAY_PICKER (weekday_picker_new ());

	priv->weekday_picker = GTK_WIDGET (wp);
	gtk_box_pack_start (GTK_BOX (hbox), GTK_WIDGET (wp), FALSE, FALSE, 6);

	gtk_widget_show_all (hbox);

	/* Set the weekdays */

	week_start_day = e_meeting_store_get_week_start_day (priv->meeting_store);
	weekday_picker_set_week_start_day (wp, week_start_day);
	weekday_picker_set_days (wp, priv->weekday_day_mask);

	g_signal_connect_swapped (
		wp, "changed",
		G_CALLBACK (comp_editor_page_changed), rpage);
}

/* Creates the subtree for the monthly recurrence number */
static void
make_recur_month_num_subtree (GtkTreeStore *store,
                              GtkTreeIter *par,
                              const gchar *title,
                              gint start,
                              gint end)
{
	GtkTreeIter iter, parent;
	gint i;

	gtk_tree_store_append (store, &parent, par);
	gtk_tree_store_set (store, &parent, 0, _(title), 1, -1, -1);

	for (i = start; i < end; i++) {
		gtk_tree_store_append (store, &iter, &parent);
		gtk_tree_store_set (store, &iter, 0, _(e_cal_recur_nth[i]), 1, i + 1, -1);
	}
}

static void
only_leaf_sensitive (GtkCellLayout *cell_layout,
                     GtkCellRenderer *cell,
                     GtkTreeModel *tree_model,
                     GtkTreeIter *iter,
                     gpointer data)
{
  gboolean sensitive;

  sensitive = !gtk_tree_model_iter_has_child (tree_model, iter);

  g_object_set (cell, "sensitive", sensitive, NULL);
}

static GtkWidget *
make_recur_month_num_combo (gint month_index)
{
	static const gchar *options[] = {
		/* TRANSLATORS: Entire string is for example: This appointment recurs/Every [x] month(s) on the [first] [Monday] [forever]'
		 * (dropdown menu options are in [square brackets]). This means that after 'first', either the string 'day' or
		 * the name of a week day (like 'Monday' or 'Friday') always follow.
		 */
		N_("first"),
		/* TRANSLATORS: here, "second" is the ordinal number (like "third"), not the time division (like "minute")
		 * Entire string is for example: This appointment recurs/Every [x] month(s) on the [second] [Monday] [forever]'
		 * (dropdown menu options are in [square brackets]). This means that after 'second', either the string 'day' or
		 * the name of a week day (like 'Monday' or 'Friday') always follow.
		 */
		N_("second"),
		/* TRANSLATORS: Entire string is for example: This appointment recurs/Every [x] month(s) on the [third] [Monday] [forever]'
		 * (dropdown menu options are in [square brackets]). This means that after 'third', either the string 'day' or
		 * the name of a week day (like 'Monday' or 'Friday') always follow.
		 */
		N_("third"),
		/* TRANSLATORS: Entire string is for example: This appointment recurs/Every [x] month(s) on the [fourth] [Monday] [forever]'
		 * (dropdown menu options are in [square brackets]). This means that after 'fourth', either the string 'day' or
		 * the name of a week day (like 'Monday' or 'Friday') always follow.
		 */
		N_("fourth"),
		/* TRANSLATORS: Entire string is for example: This appointment recurs/Every [x] month(s) on the [fifth] [Monday] [forever]'
		 * (dropdown menu options are in [square brackets]). This means that after 'fifth', either the string 'day' or
		 * the name of a week day (like 'Monday' or 'Friday') always follow.
		 */
		N_("fifth"),
		/* TRANSLATORS: Entire string is for example: This appointment recurs/Every [x] month(s) on the [last] [Monday] [forever]'
		 * (dropdown menu options are in [square brackets]). This means that after 'last', either the string 'day' or
		 * the name of a week day (like 'Monday' or 'Friday') always follow.
		 */
		N_("last")
	};

	gint i;
	GtkTreeStore *store;
	GtkTreeIter iter;
	GtkWidget *combo;
	GtkCellRenderer *cell;

	store = gtk_tree_store_new (2, G_TYPE_STRING, G_TYPE_INT);

	/* Relation */
	for (i = 0; i < G_N_ELEMENTS (options); i++) {
		gtk_tree_store_append (store, &iter, NULL);
		gtk_tree_store_set (store, &iter, 0, _(options[i]), 1, month_num_options_map[i], -1);
	}

	/* Current date */
	gtk_tree_store_append (store, &iter, NULL);
	gtk_tree_store_set (store, &iter, 0, _(e_cal_recur_nth[month_index - 1]), 1, MONTH_NUM_DAY, -1);

	gtk_tree_store_append (store, &iter, NULL);
	/* TRANSLATORS: Entire string is for example: This appointment recurs/Every [x] month(s) on the [Other date] [11th to 20th] [17th] [forever]'
	 * (dropdown menu options are in [square brackets]). */
	gtk_tree_store_set (store, &iter, 0, _("Other Date"), 1, MONTH_NUM_OTHER, -1);

	/* TRANSLATORS: This is a submenu option string to split the date range into three submenus to choose the exact day of
	 * the month to setup an appointment recurrence. The entire string is for example: This appointment recurs/Every [x] month(s)
	 * on the [Other date] [1st to 10th] [7th] [forever]' (dropdown menu options are in [square brackets]).
	 */
	make_recur_month_num_subtree (store, &iter, _("1st to 10th"), 0, 10);

	/* TRANSLATORS: This is a submenu option string to split the date range into three submenus to choose the exact day of
	 * the month to setup an appointment recurrence. The entire string is for example: This appointment recurs/Every [x] month(s)
	 * on the [Other date] [11th to 20th] [17th] [forever]' (dropdown menu options are in [square brackets]).
	 */
	make_recur_month_num_subtree (store, &iter, _("11th to 20th"), 10, 20);

	/* TRANSLATORS: This is a submenu option string to split the date range into three submenus to choose the exact day of
	 * the month to setup an appointment recurrence. The entire string is for example: This appointment recurs/Every [x] month(s)
	 * on the [Other date] [21th to 31th] [27th] [forever]' (dropdown menu options are in [square brackets]).
	 */
	make_recur_month_num_subtree (store, &iter, _("21st to 31st"), 20, 31);

	combo = gtk_combo_box_new_with_model (GTK_TREE_MODEL (store));
	g_object_unref (store);

	cell = gtk_cell_renderer_text_new ();
	gtk_cell_layout_pack_start (GTK_CELL_LAYOUT (combo), cell, TRUE);
	gtk_cell_layout_set_attributes (GTK_CELL_LAYOUT (combo), cell, "text", 0, NULL);

	gtk_cell_layout_set_cell_data_func (GTK_CELL_LAYOUT (combo),
					cell,
					only_leaf_sensitive,
					NULL, NULL);

	return combo;
}

/* Creates the combo box for the monthly recurrence days */
static GtkWidget *
make_recur_month_combobox (void)
{
	static const gchar *options[] = {
		/* For Translator : 'day' is part of the sentence of the form 'appointment recurs/Every [x] month(s) on the [first] [day] [forever]'
		 * (dropdown menu options are in[square brackets]). This means that after 'first', either the string 'day' or
		 * the name of a week day (like 'Monday' or 'Friday') always follow. */
		N_("day"),
		N_("Monday"),
		N_("Tuesday"),
		N_("Wednesday"),
		N_("Thursday"),
		N_("Friday"),
		N_("Saturday"),
		N_("Sunday")
	};

	GtkWidget *combo;
	gint i;

	combo = gtk_combo_box_text_new ();

	for (i = 0; i < G_N_ELEMENTS (options); i++) {
		gtk_combo_box_text_append_text (GTK_COMBO_BOX_TEXT (combo), _(options[i]));
	}

	return combo;
}

static void
month_num_combo_changed_cb (GtkComboBox *combo,
                            RecurrencePage *rpage)
{
	GtkTreeIter iter;
	RecurrencePagePrivate *priv;
	enum month_num_options month_num;
	enum month_day_options month_day;

	priv = rpage->priv;

	month_day = e_dialog_combo_box_get (priv->month_day_combo,
					      month_day_options_map);

	if (gtk_combo_box_get_active_iter (GTK_COMBO_BOX (priv->month_num_combo), &iter)) {
		gint value;
		GtkTreeIter parent;
		GtkTreeModel *model = gtk_combo_box_get_model (GTK_COMBO_BOX (priv->month_num_combo));

		gtk_tree_model_get (model, &iter, 1, &value, -1);

		if (value == -1) {
			return;
		}

		if (gtk_tree_model_iter_parent (model, &parent, &iter)) {
			/* it's a leaf, thus the day number */
			month_num = MONTH_NUM_DAY;
			priv->month_index = value;

			g_return_if_fail (gtk_tree_model_iter_nth_child (model, &iter, NULL, month_num));

			gtk_tree_store_set (GTK_TREE_STORE (model), &iter, 0, _(e_cal_recur_nth[priv->month_index - 1]), -1);
			gtk_combo_box_set_active_iter (GTK_COMBO_BOX (priv->month_num_combo), &iter);
		} else {
			/* top level node */
			month_num = value;

			if (month_num == MONTH_NUM_OTHER)
				month_num = MONTH_NUM_DAY;
		}
	} else {
		month_num = 0;
	}

	if (month_num == MONTH_NUM_DAY && month_day != MONTH_DAY_NTH)
		e_dialog_combo_box_set (priv->month_day_combo,
					  MONTH_DAY_NTH,
					  month_day_options_map);
	else if (month_num != MONTH_NUM_DAY && month_num != MONTH_NUM_LAST && month_day == MONTH_DAY_NTH)
		e_dialog_combo_box_set (priv->month_day_combo,
					  MONTH_DAY_MON,
					  month_num_options_map);

	comp_editor_page_changed (COMP_EDITOR_PAGE (rpage));
}

/* Callback used when the monthly day selection changes.  We need
 * to change the valid range of the day index spin button; e.g. days
 * are 1-31 while a Sunday is the 1st through 5th.
 */
static void
month_day_combo_changed_cb (GtkComboBox *combo,
                            RecurrencePage *rpage)
{
	RecurrencePagePrivate *priv;
	enum month_num_options month_num;
	enum month_day_options month_day;

	priv = rpage->priv;

	month_num = e_dialog_combo_box_get (priv->month_num_combo,
					      month_num_options_map);
	month_day = e_dialog_combo_box_get (priv->month_day_combo,
					      month_day_options_map);
	if (month_day == MONTH_DAY_NTH && month_num != MONTH_NUM_LAST && month_num != MONTH_NUM_DAY)
		e_dialog_combo_box_set (priv->month_num_combo,
					  MONTH_NUM_DAY,
					  month_num_options_map);
	else if (month_day != MONTH_DAY_NTH && month_num == MONTH_NUM_DAY)
		e_dialog_combo_box_set (priv->month_num_combo,
					  MONTH_NUM_FIRST,
					  month_num_options_map);

	comp_editor_page_changed (COMP_EDITOR_PAGE (rpage));
}

/* Creates the special contents for monthly recurrences */
static void
make_monthly_special (RecurrencePage *rpage)
{
	RecurrencePagePrivate *priv;
	GtkWidget *hbox;
	GtkWidget *label;
	GtkAdjustment *adj;

	priv = rpage->priv;

	g_return_if_fail (gtk_bin_get_child (GTK_BIN (priv->special)) == NULL);
	g_return_if_fail (priv->month_day_combo == NULL);

	/* Create the widgets */

	hbox = gtk_hbox_new (FALSE, 2);
	gtk_container_add (GTK_CONTAINER (priv->special), hbox);

	/* TRANSLATORS: Entire string is for example: 'This appointment recurs/Every [x] month(s) on the [second] [Tuesday] [forever]'
	 * (dropdown menu options are in [square brackets])."
	 */
	label = gtk_label_new (_("on the"));
	gtk_box_pack_start (GTK_BOX (hbox), label, FALSE, FALSE, 6);

	adj = GTK_ADJUSTMENT (gtk_adjustment_new (1, 1, 31, 1, 10, 10));

	priv->month_num_combo = make_recur_month_num_combo (priv->month_index);
	gtk_box_pack_start (GTK_BOX (hbox), priv->month_num_combo,
			    FALSE, FALSE, 6);

	priv->month_day_combo = make_recur_month_combobox ();
	gtk_box_pack_start (GTK_BOX (hbox), priv->month_day_combo,
			    FALSE, FALSE, 6);

	gtk_widget_show_all (hbox);

	/* Set the options */
	e_dialog_combo_box_set (priv->month_num_combo,
				  priv->month_num,
				  month_num_options_map);
	e_dialog_combo_box_set (priv->month_day_combo,
				  priv->month_day,
				  month_day_options_map);

	g_signal_connect_swapped (
		adj, "value-changed",
		G_CALLBACK (comp_editor_page_changed), rpage);

	g_signal_connect (priv->month_num_combo, "changed", G_CALLBACK (month_num_combo_changed_cb), rpage);
	g_signal_connect (priv->month_day_combo, "changed", G_CALLBACK (month_day_combo_changed_cb), rpage);
}

/* Changes the recurrence-special widget to match the interval units.
 *
 * For daily recurrences: nothing.
 * For weekly recurrences: weekday selector.
 * For monthly recurrences: "on the" <nth> [day, Weekday]
 * For yearly recurrences: nothing.
 */
static void
make_recurrence_special (RecurrencePage *rpage)
{
	RecurrencePagePrivate *priv;
	icalrecurrencetype_frequency frequency;
	GtkWidget *child;

	priv = rpage->priv;

	if (priv->month_num_combo != NULL) {
		gtk_widget_destroy (priv->month_num_combo);
		priv->month_num_combo = NULL;
	}

	child = gtk_bin_get_child (GTK_BIN (priv->special));
	if (child != NULL) {
		gtk_widget_destroy (child);

		priv->weekday_picker = NULL;
		priv->month_day_combo = NULL;
	}

	frequency = e_dialog_combo_box_get (priv->interval_unit_combo, freq_map);

	switch (frequency) {
	case ICAL_DAILY_RECURRENCE:
		gtk_widget_hide (priv->special);
		break;

	case ICAL_WEEKLY_RECURRENCE:
		make_weekly_special (rpage);
		gtk_widget_show (priv->special);
		break;

	case ICAL_MONTHLY_RECURRENCE:
		make_monthly_special (rpage);
		gtk_widget_show (priv->special);
		break;

	case ICAL_YEARLY_RECURRENCE:
		gtk_widget_hide (priv->special);
		break;

	default:
		g_return_if_reached ();
	}
}

/* Counts the elements in the by_xxx fields of an icalrecurrencetype */
static gint
count_by_xxx (gshort *field,
              gint max_elements)
{
	gint i;

	for (i = 0; i < max_elements; i++)
		if (field[i] == ICAL_RECURRENCE_ARRAY_MAX)
			break;

	return i;
}

/* Creates the special contents for "ending until" (end date) recurrences */
static void
make_ending_until_special (RecurrencePage *rpage)
{
	RecurrencePagePrivate *priv = rpage->priv;
	CompEditor *editor;
	CompEditorFlags flags;
	EDateEdit *de;
	ECalComponentDateTime dt_start;

	g_return_if_fail (gtk_bin_get_child (GTK_BIN (priv->ending_special)) == NULL);
	g_return_if_fail (priv->ending_date_edit == NULL);

	editor = comp_editor_page_get_editor (COMP_EDITOR_PAGE (rpage));
	flags = comp_editor_get_flags (editor);

	/* Create the widget */

	priv->ending_date_edit = comp_editor_new_date_edit (TRUE, FALSE, FALSE);
	de = E_DATE_EDIT (priv->ending_date_edit);

	gtk_container_add (GTK_CONTAINER (priv->ending_special),
			   GTK_WIDGET (de));
	gtk_widget_show_all (GTK_WIDGET (de));

	/* Set the value */

	if (flags & COMP_EDITOR_NEW_ITEM) {
		e_cal_component_get_dtstart (priv->comp, &dt_start);
		/* Setting the default until time to 2 weeks */
		icaltime_adjust (dt_start.value, 14, 0, 0, 0);
		e_date_edit_set_date (de, dt_start.value->year, dt_start.value->month, dt_start.value->day);
		e_cal_component_free_datetime (&dt_start);
	} else {
		e_date_edit_set_date (de, priv->ending_date_tt.year, priv->ending_date_tt.month, priv->ending_date_tt.day);
	}

	g_signal_connect_swapped (
		de, "changed",
		G_CALLBACK (comp_editor_page_changed), rpage);

	/* Make sure the EDateEdit widget uses our timezones to get the
	 * current time. */
	e_date_edit_set_get_time_callback (
		de,
		(EDateEditGetTimeCallback) comp_editor_get_current_time,
		g_object_ref (editor),
		(GDestroyNotify) g_object_unref);
}

/* Creates the special contents for the occurrence count case */
static void
make_ending_count_special (RecurrencePage *rpage)
{
	RecurrencePagePrivate *priv;
	GtkWidget *hbox;
	GtkWidget *label;
	GtkAdjustment *adj;

	priv = rpage->priv;

	g_return_if_fail (gtk_bin_get_child (GTK_BIN (priv->ending_special)) == NULL);
	g_return_if_fail (priv->ending_count_spin == NULL);

	/* Create the widgets */

	hbox = gtk_hbox_new (FALSE, 2);
	gtk_container_add (GTK_CONTAINER (priv->ending_special), hbox);

	adj = GTK_ADJUSTMENT (gtk_adjustment_new (1, 1, 10000, 1, 10, 0));
	priv->ending_count_spin = gtk_spin_button_new (adj, 1, 0);
	gtk_spin_button_set_numeric ((GtkSpinButton *) priv->ending_count_spin, TRUE);
	gtk_box_pack_start (GTK_BOX (hbox), priv->ending_count_spin,
			    FALSE, FALSE, 6);

	label = gtk_label_new (_("occurrences"));
	gtk_box_pack_start (GTK_BOX (hbox), label, FALSE, FALSE, 6);

	gtk_widget_show_all (hbox);

	/* Set the values */

	gtk_spin_button_set_value (
		GTK_SPIN_BUTTON (priv->ending_count_spin),
		priv->ending_count);

	g_signal_connect_swapped (
		adj, "value-changed",
		G_CALLBACK (comp_editor_page_changed), rpage);
}

/* Changes the recurrence-ending-special widget to match the ending date option
 *
 * For: <n> [days, weeks, months, years, occurrences]
 * Until: <date selector>
 * Forever: nothing.
 */
static void
make_ending_special (RecurrencePage *rpage)
{
	RecurrencePagePrivate *priv;
	enum ending_type ending_type;
	GtkWidget *child;

	priv = rpage->priv;

	child = gtk_bin_get_child (GTK_BIN (priv->ending_special));
	if (child != NULL) {
		gtk_widget_destroy (child);

		priv->ending_date_edit = NULL;
		priv->ending_count_spin = NULL;
	}

	ending_type = e_dialog_combo_box_get (priv->ending_combo, ending_types_map);

	switch (ending_type) {
	case ENDING_FOR:
		make_ending_count_special (rpage);
		gtk_widget_show (priv->ending_special);
		break;

	case ENDING_UNTIL:
		make_ending_until_special (rpage);
		gtk_widget_show (priv->ending_special);
		break;

	case ENDING_FOREVER:
		gtk_widget_hide (priv->ending_special);
		break;

	default:
		g_return_if_reached ();
	}
}

/* Fills the recurrence ending date widgets with the values from the calendar
 * component.
 */
static void
fill_ending_date (RecurrencePage *rpage,
                  struct icalrecurrencetype *r)
{
	RecurrencePagePrivate *priv = rpage->priv;
	CompEditor *editor;
	ECalClient *client;

	editor = comp_editor_page_get_editor (COMP_EDITOR_PAGE (rpage));
	client = comp_editor_get_client (editor);

	g_signal_handlers_block_matched (priv->ending_combo, G_SIGNAL_MATCH_DATA, 0, 0, NULL, NULL, rpage);

	if (r->count == 0) {
		if (r->until.year == 0) {
			/* Forever */

			e_dialog_combo_box_set (priv->ending_combo,
						  ENDING_FOREVER,
						  ending_types_map);
		} else {
			/* Ending date */

			if (!r->until.is_date) {
				ECalComponentDateTime dt;
				icaltimezone *from_zone, *to_zone;

				e_cal_component_get_dtstart (priv->comp, &dt);

				if (dt.value->is_date)
					to_zone = e_meeting_store_get_timezone (priv->meeting_store);
				else if (dt.tzid == NULL)
					to_zone = icaltimezone_get_utc_timezone ();
				else {
					GError *error = NULL;
					/* FIXME Error checking? */
					e_cal_client_get_timezone_sync (client, dt.tzid, &to_zone, NULL, &error);

					if (error != NULL) {
						g_warning (
							"%s: Failed to get timezone: %s",
							G_STRFUNC, error->message);
						g_error_free (error);
					}
				}
				from_zone = icaltimezone_get_utc_timezone ();

				icaltimezone_convert_time (&r->until, from_zone, to_zone);

				r->until.hour = 0;
				r->until.minute = 0;
				r->until.second = 0;
				r->until.is_date = TRUE;
				r->until.is_utc = FALSE;

				e_cal_component_free_datetime (&dt);
			}

			priv->ending_date_tt = r->until;
			e_dialog_combo_box_set (priv->ending_combo,
						  ENDING_UNTIL,
						  ending_types_map);
		}
	} else {
		/* Count of occurrences */

		priv->ending_count = r->count;
		e_dialog_combo_box_set (priv->ending_combo,
					  ENDING_FOR,
					  ending_types_map);
	}

	g_signal_handlers_unblock_matched (priv->ending_combo, G_SIGNAL_MATCH_DATA, 0, 0, NULL, NULL, rpage);

	make_ending_special (rpage);
}

/* fill_widgets handler for the recurrence page.  This function is particularly
 * tricky because it has to discriminate between recurrences we support for
 * editing and the ones we don't.  We only support at most one recurrence rule;
 * no rdates or exrules (exdates are handled just fine elsewhere).
 */
static gboolean
recurrence_page_fill_widgets (CompEditorPage *page,
                              ECalComponent *comp)
{
	RecurrencePage *rpage;
	RecurrencePagePrivate *priv;
	ECalComponentText text;
	CompEditor *editor;
	CompEditorFlags flags;
	CompEditorPageDates dates;
	GSList *rrule_list;
	gint len;
	struct icalrecurrencetype *r;
	gint n_by_second, n_by_minute, n_by_hour;
	gint n_by_day, n_by_month_day, n_by_year_day;
	gint n_by_week_no, n_by_month, n_by_set_pos;
	GtkAdjustment *adj;

	rpage = RECURRENCE_PAGE (page);
	priv = rpage->priv;

	editor = comp_editor_page_get_editor (page);
	flags = comp_editor_get_flags (editor);

	/* Keep a copy of the component so that we can expand the recurrence
	 * set for the preview.
	 */

	if (priv->comp)
		g_object_unref (priv->comp);

	priv->comp = e_cal_component_clone (comp);

	if (!e_cal_component_has_organizer (comp)) {
		flags |= COMP_EDITOR_USER_ORG;
		comp_editor_set_flags (editor, flags);
	}

	/* Clean the page */
	clear_widgets (rpage);

	/* Summary */
	e_cal_component_get_summary (comp, &text);

	/* Dates */
	comp_editor_dates (&dates, comp);
	recurrence_page_set_dates (page, &dates);
	comp_editor_free_dates (&dates);

	/* Exceptions */
	fill_exception_widgets (rpage, comp);

	/* Set up defaults for the special widgets */
	set_special_defaults (rpage);

	/* No recurrences? */

	if (!e_cal_component_has_rdates (comp)
	    && !e_cal_component_has_rrules (comp)
	    && !e_cal_component_has_exrules (comp)) {
		g_signal_handlers_block_matched (priv->recurs, G_SIGNAL_MATCH_DATA, 0, 0, NULL, NULL, rpage);
		gtk_toggle_button_set_active (GTK_TOGGLE_BUTTON (priv->recurs), FALSE);
		g_signal_handlers_unblock_matched (priv->recurs, G_SIGNAL_MATCH_DATA, 0, 0, NULL, NULL, rpage);

		sensitize_buttons (rpage);
		preview_recur (rpage);

		return TRUE;
	}

	/* See if it is a custom set we don't support */

	e_cal_component_get_rrule_list (comp, &rrule_list);
	len = g_slist_length (rrule_list);
	if (len > 1
	    || e_cal_component_has_rdates (comp)
	    || e_cal_component_has_exrules (comp))
		goto custom;

	/* Down to one rule, so test that one */

	g_return_val_if_fail (len == 1, TRUE);
	r = rrule_list->data;

	/* Any funky frequency? */

	if (r->freq == ICAL_SECONDLY_RECURRENCE
	    || r->freq == ICAL_MINUTELY_RECURRENCE
	    || r->freq == ICAL_HOURLY_RECURRENCE)
		goto custom;

	/* Any funky shit? */

#define N_HAS_BY(field) (count_by_xxx (field, G_N_ELEMENTS (field)))

	n_by_second = N_HAS_BY (r->by_second);
	n_by_minute = N_HAS_BY (r->by_minute);
	n_by_hour = N_HAS_BY (r->by_hour);
	n_by_day = N_HAS_BY (r->by_day);
	n_by_month_day = N_HAS_BY (r->by_month_day);
	n_by_year_day = N_HAS_BY (r->by_year_day);
	n_by_week_no = N_HAS_BY (r->by_week_no);
	n_by_month = N_HAS_BY (r->by_month);
	n_by_set_pos = N_HAS_BY (r->by_set_pos);

	if (n_by_second != 0
	    || n_by_minute != 0
	    || n_by_hour != 0)
		goto custom;

	/* Filter the funky shit based on the frequency; if there is nothing
	 * weird we can actually set the widgets.
	 */

	switch (r->freq) {
	case ICAL_DAILY_RECURRENCE:
		if (n_by_day != 0
		    || n_by_month_day != 0
		    || n_by_year_day != 0
		    || n_by_week_no != 0
		    || n_by_month != 0
		    || n_by_set_pos != 0)
			goto custom;

		g_signal_handlers_block_matched (priv->interval_unit_combo, G_SIGNAL_MATCH_DATA, 0, 0, NULL, NULL, rpage);
		e_dialog_combo_box_set (priv->interval_unit_combo,
					  ICAL_DAILY_RECURRENCE,
					  freq_map);
		g_signal_handlers_unblock_matched (priv->interval_unit_combo, G_SIGNAL_MATCH_DATA, 0, 0, NULL, NULL, rpage);
		break;

	case ICAL_WEEKLY_RECURRENCE: {
		gint i;
		guint8 day_mask;

		if (n_by_month_day != 0
		    || n_by_year_day != 0
		    || n_by_week_no != 0
		    || n_by_month != 0
		    || n_by_set_pos != 0)
			goto custom;

		day_mask = 0;

		for (i = 0; i < 8 && r->by_day[i] != ICAL_RECURRENCE_ARRAY_MAX; i++) {
			enum icalrecurrencetype_weekday weekday;
			gint pos;

			weekday = icalrecurrencetype_day_day_of_week (r->by_day[i]);
			pos = icalrecurrencetype_day_position (r->by_day[i]);

			if (pos != 0)
				goto custom;

			switch (weekday) {
			case ICAL_SUNDAY_WEEKDAY:
				day_mask |= 1 << 0;
				break;

			case ICAL_MONDAY_WEEKDAY:
				day_mask |= 1 << 1;
				break;

			case ICAL_TUESDAY_WEEKDAY:
				day_mask |= 1 << 2;
				break;

			case ICAL_WEDNESDAY_WEEKDAY:
				day_mask |= 1 << 3;
				break;

			case ICAL_THURSDAY_WEEKDAY:
				day_mask |= 1 << 4;
				break;

			case ICAL_FRIDAY_WEEKDAY:
				day_mask |= 1 << 5;
				break;

			case ICAL_SATURDAY_WEEKDAY:
				day_mask |= 1 << 6;
				break;

			default:
				break;
			}
		}

		priv->weekday_day_mask = day_mask;

		g_signal_handlers_block_matched (priv->interval_unit_combo, G_SIGNAL_MATCH_DATA, 0, 0, NULL, NULL, rpage);
		e_dialog_combo_box_set (priv->interval_unit_combo,
					  ICAL_WEEKLY_RECURRENCE,
					  freq_map);
		g_signal_handlers_unblock_matched (priv->interval_unit_combo, G_SIGNAL_MATCH_DATA, 0, 0, NULL, NULL, rpage);
		break;
	}

	case ICAL_MONTHLY_RECURRENCE:
		if (n_by_year_day != 0
		    || n_by_week_no != 0
		    || n_by_month != 0
		    || n_by_set_pos > 1)
			goto custom;

		if (n_by_month_day == 1) {
			gint nth;

			if (n_by_set_pos != 0)
				goto custom;

			nth = r->by_month_day[0];
			if (nth < 1 && nth != -1)
				goto custom;

			if (nth == -1) {
				ECalComponentDateTime dt;

				e_cal_component_get_dtstart (comp, &dt);
				priv->month_index = dt.value->day;
				priv->month_num = MONTH_NUM_LAST;
				e_cal_component_free_datetime (&dt);
			} else {
				priv->month_index = nth;
				priv->month_num = MONTH_NUM_DAY;
			}
			priv->month_day = MONTH_DAY_NTH;

		} else if (n_by_day == 1) {
			enum icalrecurrencetype_weekday weekday;
			gint pos;
			enum month_day_options month_day;

			/* Outlook 2000 uses BYDAY=TU;BYSETPOS=2, and will not
			 * accept BYDAY=2TU. So we now use the same as Outlook
			 * by default. */

			weekday = icalrecurrencetype_day_day_of_week (r->by_day[0]);
			pos = icalrecurrencetype_day_position (r->by_day[0]);

			if (pos == 0) {
				if (n_by_set_pos != 1)
					goto custom;
				pos = r->by_set_pos[0];
			} else if (pos < 0) {
				goto custom;
			}

			switch (weekday) {
			case ICAL_MONDAY_WEEKDAY:
				month_day = MONTH_DAY_MON;
				break;

			case ICAL_TUESDAY_WEEKDAY:
				month_day = MONTH_DAY_TUE;
				break;

			case ICAL_WEDNESDAY_WEEKDAY:
				month_day = MONTH_DAY_WED;
				break;

			case ICAL_THURSDAY_WEEKDAY:
				month_day = MONTH_DAY_THU;
				break;

			case ICAL_FRIDAY_WEEKDAY:
				month_day = MONTH_DAY_FRI;
				break;

			case ICAL_SATURDAY_WEEKDAY:
				month_day = MONTH_DAY_SAT;
				break;

			case ICAL_SUNDAY_WEEKDAY:
				month_day = MONTH_DAY_SUN;
				break;

			default:
				goto custom;
			}

			if (pos == -1)
				priv->month_num = MONTH_NUM_LAST;
			else
				priv->month_num = pos - 1;
			priv->month_day = month_day;
		} else
			goto custom;

		g_signal_handlers_block_matched (priv->interval_unit_combo, G_SIGNAL_MATCH_DATA, 0, 0, NULL, NULL, rpage);
		e_dialog_combo_box_set (priv->interval_unit_combo,
					  ICAL_MONTHLY_RECURRENCE,
					  freq_map);
		g_signal_handlers_unblock_matched (priv->interval_unit_combo, G_SIGNAL_MATCH_DATA, 0, 0, NULL, NULL, rpage);
		break;

	case ICAL_YEARLY_RECURRENCE:
		if (n_by_day != 0
		    || n_by_month_day != 0
		    || n_by_year_day != 0
		    || n_by_week_no != 0
		    || n_by_month != 0
		    || n_by_set_pos != 0)
			goto custom;

		g_signal_handlers_block_matched (priv->interval_unit_combo, G_SIGNAL_MATCH_DATA, 0, 0, NULL, NULL, rpage);
		e_dialog_combo_box_set (priv->interval_unit_combo,
					  ICAL_YEARLY_RECURRENCE,
					  freq_map);
		g_signal_handlers_unblock_matched (priv->interval_unit_combo, G_SIGNAL_MATCH_DATA, 0, 0, NULL, NULL, rpage);
		break;

	default:
		goto custom;
	}

	/* If we got here it means it is a simple recurrence */

	g_signal_handlers_block_matched (priv->recurs, G_SIGNAL_MATCH_DATA, 0, 0, NULL, NULL, rpage);
	gtk_toggle_button_set_active (GTK_TOGGLE_BUTTON (priv->recurs), TRUE);
	g_signal_handlers_unblock_matched (priv->recurs, G_SIGNAL_MATCH_DATA, 0, 0, NULL, NULL, rpage);

	sensitize_buttons (rpage);
	make_recurrence_special (rpage);

	adj = gtk_spin_button_get_adjustment (GTK_SPIN_BUTTON (priv->interval_value));
	g_signal_handlers_block_matched (adj, G_SIGNAL_MATCH_DATA, 0, 0, NULL, NULL, rpage);
	gtk_spin_button_set_value (
		GTK_SPIN_BUTTON (priv->interval_value), r->interval);
	g_signal_handlers_unblock_matched (adj, G_SIGNAL_MATCH_DATA, 0, 0, NULL, NULL, rpage);

	fill_ending_date (rpage, r);

	goto out;

 custom:

	g_signal_handlers_block_matched (priv->recurs, G_SIGNAL_MATCH_DATA, 0, 0, NULL, NULL, rpage);
	priv->custom = TRUE;
	gtk_toggle_button_set_active (GTK_TOGGLE_BUTTON (priv->recurs), TRUE);
	g_signal_handlers_unblock_matched (priv->recurs, G_SIGNAL_MATCH_DATA, 0, 0, NULL, NULL, rpage);
	/* FIXME Desensitize recurrence page */

	sensitize_buttons (rpage);

 out:
	priv->custom = FALSE;
	e_cal_component_free_recur_list (rrule_list);
	preview_recur (rpage);

	return TRUE;
}

/* fill_component handler for the recurrence page */
static gboolean
recurrence_page_fill_component (CompEditorPage *page,
                                ECalComponent *comp)
{
	RecurrencePage *rpage;

	rpage = RECURRENCE_PAGE (page);
	return fill_component (rpage, comp);
}

/* set_dates handler for the recurrence page */
static void
recurrence_page_set_dates (CompEditorPage *page,
                           CompEditorPageDates *dates)
{
	RecurrencePage *rpage;
	RecurrencePagePrivate *priv;
	ECalComponentDateTime dt;
	CompEditor *editor;
	CompEditorFlags flags;
	struct icaltimetype icaltime;
	guint8 mask;

	rpage = RECURRENCE_PAGE (page);
	priv = rpage->priv;

	editor = comp_editor_page_get_editor (page);
	flags = comp_editor_get_flags (editor);

	/* Copy the dates to our component */

	if (!priv->comp)
		return;

	dt.value = &icaltime;

	if (dates->start) {
		icaltime = *dates->start->value;
		dt.tzid = dates->start->tzid;
		e_cal_component_set_dtstart (priv->comp, &dt);
	}

	if (dates->end) {
		icaltime = *dates->end->value;
		dt.tzid = dates->end->tzid;
		e_cal_component_set_dtend (priv->comp, &dt);
	}

	/* Update the weekday picker if necessary */
	mask = get_start_weekday_mask (priv->comp);
	if (mask != priv->weekday_blocked_day_mask) {
		priv->weekday_day_mask = priv->weekday_day_mask | mask;
		priv->weekday_blocked_day_mask = mask;

		if (priv->weekday_picker != NULL) {
			weekday_picker_set_days (WEEKDAY_PICKER (priv->weekday_picker),
						 priv->weekday_day_mask);
			weekday_picker_set_blocked_days (WEEKDAY_PICKER (priv->weekday_picker),
							 priv->weekday_blocked_day_mask);
		}
	}

	if (flags & COMP_EDITOR_NEW_ITEM) {
		ECalendar *ecal;
		GDate *start, *end;

		ecal = E_CALENDAR (priv->preview_calendar);
		start = g_date_new ();
		end = g_date_new ();

		g_date_set_dmy (start, dates->start->value->day, dates->start->value->month, dates->start->value->year);
		g_date_set_dmy (end, dates->end->value->day, dates->end->value->month, dates->end->value->year);
		e_calendar_item_set_selection (ecal->calitem, start, end);

		g_date_free (start);
		g_date_free (end);
	}

	/* Make sure the preview gets updated. */
	preview_recur (rpage);
}

/* Gets the widgets from the XML file and returns if they are all available. */
static gboolean
get_widgets (RecurrencePage *rpage)
{
	CompEditorPage *page = COMP_EDITOR_PAGE (rpage);
	RecurrencePagePrivate *priv;
	GSList *accel_groups;
	GtkWidget *toplevel;
	GtkWidget *parent;

	priv = rpage->priv;

#define GW(name) e_builder_get_widget (priv->builder, name)

	priv->main = GW ("recurrence-page");
	if (!priv->main)
		return FALSE;

	/* Get the GtkAccelGroup from the toplevel window, so we can install
	 * it when the notebook page is mapped. */
	toplevel = gtk_widget_get_toplevel (priv->main);
	accel_groups = gtk_accel_groups_from_object (G_OBJECT (toplevel));
	if (accel_groups)
		page->accel_group = g_object_ref (accel_groups->data);

	g_object_ref (priv->main);
	parent = gtk_widget_get_parent (priv->main);
	gtk_container_remove (GTK_CONTAINER (parent), priv->main);

	priv->recurs = GW ("recurs");
	priv->params = GW ("params");

	priv->interval_value = GW ("interval-value");
	priv->interval_unit_combo = GW ("interval-unit-combobox");
	priv->special = GW ("special");
	priv->ending_combo = GW ("ending-combobox");
	priv->ending_special = GW ("ending-special");
	priv->custom_warning_bin = GW ("custom-warning-bin");

	priv->exception_list = GW ("exception-list");
	priv->exception_add = GW ("exception-add");
	priv->exception_modify = GW ("exception-modify");
	priv->exception_delete = GW ("exception-delete");

	priv->preview_bin = GW ("preview-bin");

#undef GW

	return (priv->recurs
		&& priv->params
		&& priv->interval_value
		&& priv->interval_unit_combo
		&& priv->special
		&& priv->ending_combo
		&& priv->ending_special
		&& priv->custom_warning_bin
		&& priv->exception_list
		&& priv->exception_add
		&& priv->exception_modify
		&& priv->exception_delete
		&& priv->preview_bin);
}

/* Callback used when the displayed date range in the recurrence preview
 * calendar changes.
 */
static void
preview_date_range_changed_cb (ECalendarItem *item,
                               RecurrencePage *rpage)
{
	preview_recur (rpage);
}

/* Callback used when one of the recurrence type radio buttons is toggled.  We
 * enable or disable the recurrence parameters.
 */
static void
type_toggled_cb (GtkToggleButton *toggle,
                 RecurrencePage *rpage)
{
	RecurrencePagePrivate *priv = rpage->priv;
	CompEditor *editor;
	ECalClient *client;
	gboolean read_only;

	editor = comp_editor_page_get_editor (COMP_EDITOR_PAGE (rpage));
	client = comp_editor_get_client (editor);

	comp_editor_page_changed (COMP_EDITOR_PAGE (rpage));
	sensitize_buttons (rpage);

	/* enable/disable the 'Add' button */
	read_only = e_client_is_readonly (E_CLIENT (client));

	if (!gtk_toggle_button_get_active (GTK_TOGGLE_BUTTON (priv->recurs)) || read_only)
		gtk_widget_set_sensitive (priv->exception_add, FALSE);
	else
		gtk_widget_set_sensitive (priv->exception_add, TRUE);
}

static GtkWidget *
create_exception_dialog (RecurrencePage *rpage,
                         const gchar *title,
                         GtkWidget **date_edit)
{
	RecurrencePagePrivate *priv;
	GtkWidget *dialog, *toplevel;
	GtkWidget *container;

	priv = rpage->priv;

	toplevel = gtk_widget_get_toplevel (priv->main);
	dialog = gtk_dialog_new_with_buttons (title, GTK_WINDOW (toplevel),
					      GTK_DIALOG_MODAL | GTK_DIALOG_DESTROY_WITH_PARENT,
					      GTK_STOCK_CANCEL, GTK_RESPONSE_REJECT,
					      GTK_STOCK_OK, GTK_RESPONSE_ACCEPT,
					      NULL);

	*date_edit = comp_editor_new_date_edit (TRUE, FALSE, TRUE);
	gtk_widget_show (*date_edit);
	container = gtk_dialog_get_content_area (GTK_DIALOG (dialog));
	gtk_box_pack_start (GTK_BOX (container), *date_edit, FALSE, TRUE, 6);

	return dialog;
}

/* Callback for the "add exception" button */
static void
exception_add_cb (GtkWidget *widget,
                  RecurrencePage *rpage)
{
	GtkWidget *dialog, *date_edit;
	gboolean date_set;

	dialog = create_exception_dialog (rpage, _("Add exception"), &date_edit);

	if (gtk_dialog_run (GTK_DIALOG (dialog)) == GTK_RESPONSE_ACCEPT) {
		ECalComponentDateTime dt;
		struct icaltimetype icaltime = icaltime_null_time ();

		dt.value = &icaltime;

		/* We use DATE values for exceptions, so we don't need a TZID. */
		dt.tzid = NULL;
		icaltime.is_date = 1;

		date_set = e_date_edit_get_date (E_DATE_EDIT (date_edit),
						 &icaltime.year,
						 &icaltime.month,
						 &icaltime.day);
		g_return_if_fail (date_set);

		append_exception (rpage, &dt);

		comp_editor_page_changed (COMP_EDITOR_PAGE (rpage));
	}

	gtk_widget_destroy (dialog);
}

/* Callback for the "modify exception" button */
static void
exception_modify_cb (GtkWidget *widget,
                     RecurrencePage *rpage)
{
	RecurrencePagePrivate *priv;
	GtkWidget *dialog, *date_edit;
	const ECalComponentDateTime *current_dt;
	GtkTreeSelection *selection;
	GtkTreeIter iter;

	priv = rpage->priv;

	selection = gtk_tree_view_get_selection (GTK_TREE_VIEW (priv->exception_list));
	if (!gtk_tree_selection_get_selected (selection, NULL, &iter)) {
		g_warning (_("Could not get a selection to modify."));
		return;
	}

	current_dt = e_date_time_list_get_date_time (priv->exception_list_store, &iter);

	dialog = create_exception_dialog (rpage, _("Modify exception"), &date_edit);
	e_date_edit_set_date (E_DATE_EDIT (date_edit),
			      current_dt->value->year, current_dt->value->month, current_dt->value->day);

	if (gtk_dialog_run (GTK_DIALOG (dialog)) == GTK_RESPONSE_ACCEPT) {
		ECalComponentDateTime dt;
		struct icaltimetype icaltime = icaltime_null_time ();
		struct icaltimetype *tt;

		dt.value = &icaltime;
		tt = dt.value;
		e_date_edit_get_date (E_DATE_EDIT (date_edit),
				      &tt->year, &tt->month, &tt->day);
		tt->hour = 0;
		tt->minute = 0;
		tt->second = 0;
		tt->is_date = 1;

		/* No TZID, since we are using a DATE value now. */
		dt.tzid = NULL;

		e_date_time_list_set_date_time (priv->exception_list_store, &iter, &dt);

		comp_editor_page_changed (COMP_EDITOR_PAGE (rpage));
	}

	gtk_widget_destroy (dialog);
}

/* Callback for the "delete exception" button */
static void
exception_delete_cb (GtkWidget *widget,
                     RecurrencePage *rpage)
{
	RecurrencePagePrivate *priv;
	GtkTreeSelection *selection;
	GtkTreeIter iter;
	GtkTreePath *path;
	gboolean valid_iter;

	priv = rpage->priv;

	selection = gtk_tree_view_get_selection (GTK_TREE_VIEW (priv->exception_list));
	if (!gtk_tree_selection_get_selected (selection, NULL, &iter)) {
		g_warning (_("Could not get a selection to delete."));
		return;
	}

	path = gtk_tree_model_get_path (GTK_TREE_MODEL (priv->exception_list_store), &iter);
	e_date_time_list_remove (priv->exception_list_store, &iter);

	/* Select closest item after removal */
	valid_iter = gtk_tree_model_get_iter (GTK_TREE_MODEL (priv->exception_list_store), &iter, path);
	if (!valid_iter) {
		gtk_tree_path_prev (path);
		valid_iter = gtk_tree_model_get_iter (GTK_TREE_MODEL (priv->exception_list_store), &iter, path);
	}

	if (valid_iter)
		gtk_tree_selection_select_iter (selection, &iter);

	gtk_tree_path_free (path);

	comp_editor_page_changed (COMP_EDITOR_PAGE (rpage));
}

/* Callback used when a row is selected in the list of exception
 * dates.  We must update the date/time widgets to reflect the
 * exception's value.
 */
static void
exception_selection_changed_cb (GtkTreeSelection *selection,
                                RecurrencePage *rpage)
{
	RecurrencePagePrivate *priv;
	GtkTreeIter iter;

	priv = rpage->priv;

	if (!gtk_tree_selection_get_selected (selection, NULL, &iter)) {
		gtk_widget_set_sensitive (priv->exception_modify, FALSE);
		gtk_widget_set_sensitive (priv->exception_delete, FALSE);
		return;
	}

	gtk_widget_set_sensitive (priv->exception_modify, TRUE);
	gtk_widget_set_sensitive (priv->exception_delete, TRUE);
}

/* Hooks the widget signals */
static void
init_widgets (RecurrencePage *rpage)
{
	RecurrencePagePrivate *priv;
	CompEditor *editor;
	ECalendar *ecal;
	GtkAdjustment *adj;
	GtkTreeViewColumn *column;
	GtkCellRenderer *cell_renderer;

	priv = rpage->priv;

	editor = comp_editor_page_get_editor (COMP_EDITOR_PAGE (rpage));

	/* Recurrence preview */

	priv->preview_calendar = e_calendar_new ();
	ecal = E_CALENDAR (priv->preview_calendar);

	g_signal_connect ((ecal->calitem), "date_range_changed",
			    G_CALLBACK (preview_date_range_changed_cb),
			    rpage);
	e_calendar_item_set_max_days_sel (ecal->calitem, 0);
	gtk_container_add (GTK_CONTAINER (priv->preview_bin),
			   priv->preview_calendar);
	gtk_widget_show (priv->preview_calendar);

	e_calendar_item_set_get_time_callback (
		ecal->calitem,
		(ECalendarItemGetTimeCallback) comp_editor_get_current_time,
		g_object_ref (editor),
		(GDestroyNotify) g_object_unref);

	/* Recurrence types */

	g_signal_connect (priv->recurs, "toggled", G_CALLBACK (type_toggled_cb), rpage);

	/* Recurrence interval */

	adj = gtk_spin_button_get_adjustment (GTK_SPIN_BUTTON (priv->interval_value));
	g_signal_connect_swapped (
		adj, "value-changed",
		G_CALLBACK (comp_editor_page_changed), rpage);

	/* Recurrence units */

	g_signal_connect_swapped (
		priv->interval_unit_combo, "changed",
		G_CALLBACK (make_recurrence_special), rpage);
	g_signal_connect_swapped (
		priv->interval_unit_combo, "changed",
		G_CALLBACK (comp_editor_page_changed), rpage);

	/* Recurrence ending */

	g_signal_connect_swapped (
		priv->ending_combo, "changed",
		G_CALLBACK (make_ending_special), rpage);
	g_signal_connect_swapped (
		priv->ending_combo, "changed",
		G_CALLBACK (comp_editor_page_changed), rpage);

	/* Exception buttons */

	g_signal_connect ((priv->exception_add), "clicked",
			    G_CALLBACK (exception_add_cb), rpage);
	g_signal_connect ((priv->exception_modify), "clicked",
			    G_CALLBACK (exception_modify_cb), rpage);
	g_signal_connect ((priv->exception_delete), "clicked",
			    G_CALLBACK (exception_delete_cb), rpage);

	gtk_widget_set_sensitive (priv->exception_modify, FALSE);
	gtk_widget_set_sensitive (priv->exception_delete, FALSE);

	/* Exception list */

	/* Model */
	priv->exception_list_store = e_date_time_list_new ();
	gtk_tree_view_set_model (GTK_TREE_VIEW (priv->exception_list),
				 GTK_TREE_MODEL (priv->exception_list_store));

	g_object_bind_property (
		editor, "use-24-hour-format",
		priv->exception_list_store, "use-24-hour-format",
		G_BINDING_SYNC_CREATE);

	/* View */
	column = gtk_tree_view_column_new ();
	gtk_tree_view_column_set_title (column, _("Date/Time"));
	cell_renderer = GTK_CELL_RENDERER (gtk_cell_renderer_text_new ());
	gtk_tree_view_column_pack_start (column, cell_renderer, TRUE);
	gtk_tree_view_column_add_attribute (column, cell_renderer, "text", E_DATE_TIME_LIST_COLUMN_DESCRIPTION);
	gtk_tree_view_append_column (GTK_TREE_VIEW (priv->exception_list), column);

	g_signal_connect (gtk_tree_view_get_selection (GTK_TREE_VIEW (priv->exception_list)), "changed",
			  G_CALLBACK (exception_selection_changed_cb), rpage);
}

/**
 * recurrence_page_construct:
 * @rpage: A recurrence page.
 *
 * Constructs a recurrence page by loading its Glade data.
 *
 * Return value: The same object as @rpage, or NULL if the widgets could not be
 * created.
 **/
RecurrencePage *
recurrence_page_construct (RecurrencePage *rpage,
                           EMeetingStore *meeting_store)
{
	RecurrencePagePrivate *priv;
	CompEditor *editor;

	priv = rpage->priv;
	priv->meeting_store = g_object_ref (meeting_store);

	editor = comp_editor_page_get_editor (COMP_EDITOR_PAGE (rpage));

	priv->builder = gtk_builder_new ();
	e_load_ui_builder_definition (priv->builder, "recurrence-page.ui");

	if (!get_widgets (rpage)) {
		g_message ("recurrence_page_construct(): "
			   "Could not find all widgets in the XML file!");
		return NULL;
	}

	init_widgets (rpage);

	g_signal_connect_swapped (
		editor, "notify::client",
		G_CALLBACK (sensitize_buttons), rpage);

	return rpage;
}

/**
 * recurrence_page_new:
 *
 * Creates a new recurrence page.
 *
 * Return value: A newly-created recurrence page, or NULL if the page could not
 * be created.
 **/
RecurrencePage *
recurrence_page_new (EMeetingStore *meeting_store,
                     CompEditor *editor)
{
	RecurrencePage *rpage;

	g_return_val_if_fail (E_IS_MEETING_STORE (meeting_store), NULL);
	g_return_val_if_fail (IS_COMP_EDITOR (editor), NULL);

	rpage = g_object_new (TYPE_RECURRENCE_PAGE, "editor", editor, NULL);
	if (!recurrence_page_construct (rpage, meeting_store)) {
		g_object_unref (rpage);
		g_return_val_if_reached (NULL);
	}

	return rpage;
}

GtkWidget *make_exdate_date_edit (void);

GtkWidget *
make_exdate_date_edit (void)
{
	return comp_editor_new_date_edit (TRUE, TRUE, FALSE);
}
<|MERGE_RESOLUTION|>--- conflicted
+++ resolved
@@ -182,15 +182,6 @@
 
 	/* For the recurrence preview, the actual widget */
 	GtkWidget *preview_calendar;
-<<<<<<< HEAD
-
-	/* This just holds some settings we need */
-	EMeetingStore *meeting_store;
-
-	GCancellable *cancellable;
-};
-=======
->>>>>>> 19163c2b
 
 	/* This just holds some settings we need */
 	EMeetingStore *meeting_store;
@@ -697,7 +688,6 @@
 
 	if (priv->comp == NULL)
 		return;
-<<<<<<< HEAD
 
 	editor = comp_editor_page_get_editor (COMP_EDITOR_PAGE (rpage));
 	client = comp_editor_get_client (editor);
@@ -719,29 +709,6 @@
 		return;
 	}
 
-=======
-
-	editor = comp_editor_page_get_editor (COMP_EDITOR_PAGE (rpage));
-	client = comp_editor_get_client (editor);
-
-	if (e_client_is_readonly (E_CLIENT (client))) {
-		update_with_readonly (rpage, TRUE);
-		return;
-	}
-
-	if (priv->cancellable) {
-		g_cancellable_cancel (priv->cancellable);
-		g_object_unref (priv->cancellable);
-	}
-	priv->cancellable = g_cancellable_new ();
-
-	e_cal_component_get_uid (priv->comp, &uid);
-	if (!uid || !*uid) {
-		update_with_readonly (rpage, FALSE);
-		return;
-	}
-
->>>>>>> 19163c2b
 	if (e_client_check_capability (E_CLIENT (client), CAL_STATIC_CAPABILITY_NO_CONV_TO_RECUR)) {
 		e_cal_client_get_object (client, uid, NULL, priv->cancellable, rpage_get_object_cb, rpage);
 	} else {
