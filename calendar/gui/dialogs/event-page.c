--- conflicted
+++ resolved
@@ -220,7 +220,6 @@
 	GtkWidget *entry;
 	const gchar *text;
 	gboolean match = FALSE;
-<<<<<<< HEAD
 
 	entry = gtk_bin_get_child (GTK_BIN (page->priv->organizer));
 	text = gtk_entry_get_text (GTK_ENTRY (entry));
@@ -253,40 +252,6 @@
 		if (match && mailto != NULL)
 			*mailto = g_strdup_printf ("MAILTO:%s", id_address);
 
-=======
-
-	entry = gtk_bin_get_child (GTK_BIN (page->priv->organizer));
-	text = gtk_entry_get_text (GTK_ENTRY (entry));
-
-	if (text == NULL || *text == '\0')
-		return FALSE;
-
-	account_list = e_get_account_list ();
-	iterator = e_list_get_iterator (E_LIST (account_list));
-
-	while (!match && e_iterator_is_valid (iterator)) {
-		EAccount *account;
-		const gchar *id_name;
-		const gchar *id_address;
-		gchar *identity;
-
-		/* XXX EIterator misuses const. */
-		account = (EAccount *) e_iterator_get (iterator);
-
-		id_name = account->id->name;
-		id_address = account->id->address;
-
-		identity = g_strdup_printf ("%s <%s>", id_name, id_address);
-		match = (g_ascii_strcasecmp (text, identity) == 0);
-		g_free (identity);
-
-		if (match && name != NULL)
-			*name = g_strdup (id_name);
-
-		if (match && mailto != NULL)
-			*mailto = g_strdup_printf ("MAILTO:%s", id_address);
-
->>>>>>> 19163c2b
 		e_iterator_next (iterator);
 	}
 
@@ -1099,7 +1064,6 @@
 
 		} while (gtk_tree_model_iter_next (model, &iter) && (i < 20));
 	}
-<<<<<<< HEAD
 
 	error = NULL;
 	g_file_set_contents (file_name, contents->str, -1, &error);
@@ -1108,16 +1072,6 @@
 		g_error_free (error);
 	}
 
-=======
-
-	error = NULL;
-	g_file_set_contents (file_name, contents->str, -1, &error);
-	if (error) {
-		g_warning ("%s: Failed to save locations: %s", G_STRFUNC, error->message);
-		g_error_free (error);
-	}
-
->>>>>>> 19163c2b
 	g_string_free (contents, TRUE);
 	g_free (file_name);
 	g_free (current_location);
@@ -2962,20 +2916,12 @@
 			E_SOURCE_COMBO_BOX (priv->source_selector),
 			e_client_get_source (E_CLIENT (old_client)));
 
-<<<<<<< HEAD
-		dialog = gtk_message_dialog_new (NULL, GTK_DIALOG_MODAL,
-						 GTK_MESSAGE_WARNING, GTK_BUTTONS_OK,
-						 _("Unable to open the calendar '%s': %s"),
-						 e_source_peek_name (source),
-						 error ? error->message : _("Unknown error"));
-=======
 		dialog = gtk_message_dialog_new (
 			NULL, GTK_DIALOG_MODAL,
 			GTK_MESSAGE_WARNING, GTK_BUTTONS_OK,
 			_("Unable to open the calendar '%s': %s"),
 			e_source_peek_name (source),
 			error->message);
->>>>>>> 19163c2b
 		gtk_dialog_run (GTK_DIALOG (dialog));
 		gtk_widget_destroy (dialog);
 
@@ -3007,12 +2953,8 @@
 
 		sensitize_widgets (epage);
 
-<<<<<<< HEAD
-		alarm_list_dialog_set_client (priv->alarm_list_dlg_widget, cal_client);
-=======
 		alarm_list_dialog_set_client (
 			priv->alarm_list_dlg_widget, cal_client);
->>>>>>> 19163c2b
 	}
 }
 
