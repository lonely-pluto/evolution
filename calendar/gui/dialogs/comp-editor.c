/*
 * Evolution calendar - Framework for a calendar component editor dialog
 *
 * This program is free software; you can redistribute it and/or
 * modify it under the terms of the GNU Lesser General Public
 * License as published by the Free Software Foundation; either
 * version 2 of the License, or (at your option) version 3.
 *
 * This program is distributed in the hope that it will be useful,
 * but WITHOUT ANY WARRANTY; without even the implied warranty of
 * MERCHANTABILITY or FITNESS FOR A PARTICULAR PURPOSE.  See the GNU
 * Lesser General Public License for more details.
 *
 * You should have received a copy of the GNU Lesser General Public
 * License along with the program; if not, see <http://www.gnu.org/licenses/>
 *
 *
 * Authors:
 *		Federico Mena-Quintero <federico@ximian.com>
 *
 * Copyright (C) 1999-2008 Novell, Inc. (www.novell.com)
 *
 */

#ifdef HAVE_CONFIG_H
#include <config.h>
#endif

#include <errno.h>
#include <stdio.h>
#include <sys/types.h>
#include <sys/stat.h>
#include <fcntl.h>
#include <unistd.h>
#include <glib/gi18n-lib.h>
#include <glib/gstdio.h>
#include <gio/gio.h>
#include <gdk/gdkkeysyms.h>
#include <libebackend/e-extensible.h>
#include <e-util/e-util.h>
#include <e-util/e-alert-sink.h>
#include <e-util/e-dialog-utils.h>
#include <e-util/e-extensible.h>
#include <e-util/e-util-private.h>
#include <shell/e-shell.h>

#include <libedataserver/e-data-server-util.h>
#include <libecal/e-cal-client.h>
#include <libecal/e-cal-client-view.h>

#include "../print.h"
#include "../comp-util.h"
#include "save-comp.h"
#include "delete-comp.h"
#include "send-comp.h"
#include "changed-comp.h"
#include "cancel-comp.h"
#include "recur-comp.h"
#include "comp-editor.h"
#include "comp-editor-util.h"
#include "../calendar-config-keys.h"
#include "widgets/misc/e-attachment-view.h"
#include "widgets/misc/e-attachment-paned.h"

#include "e-util/e-alert-dialog.h"
#include "e-util/e-ui-manager.h"

#define d(x)

/* Private part of the CompEditor structure */
struct _CompEditorPrivate {

	gpointer shell;  /* weak pointer */

	GSettings *calendar_settings;

	/* EFocusTracker keeps selection actions up-to-date. */
	EFocusTracker *focus_tracker;

	/* Each CompEditor window gets its own GtkWindowGroup, so it
	 * doesn't block the main window or other CompEditor windows. */
	GtkWindowGroup *window_group;

	/* Client to use */
	ECalClient *cal_client;

	/* Source client (where comp lives currently) */
	ECalClient *source_client;

	/* View to listen for changes */
	ECalClientView *view;
	GCancellable *view_cancellable;

	/* Calendar object/uid we are editing; this is an internal copy */
	ECalComponent *comp;

	/* The pages we have */
	GList *pages;

	/* Notebook to hold the pages */
	GtkNotebook *notebook;

	/* Attachment handling */
	GtkWidget *attachment_view;

	/* Manages menus and toolbars */
	GtkUIManager *ui_manager;

	gchar *summary;

	guint32 attachment_bar_visible : 1;

	/* TODO use this flags for setting all the boolean variables
	 * below */
	CompEditorFlags flags;

	icaltimezone *zone;
	gboolean use_24_hour_format;

	gint work_day_end_hour;
	gint work_day_end_minute;
	gint work_day_start_hour;
	gint work_day_start_minute;

	gboolean changed;
	gboolean needs_send;

	gboolean saved;

	CalObjModType mod;

	gboolean existing_org;
	gboolean user_org;
	gboolean is_group_item;

	gboolean warned;
};

enum {
	PROP_0,
	PROP_CHANGED,
	PROP_CLIENT,
	PROP_FLAGS,
	PROP_FOCUS_TRACKER,
	PROP_SHELL,
	PROP_SUMMARY,
	PROP_TIMEZONE,
	PROP_USE_24_HOUR_FORMAT,
	PROP_WORK_DAY_END_HOUR,
	PROP_WORK_DAY_END_MINUTE,
	PROP_WORK_DAY_START_HOUR,
	PROP_WORK_DAY_START_MINUTE
};

static const gchar *ui =
"<ui>"
"  <menubar action='main-menu'>"
"    <menu action='file-menu'>"
"      <menuitem action='save'/>"
"      <separator/>"
"      <menuitem action='print-preview'/>"
"      <menuitem action='print'/>"
"      <separator/>"
"      <menuitem action='close'/>"
"    </menu>"
"    <menu action='edit-menu'>"
"      <menuitem action='cut-clipboard'/>"
"      <menuitem action='copy-clipboard'/>"
"      <menuitem action='paste-clipboard'/>"
"      <menuitem action='delete-selection'/>"
"      <separator/>"
"      <menuitem action='select-all'/>"
"    </menu>"
"    <menu action='view-menu'/>"
"    <menu action='insert-menu'>"
"      <menuitem action='attach'/>"
"      <placeholder name='recent-placeholder'/>"
"    </menu>"
"    <menu action='options-menu'/>"
"    <menu action='help-menu'>"
"      <menuitem action='help'/>"
"    </menu>"
"  </menubar>"
"  <toolbar name='main-toolbar'>"
"    <toolitem action='save'/>\n"
"#if !EXPRESS\n"
"    <toolitem action='print'/>\n"
"#endif\n"
"    <separator/>"
"    <placeholder name='content'/>\n"
"#if EXPRESS\n"
"    <separator expand='true'/>\n"
"    <toolitem action='close'/>\n"
"#endif\n"
"  </toolbar>"
"</ui>";

static void	comp_editor_show_help		(CompEditor *editor);

static void	real_edit_comp			(CompEditor *editor,
						 ECalComponent *comp);
static gboolean	real_send_comp			(CompEditor *editor,
						 ECalComponentItipMethod method,
						 gboolean strip_alarms);
static gboolean	prompt_and_save_changes		(CompEditor *editor,
						 gboolean send);
static void	close_dialog			(CompEditor *editor);

static void	page_dates_changed_cb		(CompEditor *editor,
						 CompEditorPageDates *dates,
						 CompEditorPage *page);

static void	obj_modified_cb			(ECalClientView *view,
						 const GSList *objs,
						 CompEditor *editor);
static void	obj_removed_cb			(ECalClientView *view,
						 const GSList *uids,
						 CompEditor *editor);

G_DEFINE_TYPE_WITH_CODE (
	CompEditor, comp_editor, GTK_TYPE_WINDOW,
	G_IMPLEMENT_INTERFACE (E_TYPE_ALERT_SINK, NULL)
	G_IMPLEMENT_INTERFACE (E_TYPE_EXTENSIBLE, NULL))

enum {
	OBJECT_CREATED,
	COMP_CLOSED,
	LAST_SIGNAL
};

static guint signals[LAST_SIGNAL];
static GList *active_editors;

static void
comp_editor_weak_notify_cb (gpointer unused,
                            GObject *where_the_object_was)
{
	active_editors = g_list_remove (active_editors, where_the_object_was);
}

static void
attachment_store_changed_cb (CompEditor *editor)
{
	/* Mark the editor as changed so it prompts about unsaved
	 * changes on close */
	comp_editor_set_changed (editor, TRUE);
}

static void
attachment_save_finished (EAttachmentStore *store,
                          GAsyncResult *result,
                          gpointer user_data)
{
	GtkWidget *dialog;
	const gchar *primary_text;
	gchar **uris;
	GError *error = NULL;

	struct {
		gchar **uris;
		gboolean done;
		GtkWindow *parent;
	} *status = user_data;

	uris = e_attachment_store_save_finish (store, result, &error);

	status->uris = uris;
	status->done = TRUE;

	if (uris != NULL)
		goto exit;

	/* Ignore cancellations. */
	if (g_error_matches (error, G_IO_ERROR, G_IO_ERROR_CANCELLED))
		goto exit;

	primary_text = _("Could not save attachments");

	dialog = gtk_message_dialog_new_with_markup (
		status->parent, GTK_DIALOG_DESTROY_WITH_PARENT,
		GTK_MESSAGE_ERROR, GTK_BUTTONS_OK,
		"<big><b>%s</b></big>", primary_text);

	gtk_message_dialog_format_secondary_text (
		GTK_MESSAGE_DIALOG (dialog), "%s", error->message);

	gtk_dialog_run (GTK_DIALOG (dialog));

	gtk_widget_destroy (dialog);

exit:
	if (error != NULL)
		g_error_free (error);

	g_object_unref (status->parent);
}

static GSList *
get_attachment_list (CompEditor *editor)
{
	EAttachmentStore *store;
	EAttachmentView *view;
	GFile *destination;
	GSList *list = NULL;
	const gchar *comp_uid = NULL;
	const gchar *local_store;
	gchar *filename_prefix, *tmp;
	gint ii;

	struct {
		gchar **uris;
		gboolean done;
		GtkWindow *parent;
	} status;

	e_cal_component_get_uid (editor->priv->comp, &comp_uid);
	g_return_val_if_fail (comp_uid != NULL, NULL);

	status.uris = NULL;
	status.done = FALSE;
	status.parent = g_object_ref (editor);

	view = E_ATTACHMENT_VIEW (editor->priv->attachment_view);
	store = e_attachment_view_get_store (view);

	tmp = g_strdup (comp_uid);
	e_filename_make_safe (tmp);
	filename_prefix = g_strconcat (tmp, "-", NULL);
	g_free (tmp);

	local_store = e_cal_client_get_local_attachment_store (editor->priv->cal_client);
	destination = g_file_new_for_path (local_store);

	e_attachment_store_save_async (
		store, destination, filename_prefix,
		(GAsyncReadyCallback) attachment_save_finished, &status);

	g_object_unref (destination);
	g_free (filename_prefix);

	/* We can't return until we have results, so crank
	 * the main loop until the callback gets triggered. */
	while (!status.done)
		gtk_main_iteration ();

	if (status.uris == NULL)
		return NULL;

	/* Transfer the URI strings to the GSList. */
	for (ii = 0; status.uris[ii] != NULL; ii++) {
		list = g_slist_prepend (list, status.uris[ii]);
		status.uris[ii] = NULL;
	}

	g_free (status.uris);

	return g_slist_reverse (list);
}

/* This sets the focus to the toplevel, so any field being edited is committed.
 * FIXME: In future we may also want to check some of the fields are valid,
 * e.g. the EDateEdit fields. */
static void
commit_all_fields (CompEditor *editor)
{
	gtk_window_set_focus (GTK_WINDOW (editor), NULL);
}

static void
changes_view_ready_cb (GObject *source_object,
                       GAsyncResult *result,
                       gpointer user_data)
{
	CompEditor *editor = user_data;
	ECalClientView *view = NULL;
	gboolean success;
	GError *error = NULL;

	g_return_if_fail (editor != NULL);

	success = e_cal_client_get_view_finish (
		E_CAL_CLIENT (source_object), result, &view, &error);

	if (!success)
		view = NULL;

	if (view) {
		editor->priv->view = view;
		g_signal_connect (
			view, "objects_modified",
			G_CALLBACK (obj_modified_cb), editor);
		g_signal_connect (
			view, "objects_removed",
			G_CALLBACK (obj_removed_cb), editor);

		e_cal_client_view_start (view, &error);

		if (error != NULL) {
			g_warning (
				"%s: Failed to start view: %s",
				G_STRFUNC, error->message);
			g_error_free (error);
		}
	} else if (error) {
		if (!g_error_matches (error, E_CLIENT_ERROR, E_CLIENT_ERROR_CANCELLED) &&
		    !g_error_matches (error, G_IO_ERROR, G_IO_ERROR_CANCELLED))
			g_warning (
				"%s: Failed to get view: %s",
				G_STRFUNC, error->message);
		g_error_free (error);
	}
}

static void
listen_for_changes (CompEditor *editor)
{
	CompEditorPrivate *priv;
	const gchar *uid = NULL;

	priv = editor->priv;

	/* Discard change listener */
	if (priv->view_cancellable) {
		g_cancellable_cancel (priv->view_cancellable);
		g_object_unref (priv->view_cancellable);
		priv->view_cancellable = NULL;
	}

	if (priv->view) {
		g_signal_handlers_disconnect_matched (
			priv->view, G_SIGNAL_MATCH_DATA,
			0, 0, NULL, NULL, editor);

		g_object_unref (priv->view);
		priv->view = NULL;
	}

	/* Listen for changes */
	if (priv->comp)
		e_cal_component_get_uid (priv->comp, &uid);

	if (uid) {
		gchar *query;

		priv->view_cancellable = g_cancellable_new ();
		query = g_strdup_printf ("(uid? \"%s\")", uid);
		e_cal_client_get_view (
			priv->source_client,
			query, priv->view_cancellable,
			changes_view_ready_cb, editor);
		g_free (query);
	}
}

static void
send_timezone (gpointer key,
               gpointer value,
               gpointer user_data)
{
	icaltimezone *zone = value;
	CompEditor *editor = user_data;
	GError *error = NULL;
<<<<<<< HEAD

	e_cal_client_add_timezone_sync (editor->priv->cal_client, zone, NULL, &error);

=======

	e_cal_client_add_timezone_sync (editor->priv->cal_client, zone, NULL, &error);

>>>>>>> 19163c2b
	if (error != NULL) {
		g_warning (
			"%s: Failed to add timezone: %s",
			G_STRFUNC, error->message);
		g_error_free (error);
	}
}

static gboolean
save_comp (CompEditor *editor)
{
	CompEditorPrivate *priv;
	CompEditorFlags flags;
	ECalComponent *clone;
	GList *l;
	gboolean result;
	GError *error = NULL;
	GHashTable *timezones;
	const gchar *orig_uid = NULL;
	gchar *orig_uid_copy;
	icalcomponent *icalcomp;

	priv = editor->priv;

	if (!priv->changed)
		return TRUE;

	flags = comp_editor_get_flags (editor);

	/* Stop listening because we are about to change things */
	if (priv->view) {
		g_signal_handlers_disconnect_matched (G_OBJECT (priv->view),
						      G_SIGNAL_MATCH_DATA,
						      0, 0, NULL, NULL,
						      editor);

		g_object_unref (priv->view);
		priv->view = NULL;
	}

	/* Update on the server */
	timezones = g_hash_table_new (g_str_hash, g_str_equal);

	clone = e_cal_component_clone (priv->comp);
	comp_editor_copy_new_attendees (clone, priv->comp);
	for (l = priv->pages; l != NULL; l = l->next) {
		if (IS_COMP_EDITOR_PAGE (l->data) &&
			!comp_editor_page_fill_component (l->data, clone)) {
			g_object_unref (clone);
			g_hash_table_destroy (timezones);
			comp_editor_show_page (editor, COMP_EDITOR_PAGE (l->data));
			return FALSE;
		}

		/* retrieve all timezones */
		if (IS_COMP_EDITOR_PAGE (l->data))
			comp_editor_page_fill_timezones (l->data, timezones);
	}

	/* If we are not the organizer, we don't update the sequence number */
	if (!e_cal_component_has_organizer (clone) ||
		itip_organizer_is_user (clone, priv->cal_client) ||
		itip_sentby_is_user (clone, priv->cal_client))
		e_cal_component_commit_sequence (clone);
	else
		e_cal_component_abort_sequence (clone);

	g_object_unref (priv->comp);
	priv->comp = clone;

	e_cal_component_get_uid (priv->comp, &orig_uid);
	/* Make a copy of it, because call of e_cal_create_object()
	 * rewrites the internal uid. */
	orig_uid_copy = g_strdup (orig_uid);

	/* send timezones */
	g_hash_table_foreach (timezones, (GHFunc) send_timezone, editor);
	g_hash_table_destroy (timezones);

	/* Attachments*/

	e_cal_component_set_attachment_list (
		priv->comp, get_attachment_list (editor));
	icalcomp = e_cal_component_get_icalcomponent (priv->comp);
	/* send the component to the server */
	if (!cal_comp_is_on_server (priv->comp, priv->cal_client)) {
		gchar *uid = NULL;
		result = e_cal_client_create_object_sync (
			priv->cal_client, icalcomp, &uid, NULL, &error);
		if (result) {
			icalcomponent_set_uid (icalcomp, uid);
			g_free (uid);
			g_signal_emit_by_name (editor, "object_created");
		}
	} else {
		gboolean has_recurrences;
<<<<<<< HEAD

		has_recurrences =
			e_cal_component_has_recurrences (priv->comp);

=======

		has_recurrences =
			e_cal_component_has_recurrences (priv->comp);

>>>>>>> 19163c2b
		if (has_recurrences && priv->mod == CALOBJ_MOD_ALL)
			comp_util_sanitize_recurrence_master (
				priv->comp, priv->cal_client);

		if (priv->mod == CALOBJ_MOD_THIS) {
			e_cal_component_set_rdate_list (priv->comp, NULL);
			e_cal_component_set_rrule_list (priv->comp, NULL);
			e_cal_component_set_exdate_list (priv->comp, NULL);
			e_cal_component_set_exrule_list (priv->comp, NULL);
		}
		result = e_cal_client_modify_object_sync (
			priv->cal_client, icalcomp, priv->mod, NULL, &error);

		if (priv->mod == CALOBJ_MOD_THIS) {
			if (result && ((flags & COMP_EDITOR_DELEGATE) ||
				!e_cal_component_has_organizer (clone) ||
				itip_organizer_is_user (clone, priv->cal_client) ||
				itip_sentby_is_user (clone, priv->cal_client)))
				e_cal_component_commit_sequence (clone);
			else
				e_cal_component_abort_sequence (clone);
		}
	}

	/* If the delay delivery is set, the items will not be created in
	 * the server immediately, so we need not show them in the view.
	 * They will appear as soon as the server creates it after the
	 * delay period. */
	if (result && e_cal_component_has_attendees (priv->comp)) {
		gboolean delay_set = FALSE;
		icalproperty *icalprop;
		icalprop = icalcomponent_get_first_property (icalcomp, ICAL_X_PROPERTY);
		while (icalprop) {
			const gchar *x_name;

			x_name = icalproperty_get_x_name (icalprop);
			if (!strcmp (x_name, "X-EVOLUTION-OPTIONS-DELAY")) {
				delay_set = TRUE;
				break;
			}

			icalprop = icalcomponent_get_next_property (icalcomp, ICAL_X_PROPERTY);
		}
		if (delay_set) {
			g_free (orig_uid_copy);
			return TRUE;
		}
	}

	if (!result) {
		GtkWidget *dialog;

		dialog = gtk_message_dialog_new (
			NULL, 0,
			GTK_MESSAGE_ERROR,
			GTK_BUTTONS_OK,
			"%s", (error != NULL) ? error->message :
			_("Could not update object"));
		gtk_dialog_run (GTK_DIALOG (dialog));
		gtk_widget_destroy (dialog);

		if (error)
			g_error_free (error);

		g_free (orig_uid_copy);

		return FALSE;
	} else {
		if (priv->source_client &&
		    !e_source_equal (e_client_get_source (E_CLIENT (priv->cal_client)),
				     e_client_get_source (E_CLIENT (priv->source_client))) &&
		    cal_comp_is_on_server (priv->comp, priv->source_client)) {
			/* Comp found a new home. Remove it from old one. */
			GError *error = NULL;

			if (e_cal_component_is_instance (priv->comp) ||
				e_cal_component_has_recurrences (priv->comp))
				e_cal_client_remove_object_sync (
					priv->source_client, orig_uid_copy,
					NULL, CALOBJ_MOD_ALL, NULL, &error);
			else
				e_cal_client_remove_object_sync (
					priv->source_client,
					orig_uid_copy, NULL, CALOBJ_MOD_THIS, NULL, &error);

			if (error != NULL) {
				g_warning (
					"%s: Failed to remove object: %s",
					G_STRFUNC, error->message);
				g_error_free (error);
			}

			/* Let priv->source_client point to new home,
			 * so we can move it again this session. */
			g_object_unref (priv->source_client);
			priv->source_client = g_object_ref (priv->cal_client);

			listen_for_changes (editor);
		}

		priv->changed = FALSE;
		priv->saved = TRUE;
	}

	g_free (orig_uid_copy);

	return TRUE;
}

static gboolean
save_comp_with_send (CompEditor *editor)
{
	CompEditorPrivate *priv;
	CompEditorFlags flags;
	gboolean send, delegated, only_new_attendees = FALSE;
	gboolean delegate;
	gboolean strip_alarms = TRUE;

	priv = editor->priv;

	flags = comp_editor_get_flags (editor);
	send = priv->changed && priv->needs_send;
	delegate = flags & COMP_EDITOR_DELEGATE;

	if (delegate) {
		icalcomponent *icalcomp = e_cal_component_get_icalcomponent (priv->comp);
		icalproperty *icalprop;

		icalprop = icalproperty_new_x ("1");
		icalproperty_set_x_name (icalprop, "X-EVOLUTION-DELEGATED");
		icalcomponent_add_property (icalcomp, icalprop);
	}

	if (!save_comp (editor))
		return FALSE;

	delegated = delegate && !e_cal_client_check_save_schedules (priv->cal_client);
	if (delegated || (send && send_component_dialog (
		(GtkWindow *) editor, priv->cal_client, priv->comp,
		!priv->existing_org, &strip_alarms, !priv->existing_org ?
		NULL : &only_new_attendees))) {
		if (delegated)
			only_new_attendees = FALSE;

		comp_editor_set_flags (
			editor, (comp_editor_get_flags (editor) &
			(~COMP_EDITOR_SEND_TO_NEW_ATTENDEES_ONLY)) |
			(only_new_attendees ?
			COMP_EDITOR_SEND_TO_NEW_ATTENDEES_ONLY : 0));

		if ((itip_organizer_is_user (priv->comp, priv->cal_client) ||
			itip_sentby_is_user (priv->comp, priv->cal_client))) {
			if (e_cal_component_get_vtype (priv->comp) == E_CAL_COMPONENT_JOURNAL)
				return comp_editor_send_comp (
					editor, E_CAL_COMPONENT_METHOD_PUBLISH,
					strip_alarms);
			else
				return comp_editor_send_comp (
					editor, E_CAL_COMPONENT_METHOD_REQUEST,
					strip_alarms);
		} else {
			if (!comp_editor_send_comp (
				editor, E_CAL_COMPONENT_METHOD_REQUEST,
				strip_alarms))
				return FALSE;

			if (delegate)
				return comp_editor_send_comp (
					editor, E_CAL_COMPONENT_METHOD_REPLY,
					strip_alarms);
		}
	}

	return TRUE;
}

static void
update_window_border (CompEditor *editor,
                      const gchar *description)
{
	const gchar *icon_name;
	const gchar *format;
	gchar *title;

	if (editor->priv->comp == NULL) {
		title = g_strdup (_("Edit Appointment"));
		icon_name = "x-office-calendar";
		goto exit;

	} else switch (e_cal_component_get_vtype (editor->priv->comp)) {
		case E_CAL_COMPONENT_EVENT:
			if (editor->priv->is_group_item)
				format = _("Meeting - %s");
			else
				format = _("Appointment - %s");
			icon_name = "appointment-new";
			break;

		case E_CAL_COMPONENT_TODO:
			if (editor->priv->is_group_item)
				format = _("Assigned Task - %s");
			else
				format = _("Task - %s");
			icon_name = "stock_task";
			break;

		case E_CAL_COMPONENT_JOURNAL:
			format = _("Memo - %s");
			icon_name = "stock_insert-note";
			break;

		default:
			g_return_if_reached ();
	}

	if (description == NULL || *description == '\0') {
		ECalComponentText text;

		e_cal_component_get_summary (editor->priv->comp, &text);
		description = text.value;
	}

	if (description == NULL || *description == '\0')
		description = _("No Summary");

	title = g_strdup_printf (format, description);

exit:
	gtk_window_set_icon_name (GTK_WINDOW (editor), icon_name);
	gtk_window_set_title (GTK_WINDOW (editor), title);

	g_free (title);
}

static void
action_attach_cb (GtkAction *action,
                  CompEditor *editor)
{
	EAttachmentStore *store;
	EAttachmentView *view;

	view = E_ATTACHMENT_VIEW (editor->priv->attachment_view);
	store = e_attachment_view_get_store (view);

	e_attachment_store_run_load_dialog (store, GTK_WINDOW (editor));
}

static void
action_classification_cb (GtkRadioAction *action,
                          GtkRadioAction *current,
                          CompEditor *editor)
{
	comp_editor_set_changed (editor, TRUE);
}

static void
action_close_cb (GtkAction *action,
                 CompEditor *editor)
{
	commit_all_fields (editor);

	if (prompt_and_save_changes (editor, TRUE))
		close_dialog (editor);
}

static void
action_help_cb (GtkAction *action,
                CompEditor *editor)
{
	comp_editor_show_help (editor);
}

static void
action_print_cb (GtkAction *action,
                 CompEditor *editor)
{
	CompEditorPrivate *priv = editor->priv;
	ECalComponent *comp;
	GList *l;
	icalcomponent *component;
	icalcomponent *clone;
	icaltimezone *zone;
	gboolean use_24_hour_format;

	comp = e_cal_component_new ();
	component = e_cal_component_get_icalcomponent (priv->comp);
	clone = icalcomponent_new_clone (component);
	e_cal_component_set_icalcomponent (comp, clone);

	for (l = priv->pages; l != NULL; l = l->next)
		 comp_editor_page_fill_component (l->data, comp);

	zone = comp_editor_get_timezone (editor);
	use_24_hour_format = comp_editor_get_use_24_hour_format (editor);

	print_comp (
		comp, priv->cal_client, zone, use_24_hour_format,
		GTK_PRINT_OPERATION_ACTION_PRINT_DIALOG);

	g_object_unref (comp);
}

static void
action_print_preview_cb (GtkAction *action,
                         CompEditor *editor)
{
	CompEditorPrivate *priv = editor->priv;
	ECalComponent *comp;
	GList *l;
	icalcomponent *component;
	icalcomponent *clone;
	icaltimezone *zone;
	gboolean use_24_hour_format;

	comp = e_cal_component_new ();
	component = e_cal_component_get_icalcomponent (priv->comp);
	clone = icalcomponent_new_clone (component);
	e_cal_component_set_icalcomponent (comp, clone);

	for (l = priv->pages; l != NULL; l = l->next)
		 comp_editor_page_fill_component (l->data, comp);

	zone = comp_editor_get_timezone (editor);
	use_24_hour_format = comp_editor_get_use_24_hour_format (editor);

	print_comp (
		comp, priv->cal_client, zone, use_24_hour_format,
		GTK_PRINT_OPERATION_ACTION_PREVIEW);

	g_object_unref (comp);
}

static gboolean
remove_event_dialog (ECalClient *client,
                     ECalComponent *comp,
                     GtkWindow *parent)
{
	GtkWidget *dialog;
	gboolean ret;

	g_return_val_if_fail (E_IS_CAL_COMPONENT (comp), TRUE);

	dialog = gtk_message_dialog_new (
		parent, 0, GTK_MESSAGE_QUESTION,
		GTK_BUTTONS_YES_NO, "%s", _("Keep original item?"));
	gtk_window_set_resizable (GTK_WINDOW (dialog), TRUE);
	ret = gtk_dialog_run (GTK_DIALOG (dialog)) == GTK_RESPONSE_YES;
	gtk_widget_destroy (dialog);

	return ret;
}

static void
action_save_cb (GtkAction *action,
                CompEditor *editor)
{
	CompEditorPrivate *priv = editor->priv;
	EAttachmentStore *store;
	EAttachmentView *view;
	ECalComponentText text;
	gboolean delegated = FALSE;
	gboolean correct = FALSE;
	ECalComponent *comp;

	view = E_ATTACHMENT_VIEW (priv->attachment_view);
	store = e_attachment_view_get_store (view);

	if (e_attachment_store_get_num_loading (store) > 0) {
		gboolean response = 1;
	/*FIXME: Cannot use mail functions from calendar!!!! */
#if 0
		ECalComponentVType vtype = e_cal_component_get_vtype (editor->priv->comp);

		if (vtype == E_CAL_COMPONENT_EVENT)
			response = em_utils_prompt_user ((GtkWindow *) widget,
							 NULL,
							 "calendar:ask-send-event-pending-download",
							  NULL);
		else
			response = em_utils_prompt_user ((GtkWindow *) widget,
							 NULL,
							 "calendar:ask-send-task-pending-download",
							  NULL);
#endif
	if (!response)
		return;
	}

	if (e_client_is_readonly (E_CLIENT (priv->cal_client))) {
		e_alert_submit (
			E_ALERT_SINK (editor),
			"calendar:prompt-read-only-cal-editor",
			e_source_peek_name (
				e_client_get_source (E_CLIENT (priv->cal_client))),
			NULL);
		return;
	}

	if ((comp_editor_get_flags (editor) & COMP_EDITOR_IS_ASSIGNED) != 0
	    && e_cal_component_get_vtype (priv->comp) == E_CAL_COMPONENT_TODO
	    && e_client_check_capability (E_CLIENT (priv->cal_client), CAL_STATIC_CAPABILITY_NO_TASK_ASSIGNMENT)) {
		e_alert_submit (
			E_ALERT_SINK (editor),
			"calendar:prompt-no-task-assignment-editor",
			e_source_peek_name (
				e_client_get_source (E_CLIENT (priv->cal_client))),
			NULL);
		return;
	}

	commit_all_fields (editor);
	if (e_cal_component_has_recurrences (priv->comp)) {
		if (!recur_component_dialog (
			priv->cal_client, priv->comp, &priv->mod,
			GTK_WINDOW (editor), delegated))
			return;
	} else if (e_cal_component_is_instance (priv->comp))
		priv->mod = CALOBJ_MOD_THIS;

	comp = comp_editor_get_current_comp (editor, &correct);
	e_cal_component_get_summary (comp, &text);
	g_object_unref (comp);

	if (!correct)
		return;

	if (!text.value)
		if (!send_component_prompt_subject (
			(GtkWindow *) editor, priv->cal_client, priv->comp))
			return;

	if (save_comp_with_send (editor)) {
		CompEditorFlags flags;
		gboolean delegate;

		flags = comp_editor_get_flags (editor);
		delegate = flags & COMP_EDITOR_DELEGATE;

		if (delegate && !remove_event_dialog (
			priv->cal_client, priv->comp, GTK_WINDOW (editor))) {
			const gchar *uid = NULL;
			GError *error = NULL;

			e_cal_component_get_uid (priv->comp, &uid);

			if (e_cal_component_is_instance (priv->comp) ||
				e_cal_component_has_recurrences (priv->comp)) {
				gchar *rid;
				rid = e_cal_component_get_recurid_as_string (priv->comp);
				e_cal_client_remove_object_sync (
					priv->cal_client, uid, rid,
					priv->mod, NULL, &error);
				g_free (rid);
			} else
				e_cal_client_remove_object_sync (
					priv->cal_client, uid, NULL,
					CALOBJ_MOD_THIS, NULL, &error);

			g_clear_error (&error);
		}
	} else
		correct = FALSE;

	if (correct)
		close_dialog (editor);
}

static void
action_view_categories_cb (GtkToggleAction *action,
                           CompEditor *editor)
{
	CompEditorClass *class;
	gboolean active;

	class = COMP_EDITOR_GET_CLASS (editor);
	active = gtk_toggle_action_get_active (action);

	if (class->show_categories != NULL)
		class->show_categories (editor, active);
}

static void
action_view_role_cb (GtkToggleAction *action,
                     CompEditor *editor)
{
	CompEditorClass *class;
	gboolean active;

	class = COMP_EDITOR_GET_CLASS (editor);
	active = gtk_toggle_action_get_active (action);

	if (class->show_role != NULL)
		class->show_role (editor, active);
}

static void
action_view_rsvp_cb (GtkToggleAction *action,
                     CompEditor *editor)
{
	CompEditorClass *class;
	gboolean active;

	class = COMP_EDITOR_GET_CLASS (editor);
	active = gtk_toggle_action_get_active (action);

	if (class->show_rsvp != NULL)
		class->show_rsvp (editor, active);
}

static void
action_view_status_cb (GtkToggleAction *action,
                       CompEditor *editor)
{
	CompEditorClass *class;
	gboolean active;

	class = COMP_EDITOR_GET_CLASS (editor);
	active = gtk_toggle_action_get_active (action);

	if (class->show_status != NULL)
		class->show_status (editor, active);
}

static void
action_view_time_zone_cb (GtkToggleAction *action,
                          CompEditor *editor)
{
	CompEditorClass *class;
	gboolean active;

	class = COMP_EDITOR_GET_CLASS (editor);
	active = gtk_toggle_action_get_active (action);

	if (class->show_time_zone != NULL)
		class->show_time_zone (editor, active);
}

static void
action_view_type_cb (GtkToggleAction *action,
                     CompEditor *editor)
{
	CompEditorClass *class;
	gboolean active;

	class = COMP_EDITOR_GET_CLASS (editor);
	active = gtk_toggle_action_get_active (action);

	if (class->show_type != NULL)
		class->show_type (editor, active);
}

static GtkActionEntry core_entries[] = {

	{ "close",
	  GTK_STOCK_CLOSE,
	  NULL,
	  NULL,
	  N_("Close the current window"),
	  G_CALLBACK (action_close_cb) },

	{ "copy-clipboard",
	  GTK_STOCK_COPY,
	  NULL,
	  NULL,
	  N_("Copy the selection"),
	  NULL },  /* Handled by EFocusTracker */

	{ "cut-clipboard",
	  GTK_STOCK_CUT,
	  NULL,
	  NULL,
	  N_("Cut the selection"),
	  NULL },  /* Handled by EFocusTracker */

	{ "delete-selection",
	  GTK_STOCK_DELETE,
	  NULL,
	  NULL,
	  N_("Delete the selection"),
	  NULL },  /* Handled by EFocusTracker */

	{ "help",
	  GTK_STOCK_HELP,
	  NULL,
	  NULL,
	  N_("View help"),
	  G_CALLBACK (action_help_cb) },

	{ "paste-clipboard",
	  GTK_STOCK_PASTE,
	  NULL,
	  NULL,
	  N_("Paste the clipboard"),
	  NULL },  /* Handled by EFocusTracker */

	{ "print",
	  GTK_STOCK_PRINT,
	  NULL,
	  "<Control>p",
	  NULL,
	  G_CALLBACK (action_print_cb) },

	{ "print-preview",
	  GTK_STOCK_PRINT_PREVIEW,
	  NULL,
	  NULL,
	  NULL,
	  G_CALLBACK (action_print_preview_cb) },

	{ "save",
	  GTK_STOCK_SAVE,
	  NULL,
	  NULL,
	  N_("Save current changes"),
	  G_CALLBACK (action_save_cb) },

	{ "select-all",
	  GTK_STOCK_SELECT_ALL,
	  NULL,
	  "<Control>a",
	  N_("Select all text"),
	  NULL },  /* Handled by EFocusTracker */

	/* Menus */

	{ "classification-menu",
	  NULL,
	  N_("_Classification"),
	  NULL,
	  NULL,
	  NULL },

	{ "edit-menu",
	  NULL,
	  N_("_Edit"),
	  NULL,
	  NULL,
	  NULL },

	{ "file-menu",
	  NULL,
	  N_("_File"),
	  NULL,
	  NULL,
	  NULL },

	{ "help-menu",
	  NULL,
	  N_("_Help"),
	  NULL,
	  NULL,
	  NULL },

	{ "insert-menu",
	  NULL,
	  N_("_Insert"),
	  NULL,
	  NULL,
	  NULL },

	{ "options-menu",
	  NULL,
	  N_("_Options"),
	  NULL,
	  NULL,
	  NULL },

	{ "view-menu",
	  NULL,
	  N_("_View"),
	  NULL,
	  NULL,
	  NULL }
};

static GtkActionEntry individual_entries[] = {

	{ "attach",
	  "mail-attachment",
	  N_("_Attachment..."),
	  "<Control>m",
	  N_("Attach a file"),
	  G_CALLBACK (action_attach_cb) }
};

static GtkToggleActionEntry core_toggle_entries[] = {

	{ "view-categories",
	  NULL,
	  N_("_Categories"),
	  NULL,
	  N_("Toggles whether to display categories"),
	  G_CALLBACK (action_view_categories_cb),
	  FALSE },

	{ "view-time-zone",
	  "stock_timezone",
	  N_("Time _Zone"),
	  NULL,
	  N_("Toggles whether the time zone is displayed"),
	  G_CALLBACK (action_view_time_zone_cb),
	  FALSE }
};

static GtkRadioActionEntry classification_radio_entries[] = {

	{ "classify-public",
	  NULL,
	  N_("Pu_blic"),
	  NULL,
	  N_("Classify as public"),
	  E_CAL_COMPONENT_CLASS_PUBLIC },

	{ "classify-private",
	  NULL,
	  N_("_Private"),
	  NULL,
	  N_("Classify as private"),
	  E_CAL_COMPONENT_CLASS_PRIVATE },

	{ "classify-confidential",
	  NULL,
	  N_("_Confidential"),
	  NULL,
	  N_("Classify as confidential"),
	  E_CAL_COMPONENT_CLASS_CONFIDENTIAL }
};

static GtkToggleActionEntry coordinated_toggle_entries[] = {

	{ "view-role",
	  NULL,
	  N_("R_ole Field"),
	  NULL,
	  N_("Toggles whether the Role field is displayed"),
	  G_CALLBACK (action_view_role_cb),
	  FALSE },

	{ "view-rsvp",
	  NULL,
	  N_("_RSVP"),
	  NULL,
	  N_("Toggles whether the RSVP field is displayed"),
	  G_CALLBACK (action_view_rsvp_cb),
	  FALSE },

	{ "view-status",
	  NULL,
	  N_("_Status Field"),
	  NULL,
	  N_("Toggles whether the Status field is displayed"),
	  G_CALLBACK (action_view_status_cb),
	  FALSE },

	{ "view-type",
	  NULL,
	  N_("_Type Field"),
	  NULL,
	  N_("Toggles whether the Attendee Type is displayed"),
	  G_CALLBACK (action_view_type_cb),
	  FALSE }
};

static void
comp_editor_setup_recent_menu (CompEditor *editor)
{
	EAttachmentView *view;
	GtkUIManager *ui_manager;
	GtkAction *action;
	GtkActionGroup *action_group;
	const gchar *action_name;
	const gchar *path;
	guint merge_id;

	ui_manager = editor->priv->ui_manager;
	view = E_ATTACHMENT_VIEW (editor->priv->attachment_view);
	action_group = comp_editor_get_action_group (editor, "individual");
	merge_id = gtk_ui_manager_new_merge_id (ui_manager);
	path = "/main-menu/insert-menu/recent-placeholder";
	action_name = "recent-menu";

	action = e_attachment_view_recent_action_new (
		view, action_name, _("Recent _Documents"));

	if (action != NULL) {
		gtk_action_group_add_action (action_group, action);
		g_object_unref (action);

		gtk_ui_manager_add_ui (
			ui_manager, merge_id, path,
			action_name, action_name,
			GTK_UI_MANAGER_AUTO, FALSE);
	}

	gtk_ui_manager_ensure_update (ui_manager);
}

static void
comp_editor_set_shell (CompEditor *editor,
                       EShell *shell)
{
	g_return_if_fail (editor->priv->shell == NULL);

	editor->priv->shell = shell;

	g_object_add_weak_pointer (G_OBJECT (shell), &editor->priv->shell);
}

static void
comp_editor_set_property (GObject *object,
                          guint property_id,
                          const GValue *value,
                          GParamSpec *pspec)
{
	switch (property_id) {
		case PROP_CHANGED:
			comp_editor_set_changed (
				COMP_EDITOR (object),
				g_value_get_boolean (value));
			return;

		case PROP_CLIENT:
			comp_editor_set_client (
				COMP_EDITOR (object),
				g_value_get_object (value));
			return;

		case PROP_FLAGS:
			comp_editor_set_flags (
				COMP_EDITOR (object),
				g_value_get_int (value));
			return;

		case PROP_SHELL:
			comp_editor_set_shell (
				COMP_EDITOR (object),
				g_value_get_object (value));
			return;

		case PROP_SUMMARY:
			comp_editor_set_summary (
				COMP_EDITOR (object),
				g_value_get_string (value));
			return;

		case PROP_TIMEZONE:
			comp_editor_set_timezone (
				COMP_EDITOR (object),
				g_value_get_pointer (value));
			return;

		case PROP_USE_24_HOUR_FORMAT:
			comp_editor_set_use_24_hour_format (
				COMP_EDITOR (object),
				g_value_get_boolean (value));
			return;

		case PROP_WORK_DAY_END_HOUR:
			comp_editor_set_work_day_end_hour (
				COMP_EDITOR (object),
				g_value_get_int (value));
			return;

		case PROP_WORK_DAY_END_MINUTE:
			comp_editor_set_work_day_end_minute (
				COMP_EDITOR (object),
				g_value_get_int (value));
			return;

		case PROP_WORK_DAY_START_HOUR:
			comp_editor_set_work_day_start_hour (
				COMP_EDITOR (object),
				g_value_get_int (value));
			return;

		case PROP_WORK_DAY_START_MINUTE:
			comp_editor_set_work_day_start_minute (
				COMP_EDITOR (object),
				g_value_get_int (value));
			return;
	}

	G_OBJECT_WARN_INVALID_PROPERTY_ID (object, property_id, pspec);
}

static void
comp_editor_get_property (GObject *object,
                          guint property_id,
                          GValue *value,
                          GParamSpec *pspec)
{
	switch (property_id) {
		case PROP_CHANGED:
			g_value_set_boolean (
				value, comp_editor_get_changed (
				COMP_EDITOR (object)));
			return;

		case PROP_CLIENT:
			g_value_set_object (
				value, comp_editor_get_client (
				COMP_EDITOR (object)));
			return;

		case PROP_FLAGS:
			g_value_set_int (
				value, comp_editor_get_flags (
				COMP_EDITOR (object)));
			return;

		case PROP_FOCUS_TRACKER:
			g_value_set_object (
				value, comp_editor_get_focus_tracker (
				COMP_EDITOR (object)));
			return;

		case PROP_SHELL:
			g_value_set_object (
				value, comp_editor_get_shell (
				COMP_EDITOR (object)));
			return;

		case PROP_SUMMARY:
			g_value_set_string (
				value, comp_editor_get_summary (
				COMP_EDITOR (object)));
			return;

		case PROP_TIMEZONE:
			g_value_set_pointer (
				value, comp_editor_get_timezone (
				COMP_EDITOR (object)));
			return;

		case PROP_USE_24_HOUR_FORMAT:
			g_value_set_boolean (
				value, comp_editor_get_use_24_hour_format (
				COMP_EDITOR (object)));
			return;

		case PROP_WORK_DAY_END_HOUR:
			g_value_set_int (
				value, comp_editor_get_work_day_end_hour (
				COMP_EDITOR (object)));
			return;

		case PROP_WORK_DAY_END_MINUTE:
			g_value_set_int (
				value, comp_editor_get_work_day_end_minute (
				COMP_EDITOR (object)));
			return;

		case PROP_WORK_DAY_START_HOUR:
			g_value_set_int (
				value, comp_editor_get_work_day_start_hour (
				COMP_EDITOR (object)));
			return;

		case PROP_WORK_DAY_START_MINUTE:
			g_value_set_int (
				value, comp_editor_get_work_day_start_minute (
				COMP_EDITOR (object)));
			return;
	}

	G_OBJECT_WARN_INVALID_PROPERTY_ID (object, property_id, pspec);
}

static void
unref_page_cb (gpointer editor_page,
               gpointer comp_editor)
{
	if (IS_COMP_EDITOR_PAGE (editor_page)) {
		GtkWidget *page_widget;
		CompEditorPage *page = COMP_EDITOR_PAGE (editor_page);
		CompEditor *editor = COMP_EDITOR (comp_editor);

		g_return_if_fail (page != NULL);
		g_return_if_fail (editor != NULL);

		page_widget = comp_editor_page_get_widget (page);
		g_signal_handlers_disconnect_matched (
			page_widget, G_SIGNAL_MATCH_DATA, 0, 0, NULL, NULL, page);
	}

	g_signal_handlers_disconnect_matched (
		editor_page, G_SIGNAL_MATCH_DATA, 0, 0, NULL, NULL, comp_editor);
	g_object_unref (editor_page);
}

static void
comp_editor_dispose (GObject *object)
{
	CompEditorPrivate *priv;

	priv = COMP_EDITOR (object)->priv;

	if (priv->shell != NULL) {
		g_object_remove_weak_pointer (
			G_OBJECT (priv->shell), &priv->shell);
		priv->shell = NULL;
	}

	if (priv->focus_tracker != NULL) {
		g_object_unref (priv->focus_tracker);
		priv->focus_tracker = NULL;
	}

	if (priv->window_group != NULL) {
		g_object_unref (priv->window_group);
		priv->window_group = NULL;
	}

	if (priv->cal_client) {
		g_object_unref (priv->cal_client);
		priv->cal_client = NULL;
	}

	if (priv->source_client) {
		g_object_unref (priv->source_client);
		priv->source_client = NULL;
	}

	if (priv->view_cancellable) {
		g_cancellable_cancel (priv->view_cancellable);
		g_object_unref (priv->view_cancellable);
		priv->view_cancellable = NULL;
	}

	if (priv->view) {
		g_signal_handlers_disconnect_matched (
			G_OBJECT (priv->view), G_SIGNAL_MATCH_DATA,
			0, 0, NULL, NULL, object);
		g_object_unref (priv->view);
		priv->view = NULL;
	}

	if (priv->attachment_view) {
		EAttachmentStore *store;

		store = e_attachment_view_get_store (
			E_ATTACHMENT_VIEW (priv->attachment_view));
		g_signal_handlers_disconnect_matched (
			G_OBJECT (store), G_SIGNAL_MATCH_DATA,
			0, 0, NULL, NULL, object);
		g_object_unref (priv->attachment_view);
		priv->attachment_view = NULL;
	}

	/* We want to destroy the pages after the widgets get destroyed,
	 * since they have lots of signal handlers connected to the widgets
	 * with the pages as the data. */
	g_list_foreach (priv->pages, (GFunc) unref_page_cb, object);
	g_list_free (priv->pages);
	priv->pages = NULL;

	if (priv->comp) {
		g_object_unref (priv->comp);
		priv->comp = NULL;
	}

	if (priv->ui_manager != NULL) {
		g_object_unref (priv->ui_manager);
		priv->ui_manager = NULL;
	}

	/* Chain up to parent's dispose() method. */
	G_OBJECT_CLASS (comp_editor_parent_class)->dispose (object);
}

static void
comp_editor_finalize (GObject *object)
{
	CompEditorPrivate *priv;

	priv = COMP_EDITOR (object)->priv;

	g_object_unref (priv->calendar_settings);
	g_free (priv->summary);

	/* Chain up to parent's finalize() method. */
	G_OBJECT_CLASS (comp_editor_parent_class)->finalize (object);
}

static void
comp_editor_constructed (GObject *object)
{
	e_extensible_load_extensions (E_EXTENSIBLE (object));

	/* Chain up to parent's constructed() method. */
	G_OBJECT_CLASS (comp_editor_parent_class)->constructed (object);
}

static void
<<<<<<< HEAD
comp_editor_bind_settings (CompEditor *editor)
=======
comp_editor_bind_gconf (CompEditor *editor)
>>>>>>> 19163c2b
{
	GtkAction *action;

	g_return_if_fail (editor != NULL);

	action = comp_editor_get_action (editor, "view-categories");
	g_settings_bind (priv->calendar_settings, "editor-show-categories", G_OBJECT (action), "active", G_SETTINGS_BIND_DEFAULT);

	action = comp_editor_get_action (editor, "view-role");
	g_settings_bind (priv->calendar_settings, "editor-show-role", G_OBJECT (action), "active", G_SETTINGS_BIND_DEFAULT);

	action = comp_editor_get_action (editor, "view-rsvp");
	g_settings_bind (priv->calendar_settings, "editor-show-rsvp", G_OBJECT (action), "active", G_SETTINGS_BIND_DEFAULT);

	action = comp_editor_get_action (editor, "view-status");
	g_settings_bind (priv->calendar_settings, "editor-show-status", G_OBJECT (action), "active", G_SETTINGS_BIND_DEFAULT);

	action = comp_editor_get_action (editor, "view-time-zone");
	g_settings_bind (priv->calendar_settings, "editor-show-timezone", G_OBJECT (action), "active", G_SETTINGS_BIND_DEFAULT);

	action = comp_editor_get_action (editor, "view-type");
	g_settings_bind (priv->calendar_settings, "editor-show-type", G_OBJECT (action), "active", G_SETTINGS_BIND_DEFAULT);
}

static gboolean
comp_editor_delete_event (GtkWidget *widget,
                          GdkEventAny *event)
{
	CompEditor *editor;

	editor = COMP_EDITOR (widget);

	commit_all_fields (editor);

	if (prompt_and_save_changes (editor, TRUE))
		close_dialog (editor);

	return TRUE;
}

static gboolean
comp_editor_key_press_event (GtkWidget *widget,
                             GdkEventKey *event)
{
	CompEditor *editor;

	editor = COMP_EDITOR (widget);

	if (event->keyval == GDK_KEY_Escape) {
		commit_all_fields (editor);

		if (prompt_and_save_changes (editor, TRUE))
			close_dialog (editor);

		return TRUE;
	}

	/* Chain up to parent's key_press_event() method. */
	return GTK_WIDGET_CLASS (comp_editor_parent_class)->
		key_press_event (widget, event);
}

static gboolean
comp_editor_drag_motion (GtkWidget *widget,
                         GdkDragContext *context,
                         gint x,
                         gint y,
                         guint time)
{
	CompEditorPrivate *priv;
	EAttachmentView *view;

	priv = COMP_EDITOR (widget)->priv;
	view = E_ATTACHMENT_VIEW (priv->attachment_view);

	return e_attachment_view_drag_motion (view, context, x, y, time);
}

static void
comp_editor_drag_data_received (GtkWidget *widget,
                                GdkDragContext *context,
                                gint x,
                                gint y,
                                GtkSelectionData *selection,
                                guint info,
                                guint time)
{
	CompEditorPrivate *priv;
	EAttachmentView *view;

	priv = COMP_EDITOR (widget)->priv;
	view = E_ATTACHMENT_VIEW (priv->attachment_view);

	/* Forward the data to the attachment view.  Note that calling
	 * e_attachment_view_drag_data_received() will not work because
	 * that function only handles the case where all the other drag
	 * handlers have failed. */
	e_attachment_paned_drag_data_received (
		E_ATTACHMENT_PANED (view),
		context, x, y, selection, info, time);
}

static void
comp_editor_class_init (CompEditorClass *class)
{
	GObjectClass *object_class;
	GtkWidgetClass *widget_class;

	g_type_class_add_private (class, sizeof (CompEditorPrivate));

	object_class = G_OBJECT_CLASS (class);
	object_class->set_property = comp_editor_set_property;
	object_class->get_property = comp_editor_get_property;
	object_class->dispose = comp_editor_dispose;
	object_class->finalize = comp_editor_finalize;
	object_class->constructed = comp_editor_constructed;

	widget_class = GTK_WIDGET_CLASS (class);
	widget_class->delete_event = comp_editor_delete_event;
	widget_class->key_press_event = comp_editor_key_press_event;
	widget_class->drag_motion = comp_editor_drag_motion;
	widget_class->drag_data_received = comp_editor_drag_data_received;

	class->help_section = "usage-calendar";
	class->edit_comp = real_edit_comp;
	class->send_comp = real_send_comp;
	class->object_created = NULL;

	g_object_class_install_property (
		object_class,
		PROP_CHANGED,
		g_param_spec_boolean (
			"changed",
			NULL,
			NULL,
			FALSE,
			G_PARAM_READWRITE));

	g_object_class_install_property (
		object_class,
		PROP_CLIENT,
		g_param_spec_object (
			"client",
			NULL,
			NULL,
			E_TYPE_CAL_CLIENT,
			G_PARAM_READWRITE |
			G_PARAM_CONSTRUCT));

	/* FIXME: Use a proper flags type instead of int. */
	g_object_class_install_property (
		object_class,
		PROP_FLAGS,
		g_param_spec_int (
			"flags",
			NULL,
			NULL,
			G_MININT,
			G_MAXINT,
			0,
			G_PARAM_READWRITE |
			G_PARAM_CONSTRUCT));

	g_object_class_install_property (
		object_class,
		PROP_FOCUS_TRACKER,
		g_param_spec_object (
			"focus-tracker",
			NULL,
			NULL,
			E_TYPE_FOCUS_TRACKER,
			G_PARAM_READABLE));

	g_object_class_install_property (
		object_class,
		PROP_SHELL,
		g_param_spec_object (
			"shell",
			NULL,
			NULL,
			E_TYPE_SHELL,
			G_PARAM_READWRITE |
			G_PARAM_CONSTRUCT_ONLY));

	g_object_class_install_property (
		object_class,
		PROP_SUMMARY,
		g_param_spec_string (
			"summary",
			NULL,
			NULL,
			NULL,
			G_PARAM_READWRITE));

	g_object_class_install_property (
		object_class,
		PROP_TIMEZONE,
		g_param_spec_pointer (
			"timezone",
			"Time Zone",
			NULL,
			G_PARAM_READWRITE));

	g_object_class_install_property (
		object_class,
		PROP_USE_24_HOUR_FORMAT,
		g_param_spec_boolean (
			"use-24-hour-format",
			"Use 24-hour Format",
			NULL,
			FALSE,
			G_PARAM_READWRITE));

	g_object_class_install_property (
		object_class,
		PROP_WORK_DAY_END_HOUR,
		g_param_spec_int (
			"work-day-end-hour",
			"Work Day End Hour",
			NULL,
			0,
			23,
			0,
			G_PARAM_READWRITE));

	g_object_class_install_property (
		object_class,
		PROP_WORK_DAY_END_MINUTE,
		g_param_spec_int (
			"work-day-end-minute",
			"Work Day End Minute",
			NULL,
			0,
			59,
			0,
			G_PARAM_READWRITE));

	g_object_class_install_property (
		object_class,
		PROP_WORK_DAY_START_HOUR,
		g_param_spec_int (
			"work-day-start-hour",
			"Work Day Start Hour",
			NULL,
			0,
			23,
			0,
			G_PARAM_READWRITE));

	g_object_class_install_property (
		object_class,
		PROP_WORK_DAY_START_MINUTE,
		g_param_spec_int (
			"work-day-start-minute",
			"Work Day Start Minute",
			NULL,
			0,
			59,
			0,
			G_PARAM_READWRITE));

	signals[OBJECT_CREATED] = g_signal_new (
		"object_created",
		G_TYPE_FROM_CLASS (class),
		G_SIGNAL_RUN_LAST,
		G_STRUCT_OFFSET (CompEditorClass, object_created),
		NULL, NULL,
		g_cclosure_marshal_VOID__VOID,
		G_TYPE_NONE, 0);

	signals[COMP_CLOSED] = g_signal_new (
		"comp_closed",
		G_TYPE_FROM_CLASS (class),
		G_SIGNAL_RUN_LAST,
		G_STRUCT_OFFSET (CompEditorClass, comp_closed),
		NULL, NULL,
		g_cclosure_marshal_VOID__BOOLEAN,
		G_TYPE_NONE, 1, G_TYPE_BOOLEAN);
}

static void
comp_editor_init (CompEditor *editor)
{
	CompEditorPrivate *priv;
	EAttachmentView *view;
	EAttachmentStore *store;
	EFocusTracker *focus_tracker;
	GdkDragAction drag_actions;
	GtkTargetList *target_list;
	GtkTargetEntry *targets;
	GtkActionGroup *action_group;
	GtkActionGroup *action_group_2;
	GtkAction *action;
	GtkWidget *container;
	GtkWidget *widget;
	GtkWindow *window;
	EShell *shell;
	gboolean express_mode;
	gboolean meego_mode;
	gint n_targets;
	GError *error = NULL;

	/* FIXME We already have a 'shell' property.  Move stuff
	 *       that depends on it to a constructed() method. */
	shell = e_shell_get_default ();
	express_mode = e_shell_get_express_mode (shell);
	meego_mode = e_shell_get_meego_mode (shell);

	editor->priv = priv = G_TYPE_INSTANCE_GET_PRIVATE (
		editor, TYPE_COMP_EDITOR, CompEditorPrivate);

	g_object_weak_ref (
		G_OBJECT (editor), (GWeakNotify)
		comp_editor_weak_notify_cb, NULL);

	active_editors = g_list_prepend (active_editors, editor);

	priv->calendar_settings = g_settings_new ("org.gnome.evolution.calendar");

	/* Each editor window gets its own window group. */
	window = GTK_WINDOW (editor);
	priv->window_group = gtk_window_group_new ();
	gtk_window_group_add_window (priv->window_group, window);

	priv->pages = NULL;
	priv->changed = FALSE;
	priv->needs_send = FALSE;
	priv->mod = CALOBJ_MOD_ALL;
	priv->existing_org = FALSE;
	priv->user_org = FALSE;
	priv->warned = FALSE;
	priv->is_group_item = FALSE;
	priv->saved = FALSE;

	priv->ui_manager = e_ui_manager_new ();
	e_ui_manager_set_express_mode (
		E_UI_MANAGER (priv->ui_manager), express_mode);

	gtk_window_add_accel_group (
		GTK_WINDOW (editor),
		gtk_ui_manager_get_accel_group (priv->ui_manager));

	/* Setup Action Groups */

	action_group = gtk_action_group_new ("core");
	gtk_action_group_set_translation_domain (
		action_group, GETTEXT_PACKAGE);
	gtk_action_group_add_actions (
		action_group, core_entries,
		G_N_ELEMENTS (core_entries), editor);
	gtk_action_group_add_toggle_actions (
		action_group, core_toggle_entries,
		G_N_ELEMENTS (core_toggle_entries), editor);
	gtk_ui_manager_insert_action_group (
		priv->ui_manager, action_group, 0);
	g_object_unref (action_group);

	action_group = gtk_action_group_new ("individual");
	gtk_action_group_set_translation_domain (
		action_group, GETTEXT_PACKAGE);
	gtk_action_group_add_actions (
		action_group, individual_entries,
		G_N_ELEMENTS (individual_entries), editor);
	gtk_action_group_add_radio_actions (
		action_group, classification_radio_entries,
		G_N_ELEMENTS (classification_radio_entries),
		E_CAL_COMPONENT_CLASS_PUBLIC,
		G_CALLBACK (action_classification_cb), editor);
	gtk_ui_manager_insert_action_group (
		priv->ui_manager, action_group, 0);
	g_object_unref (action_group);

	action_group = gtk_action_group_new ("editable");
	gtk_action_group_set_translation_domain (
		action_group, GETTEXT_PACKAGE);
	gtk_ui_manager_insert_action_group (
		priv->ui_manager, action_group, 0);
	g_object_unref (action_group);

	action_group = gtk_action_group_new ("coordinated");
	gtk_action_group_set_translation_domain (
		action_group, GETTEXT_PACKAGE);
	gtk_action_group_add_toggle_actions (
		action_group, coordinated_toggle_entries,
		G_N_ELEMENTS (coordinated_toggle_entries), editor);
	gtk_ui_manager_insert_action_group (
		priv->ui_manager, action_group, 0);
	g_object_unref (action_group);

	/* Configure an EFocusTracker to manage selection actions. */

	focus_tracker = e_focus_tracker_new (GTK_WINDOW (editor));

	action = comp_editor_get_action (editor, "cut-clipboard");
	e_focus_tracker_set_cut_clipboard_action (focus_tracker, action);

	action = comp_editor_get_action (editor, "copy-clipboard");
	e_focus_tracker_set_copy_clipboard_action (focus_tracker, action);

	action = comp_editor_get_action (editor, "paste-clipboard");
	e_focus_tracker_set_paste_clipboard_action (focus_tracker, action);

	action = comp_editor_get_action (editor, "delete-selection");
	e_focus_tracker_set_delete_selection_action (focus_tracker, action);

	action = comp_editor_get_action (editor, "select-all");
	e_focus_tracker_set_select_all_action (focus_tracker, action);

	priv->focus_tracker = focus_tracker;

	/* Fine Tuning */

	action = comp_editor_get_action (editor, "attach");
	g_object_set (action, "short-label", _("Attach"), NULL);

	/* Desensitize the "save" action. */
	action = comp_editor_get_action (editor, "save");
	gtk_action_set_sensitive (action, FALSE);

	e_ui_manager_add_ui_from_string (E_UI_MANAGER (priv->ui_manager), ui, &error);
	if (error != NULL) {
		g_warning ("%s: %s", G_STRFUNC, error->message);
		g_error_free (error);
	}

	/* Setup Widgets */

	container = GTK_WIDGET (editor);

	widget = gtk_vbox_new (FALSE, 0);
	gtk_container_add (GTK_CONTAINER (container), widget);
	gtk_widget_show (widget);

	container = widget;

	if (!express_mode) {
		widget = comp_editor_get_managed_widget (editor, "/main-menu");
		gtk_box_pack_start (GTK_BOX (container), widget, FALSE, FALSE, 0);
		gtk_widget_set_visible (widget, !meego_mode);
	}

	widget = comp_editor_get_managed_widget (editor, "/main-toolbar");
	gtk_box_pack_start (GTK_BOX (container), widget, FALSE, FALSE, 0);
	gtk_widget_show (widget);

	gtk_style_context_add_class (
		gtk_widget_get_style_context (widget),
		GTK_STYLE_CLASS_PRIMARY_TOOLBAR);

	widget = e_attachment_paned_new ();
	gtk_container_set_border_width (GTK_CONTAINER (widget), 6);
	gtk_box_pack_start (GTK_BOX (container), widget, TRUE, TRUE, 0);
	priv->attachment_view = g_object_ref (widget);
	gtk_widget_show (widget);

	if (express_mode) {
		e_attachment_paned_set_expanded (
			E_ATTACHMENT_PANED (widget), TRUE);
		e_attachment_paned_set_expanded (
			E_ATTACHMENT_PANED (widget), FALSE);

		widget = e_attachment_paned_get_view_combo (
			E_ATTACHMENT_PANED (widget));
		gtk_widget_hide (widget);
	}

	container = e_attachment_paned_get_content_area (
		E_ATTACHMENT_PANED (priv->attachment_view));

	if (meego_mode) {
		widget = gtk_scrolled_window_new (NULL, NULL);
		gtk_scrolled_window_set_policy (
			GTK_SCROLLED_WINDOW (widget),
			GTK_POLICY_AUTOMATIC, GTK_POLICY_AUTOMATIC);
		gtk_box_pack_start (GTK_BOX (container), widget, TRUE, TRUE, 0);
		gtk_widget_set_size_request (widget, 300, -1);
		gtk_widget_show (widget);

		container = widget;
	}

	widget = gtk_notebook_new ();
	gtk_notebook_set_show_tabs (GTK_NOTEBOOK (widget), express_mode);
	if (!meego_mode)
		gtk_box_pack_start (
			GTK_BOX (container), widget, TRUE, TRUE, 0);
	else
		gtk_scrolled_window_add_with_viewport (
			GTK_SCROLLED_WINDOW (container), widget);
	priv->notebook = GTK_NOTEBOOK (widget);
	gtk_widget_show (widget);

	comp_editor_setup_recent_menu (editor);

	/* Drag-and-Drop Support */

	view = E_ATTACHMENT_VIEW (priv->attachment_view);
	target_list = e_attachment_view_get_target_list (view);
	drag_actions = e_attachment_view_get_drag_actions (view);

	targets = gtk_target_table_new_from_list (target_list, &n_targets);

	gtk_drag_dest_set (
		GTK_WIDGET (editor), GTK_DEST_DEFAULT_ALL,
		targets, n_targets, drag_actions);

	gtk_target_table_free (targets, n_targets);

	gtk_window_set_type_hint (
		GTK_WINDOW (editor), GDK_WINDOW_TYPE_HINT_NORMAL);

	action_group = comp_editor_get_action_group (editor, "individual");
	action_group_2 = e_attachment_view_get_action_group (view, "editable");

	g_object_bind_property (
		action_group, "sensitive",
		action_group_2, "sensitive",
		G_BINDING_SYNC_CREATE);

	/* Listen for attachment store changes. */

	store = e_attachment_view_get_store (view);

	g_signal_connect_swapped (
		store, "row-deleted",
		G_CALLBACK (attachment_store_changed_cb), editor);

	g_signal_connect_swapped (
		store, "row-inserted",
		G_CALLBACK (attachment_store_changed_cb), editor);

	comp_editor_bind_settings (editor);

	e_shell_watch_window (shell, GTK_WINDOW (editor));
	e_shell_adapt_window_size (shell, GTK_WINDOW (editor));
}

static gboolean
prompt_and_save_changes (CompEditor *editor,
                         gboolean send)
{
	CompEditorPrivate *priv;
	gboolean correct = FALSE;
	ECalComponent *comp;
	ECalComponentText text;

	priv = editor->priv;

	if (!priv->changed)
		return TRUE;

	switch (save_component_dialog (GTK_WINDOW (editor), priv->comp)) {
	case GTK_RESPONSE_YES: /* Save */
		if (e_client_is_readonly (E_CLIENT (priv->cal_client))) {
			e_alert_submit (
				E_ALERT_SINK (editor),
				"calendar:prompt-read-only-cal-editor",
				e_source_peek_name (
					e_client_get_source (E_CLIENT (priv->cal_client))),
				NULL);
			/* don't discard changes when selected readonly calendar */
			return FALSE;
		}

		if ((comp_editor_get_flags (editor) & COMP_EDITOR_IS_ASSIGNED) != 0
		    && e_cal_component_get_vtype (priv->comp) == E_CAL_COMPONENT_TODO
		    && e_client_check_capability (E_CLIENT (priv->cal_client), CAL_STATIC_CAPABILITY_NO_TASK_ASSIGNMENT)) {
			e_alert_submit (
				E_ALERT_SINK (editor),
				"calendar:prompt-no-task-assignment-editor",
				e_source_peek_name (
					e_client_get_source (E_CLIENT (priv->cal_client))),
				NULL);
			return FALSE;
		}

		comp = comp_editor_get_current_comp (editor, &correct);
		e_cal_component_get_summary (comp, &text);
		g_object_unref (comp);

		if (!correct)
			return FALSE;

		if (!text.value)
			if (!send_component_prompt_subject (
				(GtkWindow *) editor, priv->cal_client, priv->comp))
				return FALSE;

		if (e_cal_component_is_instance (priv->comp))
			if (!recur_component_dialog (
				priv->cal_client, priv->comp, &priv->mod,
				GTK_WINDOW (editor), FALSE))
				return FALSE;

		if (send && save_comp_with_send (editor))
			return TRUE;
		else if (!send && save_comp (editor))
			return TRUE;
		else
			return FALSE;
	case GTK_RESPONSE_NO: /* Discard */
		return TRUE;
	case GTK_RESPONSE_CANCEL: /* Cancel */
	default:
		return FALSE;
	}
}

/* Menu callbacks */

static void
comp_editor_show_help (CompEditor *editor)
{
	CompEditorClass *class;

	class = COMP_EDITOR_GET_CLASS (editor);
	g_return_if_fail (class->help_section != NULL);

	e_display_help (GTK_WINDOW (editor), class->help_section);
}

/* Closes the dialog box and emits the appropriate signals */
static void
close_dialog (CompEditor *editor)
{
	CompEditorPrivate *priv = editor->priv;

	g_signal_emit_by_name (editor, "comp_closed", priv->saved);

	/* FIXME Unfortunately we do this here because otherwise corba
	 * calls happen during destruction and we might get a change
	 * notification back when we are in an inconsistent state */
	if (priv->view)
		g_signal_handlers_disconnect_matched (G_OBJECT (priv->view),
						      G_SIGNAL_MATCH_DATA, 0, 0, NULL, NULL, editor);

	gtk_widget_destroy (GTK_WIDGET (editor));
}

static gint
comp_editor_compare (CompEditor *editor_a,
                     const gchar *uid_b)
{
	const gchar *uid_a = NULL;

	e_cal_component_get_uid (editor_a->priv->comp, &uid_a);

	return g_strcmp0 (uid_a, uid_b);
}

void
comp_editor_set_existing_org (CompEditor *editor,
                              gboolean existing_org)
{
	g_return_if_fail (IS_COMP_EDITOR (editor));

	editor->priv->existing_org = existing_org;
}

gboolean
comp_editor_get_existing_org (CompEditor *editor)
{
	g_return_val_if_fail (IS_COMP_EDITOR (editor), FALSE);

	return editor->priv->existing_org;
}

void
comp_editor_set_user_org (CompEditor *editor,
                          gboolean user_org)
{
	g_return_if_fail (IS_COMP_EDITOR (editor));

	editor->priv->user_org = user_org;
}

gboolean
comp_editor_get_user_org (CompEditor *editor)
{
	g_return_val_if_fail (IS_COMP_EDITOR (editor), FALSE);

	return editor->priv->user_org;
}

void
comp_editor_set_group_item (CompEditor *editor,
                            gboolean group_item)
{
	g_return_if_fail (IS_COMP_EDITOR (editor));

	editor->priv->is_group_item = group_item;
}

gboolean
comp_editor_get_group_item (CompEditor *editor)
{
	g_return_val_if_fail (IS_COMP_EDITOR (editor), FALSE);

	return editor->priv->is_group_item;
}

void
comp_editor_set_classification (CompEditor *editor,
                                ECalComponentClassification classification)
{
	GtkAction *action;

	g_return_if_fail (IS_COMP_EDITOR (editor));

	switch (classification) {
		case E_CAL_COMPONENT_CLASS_PUBLIC:
		case E_CAL_COMPONENT_CLASS_PRIVATE:
		case E_CAL_COMPONENT_CLASS_CONFIDENTIAL:
			break;
		default:
			classification = E_CAL_COMPONENT_CLASS_PUBLIC;
			break;
	}

	action = comp_editor_get_action (editor, "classify-public");
	gtk_radio_action_set_current_value (
		GTK_RADIO_ACTION (action), classification);
}

ECalComponentClassification
comp_editor_get_classification (CompEditor *editor)
{
	GtkAction *action;

	g_return_val_if_fail (IS_COMP_EDITOR (editor), 0);

	action = comp_editor_get_action (editor, "classify-public");
	return gtk_radio_action_get_current_value (GTK_RADIO_ACTION (action));
}

EShell *
comp_editor_get_shell (CompEditor *editor)
{
	g_return_val_if_fail (IS_COMP_EDITOR (editor), NULL);

	return editor->priv->shell;
}

void
comp_editor_set_summary (CompEditor *editor,
                         const gchar *summary)
{
	gboolean show_warning;

	g_return_if_fail (IS_COMP_EDITOR (editor));

	g_free (editor->priv->summary);
	editor->priv->summary = g_strdup (summary);

	show_warning =
		!editor->priv->warned &&
		!(editor->priv->flags & COMP_EDITOR_DELEGATE) &&
		editor->priv->existing_org &&
		!editor->priv->user_org && !(editor->priv->flags & COMP_EDITOR_NEW_ITEM);

	if (show_warning) {
		e_notice (
			editor->priv->notebook, GTK_MESSAGE_INFO,
			_("Changes made to this item may be "
			  "discarded if an update arrives"));
		editor->priv->warned = TRUE;
	}

	update_window_border (editor, summary);

	g_object_notify (G_OBJECT (editor), "summary");
}

const gchar *
comp_editor_get_summary (CompEditor *editor)
{
	g_return_val_if_fail (IS_COMP_EDITOR (editor), NULL);

	return editor->priv->summary;
}

icaltimezone *
comp_editor_get_timezone (CompEditor *editor)
{
	g_return_val_if_fail (IS_COMP_EDITOR (editor), NULL);

	return editor->priv->zone;
}

void
comp_editor_set_timezone (CompEditor *editor,
                          icaltimezone *zone)
{
	g_return_if_fail (IS_COMP_EDITOR (editor));

	editor->priv->zone = zone;

	g_object_notify (G_OBJECT (editor), "timezone");
}

gboolean
comp_editor_get_use_24_hour_format (CompEditor *editor)
{
	g_return_val_if_fail (IS_COMP_EDITOR (editor), FALSE);

	return editor->priv->use_24_hour_format;
}

void
comp_editor_set_use_24_hour_format (CompEditor *editor,
                                    gboolean use_24_hour_format)
{
	g_return_if_fail (IS_COMP_EDITOR (editor));

	editor->priv->use_24_hour_format = use_24_hour_format;

	g_object_notify (G_OBJECT (editor), "use-24-hour-format");
}

gint
comp_editor_get_work_day_end_hour (CompEditor *editor)
{
	g_return_val_if_fail (IS_COMP_EDITOR (editor), 0);

	return editor->priv->work_day_end_hour;
}

void
comp_editor_set_work_day_end_hour (CompEditor *editor,
                                   gint work_day_end_hour)
{
	g_return_if_fail (IS_COMP_EDITOR (editor));

	editor->priv->work_day_end_hour = work_day_end_hour;

	g_object_notify (G_OBJECT (editor), "work-day-end-hour");
}

gint
comp_editor_get_work_day_end_minute (CompEditor *editor)
{
	g_return_val_if_fail (IS_COMP_EDITOR (editor), 0);

	return editor->priv->work_day_end_minute;
}

void
comp_editor_set_work_day_end_minute (CompEditor *editor,
                                     gint work_day_end_minute)
{
	g_return_if_fail (IS_COMP_EDITOR (editor));

	editor->priv->work_day_end_minute = work_day_end_minute;

	g_object_notify (G_OBJECT (editor), "work-day-end-minute");
}

gint
comp_editor_get_work_day_start_hour (CompEditor *editor)
{
	g_return_val_if_fail (IS_COMP_EDITOR (editor), 0);

	return editor->priv->work_day_start_hour;
}

void
comp_editor_set_work_day_start_hour (CompEditor *editor,
                                     gint work_day_start_hour)
{
	g_return_if_fail (IS_COMP_EDITOR (editor));

	editor->priv->work_day_start_hour = work_day_start_hour;

	g_object_notify (G_OBJECT (editor), "work-day-start-hour");
}

gint
comp_editor_get_work_day_start_minute (CompEditor *editor)
{
	g_return_val_if_fail (IS_COMP_EDITOR (editor), 0);

	return editor->priv->work_day_start_minute;
}

void
comp_editor_set_work_day_start_minute (CompEditor *editor,
                                       gint work_day_start_minute)
{
	g_return_if_fail (IS_COMP_EDITOR (editor));

	editor->priv->work_day_start_minute = work_day_start_minute;

	g_object_notify (G_OBJECT (editor), "work-day-start-minute");
}

/**
 * comp_editor_set_changed:
 * @editor: A component editor
 * @changed: Value to set the changed state to
 *
 * Set the dialog changed state to the given value
 **/
void
comp_editor_set_changed (CompEditor *editor,
                         gboolean changed)
{
	GtkAction *action;
	gboolean show_warning;

	g_return_if_fail (IS_COMP_EDITOR (editor));

	editor->priv->changed = changed;

	action = comp_editor_get_action (editor, "save");
	g_return_if_fail (action != NULL);
	gtk_action_set_sensitive (action, changed);

	show_warning =
		changed && !editor->priv->warned &&
		!(editor->priv->flags & COMP_EDITOR_DELEGATE) &&
		editor->priv->existing_org && !editor->priv->user_org
		&& !(editor->priv->flags & COMP_EDITOR_NEW_ITEM);

	if (show_warning) {
		e_notice (
			editor->priv->notebook, GTK_MESSAGE_INFO,
			_("Changes made to this item may be "
			  "discarded if an update arrives"));
		editor->priv->warned = TRUE;
	}

	g_object_notify (G_OBJECT (editor), "changed");
}

/**
 * comp_editor_get_changed:
 * @editor: A component editor
 *
 * Gets the changed state of the dialog
 *
 * Return value: A boolean indicating if the dialog is in a changed
 * state
 **/
gboolean
comp_editor_get_changed (CompEditor *editor)
{
	g_return_val_if_fail (IS_COMP_EDITOR (editor), FALSE);

	return editor->priv->changed;
}

EFocusTracker *
comp_editor_get_focus_tracker (CompEditor *editor)
{
	g_return_val_if_fail (IS_COMP_EDITOR (editor), NULL);

	return editor->priv->focus_tracker;
}

void
comp_editor_set_flags (CompEditor *editor,
                       CompEditorFlags flags)
{
	g_return_if_fail (IS_COMP_EDITOR (editor));

	editor->priv->flags = flags;
	editor->priv->user_org = flags & COMP_EDITOR_USER_ORG;

	g_object_notify (G_OBJECT (editor), "flags");
}

CompEditorFlags
comp_editor_get_flags (CompEditor *editor)
{
	g_return_val_if_fail (IS_COMP_EDITOR (editor), 0);

	return editor->priv->flags;
}

GtkUIManager *
comp_editor_get_ui_manager (CompEditor *editor)
{
	g_return_val_if_fail (IS_COMP_EDITOR (editor), NULL);

	return editor->priv->ui_manager;
}

GtkAction *
comp_editor_get_action (CompEditor *editor,
                        const gchar *action_name)
{
	GtkUIManager *ui_manager;

	g_return_val_if_fail (IS_COMP_EDITOR (editor), NULL);
	g_return_val_if_fail (action_name != NULL, NULL);

	ui_manager = comp_editor_get_ui_manager (editor);

	return e_lookup_action (ui_manager, action_name);
}

GtkActionGroup *
comp_editor_get_action_group (CompEditor *editor,
                              const gchar *group_name)
{
	GtkUIManager *ui_manager;

	g_return_val_if_fail (IS_COMP_EDITOR (editor), NULL);
	g_return_val_if_fail (group_name != NULL, NULL);

	ui_manager = comp_editor_get_ui_manager (editor);

	return e_lookup_action_group (ui_manager, group_name);
}

GtkWidget *
comp_editor_get_managed_widget (CompEditor *editor,
                                const gchar *widget_path)
{
	GtkUIManager *ui_manager;
	GtkWidget *widget;

	g_return_val_if_fail (IS_COMP_EDITOR (editor), NULL);
	g_return_val_if_fail (widget_path != NULL, NULL);

	ui_manager = comp_editor_get_ui_manager (editor);
	widget = gtk_ui_manager_get_widget (ui_manager, widget_path);
	g_return_val_if_fail (widget != NULL, NULL);

	return widget;
}

CompEditor *
comp_editor_find_instance (const gchar *uid)
{
	GList *link;

	g_return_val_if_fail (uid != NULL, NULL);

	link = g_list_find_custom (
		active_editors, uid,
		(GCompareFunc) comp_editor_compare);

	return (link != NULL) ? link->data : NULL;
}

/**
 * comp_editor_set_needs_send:
 * @editor: A component editor
 * @needs_send: Value to set the needs send state to
 *
 * Set the dialog needs send state to the given value
 **/
void
comp_editor_set_needs_send (CompEditor *editor,
                            gboolean needs_send)
{
	g_return_if_fail (IS_COMP_EDITOR (editor));

	editor->priv->needs_send = needs_send;
}

/**
 * comp_editor_get_needs_send:
 * @editor: A component editor
 *
 * Gets the needs send state of the dialog
 *
 * Return value: A boolean indicating if the dialog is in a needs send
 * state
 **/
gboolean
comp_editor_get_needs_send (CompEditor *editor)
{
	g_return_val_if_fail (IS_COMP_EDITOR (editor), FALSE);

	return editor->priv->needs_send;
}

static void
page_mapped_cb (GtkWidget *page_widget,
                CompEditorPage *page)
{
	GtkWidget *toplevel;

	toplevel = gtk_widget_get_toplevel (page_widget);
	if (!GTK_IS_WINDOW (toplevel))
		return;

	if (page->accel_group) {
		gtk_window_add_accel_group (GTK_WINDOW (toplevel),
					    page->accel_group);
	}
}

static void
page_unmapped_cb (GtkWidget *page_widget,
                  CompEditorPage *page)
{
	GtkWidget *toplevel;

	toplevel = gtk_widget_get_toplevel (page_widget);
	if (!GTK_IS_WINDOW (toplevel))
		return;

	if (page->accel_group) {
		gtk_window_remove_accel_group (GTK_WINDOW (toplevel), page->accel_group);
	}
}

/**
 * comp_editor_append_widget:
 * @editor: A component editor
 * @page: A component editor page
 * @label: Label of the page. Should be NULL if add is FALSE.
 * @add: Add's the page into the notebook if TRUE
 *
 * Appends a page to the notebook if add is TRUE else
 * just adds it to the list of pages.
 **/
void
comp_editor_append_widget (CompEditor *editor,
                         GtkWidget *page,
                         const gchar *label,
                         gboolean add)
{
	CompEditorPrivate *priv;
	GtkWidget *label_widget = NULL;

	g_return_if_fail (IS_COMP_EDITOR (editor));

	priv = editor->priv;

	g_object_ref (page);

	if (label)
		label_widget = gtk_label_new_with_mnemonic (label);

	priv->pages = g_list_append (priv->pages, page);

	if (add) {
		gtk_notebook_append_page (priv->notebook, page, label_widget);
		gtk_container_child_set (
			GTK_CONTAINER (priv->notebook), page,
			"tab-fill", FALSE, "tab-expand", FALSE, NULL);
	}

	/* Listen for when the page is mapped/unmapped so we can
	 * install/uninstall the appropriate GtkAccelGroup.
	g_signal_connect (
		page, "map",
		G_CALLBACK (page_mapped_cb), page);
	g_signal_connect (
		page, "unmap",
		G_CALLBACK (page_unmapped_cb), page);
		*/

}

/**
 * comp_editor_append_page:
 * @editor: A component editor
 * @page: A component editor page
 * @label: Label of the page. Should be NULL if add is FALSE.
 * @add: Add's the page into the notebook if TRUE
 *
 * Appends a page to the notebook if add is TRUE else
 * just adds it to the list of pages.
 **/
void
comp_editor_append_page (CompEditor *editor,
                         CompEditorPage *page,
                         const gchar *label,
                         gboolean add)
{
	CompEditorPrivate *priv;
	GtkWidget *page_widget;
	GtkWidget *label_widget = NULL;
	gboolean is_first_page;

	g_return_if_fail (IS_COMP_EDITOR (editor));
	g_return_if_fail (IS_COMP_EDITOR_PAGE (page));

	priv = editor->priv;

	g_object_ref (page);

	/* If we are editing something, fill the widgets with current info */
	if (priv->comp != NULL) {
		ECalComponent *comp;

		comp = comp_editor_get_current_comp (editor, NULL);
		comp_editor_page_fill_widgets (page, comp);
		g_object_unref (comp);
	}

	page_widget = comp_editor_page_get_widget (page);
	g_return_if_fail (page_widget != NULL);

	if (label)
		label_widget = gtk_label_new_with_mnemonic (label);

	is_first_page = (priv->pages == NULL);

	priv->pages = g_list_append (priv->pages, page);

	if (add) {
		gtk_notebook_append_page (
			priv->notebook, page_widget, label_widget);
		gtk_container_child_set (
			GTK_CONTAINER (priv->notebook), page_widget,
			"tab-fill", FALSE, "tab-expand", FALSE, NULL);
	}

	/* Listen for things happening on the page */
	g_signal_connect_swapped (
		page, "dates_changed",
		G_CALLBACK (page_dates_changed_cb), editor);

	/* Listen for when the page is mapped/unmapped so we can
	 * install/uninstall the appropriate GtkAccelGroup. */
	g_signal_connect (
		page_widget, "map",
		G_CALLBACK (page_mapped_cb), page);
	g_signal_connect (
		page_widget, "unmap",
		G_CALLBACK (page_unmapped_cb), page);

	/* The first page is the main page of the editor, so we ask it to focus
	 * its main widget.
	 */
	if (is_first_page)
		comp_editor_page_focus_main_widget (page);
}

/**
 * comp_editor_remove_page:
 * @editor: A component editor
 * @page: A component editor page
 *
 * Removes the page from the component editor
 **/
void
comp_editor_remove_page (CompEditor *editor,
                         CompEditorPage *page)
{
	CompEditorPrivate *priv;
	GtkWidget *page_widget;
	gint page_num;

	g_return_if_fail (IS_COMP_EDITOR (editor));
	g_return_if_fail (IS_COMP_EDITOR_PAGE (page));

	priv = editor->priv;

	page_widget = comp_editor_page_get_widget (page);
	page_num = gtk_notebook_page_num (priv->notebook, page_widget);
	if (page_num == -1)
		return;

	/* Disconnect all the signals added in append_page(). */
	g_signal_handlers_disconnect_matched (
		page, G_SIGNAL_MATCH_DATA, 0, 0, NULL, NULL, editor);
	g_signal_handlers_disconnect_matched (
		page_widget, G_SIGNAL_MATCH_DATA, 0, 0, NULL, NULL, page);

	gtk_notebook_remove_page (priv->notebook, page_num);

	priv->pages = g_list_remove (priv->pages, page);
	g_object_unref (page);
}

/**
 * comp_editor_show_page:
 * @editor:
 * @page:
 *
 *
 **/
void
comp_editor_show_page (CompEditor *editor,
                       CompEditorPage *page)
{
	CompEditorPrivate *priv;
	GtkWidget *page_widget;
	gint page_num;

	g_return_if_fail (IS_COMP_EDITOR (editor));
	g_return_if_fail (IS_COMP_EDITOR_PAGE (page));

	priv = editor->priv;

	page_widget = comp_editor_page_get_widget (page);
	page_num = gtk_notebook_page_num (priv->notebook, page_widget);
	gtk_notebook_set_current_page (priv->notebook, page_num);
}

/**
 * comp_editor_set_client:
 * @editor: A component editor
 * @cal_client: The calendar client to use
 *
 * Sets the calendar client used by the editor to update components
 **/
void
comp_editor_set_client (CompEditor *editor,
                        ECalClient *cal_client)
{
	g_return_if_fail (IS_COMP_EDITOR (editor));
	g_return_if_fail (cal_client == NULL || E_IS_CAL_CLIENT (cal_client));

	if (cal_client != NULL)
		g_object_ref (cal_client);

	if (editor->priv->cal_client != NULL)
		g_object_unref (editor->priv->cal_client);

	editor->priv->cal_client = cal_client;

	if (editor->priv->source_client == NULL && cal_client != NULL)
		editor->priv->source_client = g_object_ref (cal_client);

	g_object_notify (G_OBJECT (editor), "client");
}

/**
 * comp_editor_get_client:
 * @editor: A component editor
 *
 * Returns the calendar client of the editor
 *
 * Return value: The calendar client of the editor
 **/
ECalClient *
comp_editor_get_client (CompEditor *editor)
{
	g_return_val_if_fail (IS_COMP_EDITOR (editor), NULL);

	return editor->priv->cal_client;
}

static void
attachment_loaded_cb (EAttachment *attachment,
                      GAsyncResult *result,
                      GtkWindow *parent)
{
	GFileInfo *file_info;
	const gchar *display_name;
	const gchar *uid;
	gchar *new_name;

	/* Prior to 2.27.2, attachment files were named:
	 *
	 *     <component-uid> '-' <actual-filename>
	 *     -------------------------------------
	 *              (one long filename)
	 *
	 * Here we fix the display name if this form is detected so we
	 * don't show the component UID in the user interface.  If the
	 * user saves changes in the editor, the attachment will be
	 * written to disk as:
	 *
	 *     <component-uid> / <actual-filename>
	 *     ---------------   -----------------
	 *       (directory)      (original name)
	 *
	 * So this is a lazy migration from the old form to the new.
	 */

	file_info = e_attachment_get_file_info (attachment);
	if (!file_info) {
		/* failed to load an attachment file */
		e_attachment_load_handle_error (attachment, result, parent);
		return;
	}

	display_name = g_file_info_get_display_name (file_info);
	uid = g_object_get_data (G_OBJECT (attachment), "uid");

	if (g_str_has_prefix (display_name, uid)) {
		new_name = g_strdup (display_name + strlen (uid) + 1);
		g_file_info_set_display_name (file_info, new_name);
		g_object_notify (G_OBJECT (attachment), "file-info");
		g_free (new_name);
	}

	e_attachment_load_handle_error (attachment, result, parent);
}

static void
set_attachment_list (CompEditor *editor,
                     GSList *uri_list)
{
	EAttachmentStore *store;
	EAttachmentView *view;
	const gchar *uid = NULL;
	GSList *iter;

	view = E_ATTACHMENT_VIEW (editor->priv->attachment_view);
	store = e_attachment_view_get_store (view);

	if (e_attachment_store_get_num_attachments (store) > 0) {
		/* To prevent repopulating the
		 * bar due to redraw functions in fill_widget.
		 * Assumes it can be set only once.
		 */
		return;
	}

	/* XXX What an awkward API this is.  Takes a return location
	 *     for a constant string instead of just returning it. */
	e_cal_component_get_uid (editor->priv->comp, &uid);

	for (iter = uri_list; iter != NULL; iter = iter->next) {
		EAttachment *attachment;

		attachment = e_attachment_new_for_uri (iter->data);
		e_attachment_store_add_attachment (store, attachment);
		g_object_set_data_full (
			G_OBJECT (attachment),
			"uid", g_strdup (uid),
			(GDestroyNotify) g_free);
		e_attachment_load_async (
			attachment, (GAsyncReadyCallback)
			attachment_loaded_cb, editor);
		g_object_unref (attachment);
	}
}

static void
fill_widgets (CompEditor *editor)
{
	EAttachmentStore *store;
	EAttachmentView *view;
	CompEditorPrivate *priv;
	GtkAction *action;
	GList *iter;

	view = E_ATTACHMENT_VIEW (editor->priv->attachment_view);
	store = e_attachment_view_get_store (view);

	priv = editor->priv;

	/*Check if attachments are available here and set them*/
	if (e_cal_component_has_attachments (priv->comp)) {
		GSList *attachment_list = NULL;
		e_cal_component_get_attachment_list (priv->comp, &attachment_list);
		g_signal_handlers_block_by_func (
			store, G_CALLBACK (attachment_store_changed_cb),
			editor);
		set_attachment_list (editor, attachment_list);
		g_signal_handlers_unblock_by_func (
			store, G_CALLBACK (attachment_store_changed_cb),
			editor);
		g_slist_foreach (attachment_list, (GFunc) g_free, NULL);
		g_slist_free (attachment_list);
	}

	action = comp_editor_get_action (editor, "classify-public");
	g_signal_handlers_block_by_func (
		action, G_CALLBACK (action_classification_cb), editor);

	for (iter = priv->pages; iter != NULL; iter = iter->next) {
		if (IS_COMP_EDITOR_PAGE (iter->data))
			comp_editor_page_fill_widgets (iter->data, priv->comp);
	}

	g_signal_handlers_unblock_by_func (
		action, G_CALLBACK (action_classification_cb), editor);
}

static void
real_edit_comp (CompEditor *editor,
                ECalComponent *comp)
{
	CompEditorPrivate *priv;

	g_return_if_fail (IS_COMP_EDITOR (editor));

	priv = editor->priv;

	if (priv->comp) {
		g_object_unref (priv->comp);
		priv->comp = NULL;
	}

	if (comp) {
		priv->comp = e_cal_component_clone (comp);
		comp_editor_copy_new_attendees (priv->comp, comp);
	}

	priv->existing_org = e_cal_component_has_organizer (comp);
	priv->warned = FALSE;

	update_window_border (editor, NULL);

	fill_widgets (editor);

	priv->changed =FALSE;

	listen_for_changes (editor);
}

/* TODO These functions should be available in e-cal-component.c */
static void
set_attendees_for_delegation (ECalComponent *comp,
                              const gchar *address,
                              ECalComponentItipMethod method)
{
	icalproperty *prop;
	icalparameter *param;
	icalcomponent *icalcomp;

	icalcomp = e_cal_component_get_icalcomponent (comp);

	for (prop = icalcomponent_get_first_property (icalcomp, ICAL_ATTENDEE_PROPERTY);
	     prop;
	     prop = icalcomponent_get_next_property (icalcomp, ICAL_ATTENDEE_PROPERTY)) {
		const gchar *attendee = icalproperty_get_attendee (prop);
		const gchar *delfrom = NULL;

		param = icalproperty_get_first_parameter (prop, ICAL_DELEGATEDFROM_PARAMETER);
		if (param)
			delfrom = icalparameter_get_delegatedfrom (param);
		if (!(g_str_equal (itip_strip_mailto (attendee), address) ||
				((delfrom && *delfrom) &&
				 g_str_equal (itip_strip_mailto (delfrom), address)))) {
			icalcomponent_remove_property (icalcomp, prop);
		}

	}

}

static void
get_users_from_memo_comp (ECalComponent *comp,
                          GSList **users)
{
	icalcomponent *icalcomp;
	icalproperty *icalprop;
	const gchar *attendees = NULL;
	gchar **emails, **iter;

	icalcomp = e_cal_component_get_icalcomponent (comp);

	for (icalprop = icalcomponent_get_first_property (icalcomp, ICAL_X_PROPERTY);
	     icalprop != NULL;
	     icalprop = icalcomponent_get_next_property (icalcomp, ICAL_X_PROPERTY)) {
		const gchar *x_name;

		x_name = icalproperty_get_x_name (icalprop);

		if (g_str_equal (x_name, "X-EVOLUTION-RECIPIENTS"))
			break;
	}

	if (icalprop) {
		attendees = icalproperty_get_x (icalprop);
		emails = g_strsplit (attendees, ";", -1);

		iter = emails;
		while (*iter) {
			*users = g_slist_append (*users, g_strdup (*iter));
			iter++;
		}
		g_strfreev (emails);
	}
}

static gboolean
real_send_comp (CompEditor *editor,
                ECalComponentItipMethod method,
                gboolean strip_alarms)
{
	CompEditorPrivate *priv;
	CompEditorFlags flags;
	ECalComponent *send_comp = NULL;
	gchar *address = NULL;
	GSList *users = NULL;

	g_return_val_if_fail (IS_COMP_EDITOR (editor), FALSE);

	priv = editor->priv;

	flags = comp_editor_get_flags (editor);

	if (priv->mod == CALOBJ_MOD_ALL && e_cal_component_is_instance (priv->comp)) {
		/* Ensure we send the master object, not the instance only */
		icalcomponent *icalcomp = NULL;
		const gchar *uid = NULL;

		e_cal_component_get_uid (priv->comp, &uid);
		if (e_cal_client_get_object_sync (priv->cal_client, uid, NULL, &icalcomp, NULL, NULL) && icalcomp) {
			send_comp = e_cal_component_new ();
			if (!e_cal_component_set_icalcomponent (send_comp, icalcomp)) {
				icalcomponent_free (icalcomp);
				g_object_unref (send_comp);
				send_comp = NULL;
			}
		}
	}

	if (!send_comp)
		send_comp = e_cal_component_clone (priv->comp);

	comp_editor_copy_new_attendees (send_comp, priv->comp);

	if (e_cal_component_get_vtype (send_comp) == E_CAL_COMPONENT_JOURNAL)
		get_users_from_memo_comp (send_comp, &users);

	/* The user updates the delegated status to the Organizer,
	 * so remove all other attendees. */
	if (flags & COMP_EDITOR_DELEGATE) {
		address = itip_get_comp_attendee (send_comp, priv->cal_client);

		if (address)
			set_attendees_for_delegation (send_comp, address, method);
	}

	if (!e_cal_component_has_attachments (priv->comp) ||
		e_client_check_capability (E_CLIENT (priv->cal_client),
		CAL_STATIC_CAPABILITY_CREATE_MESSAGES)) {
		if (itip_send_comp (
			method, send_comp, priv->cal_client,
			NULL, NULL, users, strip_alarms,
			priv->flags & COMP_EDITOR_SEND_TO_NEW_ATTENDEES_ONLY)) {
			g_object_unref (send_comp);
			return TRUE;
		}
	} else {
		/* Clone the component with attachments set to CID:...  */
		GSList *attach_list = NULL;
		GSList *mime_attach_list, *attach;

		/* mime_attach_list is freed by itip_send_comp */
		mime_attach_list = comp_editor_get_mime_attach_list (editor);

		for (attach = mime_attach_list; attach; attach = attach->next) {
			struct CalMimeAttach *cma = (struct CalMimeAttach *) attach->data;

			attach_list = g_slist_append (
				attach_list, g_strconcat (
				"cid:", cma->content_id, NULL));
		}

		if (attach_list) {
			e_cal_component_set_attachment_list (send_comp, attach_list);

			g_slist_foreach (attach_list, (GFunc) g_free, NULL);
			g_slist_free (attach_list);
		}

		if (itip_send_comp (
			method, send_comp, priv->cal_client,
			NULL, mime_attach_list, users, strip_alarms,
			priv->flags & COMP_EDITOR_SEND_TO_NEW_ATTENDEES_ONLY)) {
			gboolean saved = save_comp (editor);

			g_object_unref (send_comp);

			if (!saved)
				comp_editor_set_changed (editor, TRUE);

			return saved;
		}
	}

	g_object_unref (send_comp);
	g_free (address);
	comp_editor_set_changed (editor, TRUE);

	return FALSE;

}

/**
 * comp_editor_edit_comp:
 * @editor: A component editor
 * @comp: A calendar component
 *
 * Starts the editor editing the given component
 **/
void
comp_editor_edit_comp (CompEditor *editor,
                       ECalComponent *comp)
{
	CompEditorClass *class;

	g_return_if_fail (IS_COMP_EDITOR (editor));
	g_return_if_fail (E_IS_CAL_COMPONENT (comp));

	class = COMP_EDITOR_GET_CLASS (editor);

	if (class->edit_comp)
		class->edit_comp (editor, comp);
}

ECalComponent *
comp_editor_get_comp (CompEditor *editor)
{
	g_return_val_if_fail (IS_COMP_EDITOR (editor), NULL);

	return editor->priv->comp;
}

/**
 * comp_editor_get_current_comp
 * @editor: a #CompEditor
 * @correct: Set this no non-%NULL if you are interested to know if all
 * pages reported success when filling component.
 *
 * Returns: Newly allocated component, should be unref-ed by g_object_unref().
 **/
ECalComponent *
comp_editor_get_current_comp (CompEditor *editor,
                              gboolean *correct)
{
	CompEditorPrivate *priv;
	ECalComponent *comp;
	GList *l;
	gboolean all_ok = TRUE;

	g_return_val_if_fail (IS_COMP_EDITOR (editor), NULL);

	priv = editor->priv;

	comp = e_cal_component_clone (priv->comp);
	comp_editor_copy_new_attendees (comp, priv->comp);
	if (priv->changed) {
		for (l = priv->pages; l != NULL; l = l->next) {
			if (IS_COMP_EDITOR_PAGE (l->data))
				all_ok = comp_editor_page_fill_component (l->data, comp) && all_ok;
		}
	}

	if (correct)
		*correct = all_ok;

	return comp;
}

/**
 * comp_editor_save_comp:
 * @editor:
 *
 *
 **/
gboolean
comp_editor_save_comp (CompEditor *editor,
                       gboolean send)
{
	return prompt_and_save_changes (editor, send);
}

/**
 * comp_editor_delete_comp:
 * @editor:
 *
 *
 **/
void
comp_editor_delete_comp (CompEditor *editor)
{
	CompEditorPrivate *priv;
	const gchar *uid;

	g_return_if_fail (IS_COMP_EDITOR (editor));

	priv = editor->priv;

	e_cal_component_get_uid (priv->comp, &uid);
	if (e_cal_component_is_instance (priv->comp) ||
		e_cal_component_has_recurrences (priv->comp))
		e_cal_client_remove_object_sync (
			priv->cal_client, uid, NULL,
			CALOBJ_MOD_ALL, NULL, NULL);
	else
		e_cal_client_remove_object_sync (
			priv->cal_client, uid, NULL,
			CALOBJ_MOD_THIS, NULL, NULL);
	close_dialog (editor);
}

/**
 * comp_editor_send_comp:
 * @editor:
 * @method:
 *
 *
 **/
gboolean
comp_editor_send_comp (CompEditor *editor,
                       ECalComponentItipMethod method,
                       gboolean strip_alarms)
{
	CompEditorClass *class;

	g_return_val_if_fail (IS_COMP_EDITOR (editor), FALSE);

	class = COMP_EDITOR_GET_CLASS (editor);

	if (class->send_comp)
		return class->send_comp (editor, method, strip_alarms);

	return FALSE;
}

gboolean
comp_editor_close (CompEditor *editor)
{
	gboolean close;

	g_return_val_if_fail (IS_COMP_EDITOR (editor), FALSE);

	commit_all_fields (editor);

	close = prompt_and_save_changes (editor, TRUE);
	if (close)
		close_dialog (editor);

	return close;
}

/* Utility function to get the mime-attachment list from the attachment
 * bar for sending the comp via itip. The list and its contents must
 * be freed by the caller.
 */
GSList *
comp_editor_get_mime_attach_list (CompEditor *editor)
{
	EAttachmentStore *store;
	EAttachmentView *view;
	GtkTreeModel *model;
	GtkTreeIter iter;
	struct CalMimeAttach *cal_mime_attach;
	GSList *attach_list = NULL;
	gboolean valid;

	view = E_ATTACHMENT_VIEW (editor->priv->attachment_view);
	store = e_attachment_view_get_store (view);

	model = GTK_TREE_MODEL (store);
	valid = gtk_tree_model_get_iter_first (model, &iter);

	while (valid) {
		EAttachment *attachment;
		CamelDataWrapper *wrapper;
		CamelMimePart *mime_part;
		CamelStream *stream;
		GByteArray *byte_array;
		guchar *buffer = NULL;
		const gchar *desc, *disp;
		gint column_id;

		column_id = E_ATTACHMENT_STORE_COLUMN_ATTACHMENT;
		gtk_tree_model_get (model, &iter, column_id, &attachment, -1);
		mime_part = e_attachment_get_mime_part (attachment);
		g_object_unref (attachment);

		valid = gtk_tree_model_iter_next (model, &iter);

		if (mime_part == NULL)
			continue;

		cal_mime_attach = g_malloc0 (sizeof (struct CalMimeAttach));
		wrapper = camel_medium_get_content (CAMEL_MEDIUM (mime_part));

		byte_array = g_byte_array_new ();
		stream = camel_stream_mem_new_with_byte_array (byte_array);

		camel_data_wrapper_decode_to_stream_sync (
			wrapper, stream, NULL, NULL);
		buffer = g_memdup (byte_array->data, byte_array->len);

		camel_mime_part_set_content_id (mime_part, NULL);

		cal_mime_attach->encoded_data = (gchar *) buffer;
		cal_mime_attach->length = byte_array->len;
		cal_mime_attach->filename =
			g_strdup (camel_mime_part_get_filename (mime_part));
		desc = camel_mime_part_get_description (mime_part);
		if (!desc || *desc == '\0')
			desc = _("attachment");
		cal_mime_attach->description = g_strdup (desc);
		cal_mime_attach->content_type = g_strdup (
			camel_data_wrapper_get_mime_type (wrapper));
		cal_mime_attach->content_id = g_strdup (
			camel_mime_part_get_content_id (mime_part));

		disp = camel_mime_part_get_disposition (mime_part);
		if (disp && !g_ascii_strcasecmp(disp, "inline"))
			cal_mime_attach->disposition = TRUE;

		attach_list = g_slist_append (attach_list, cal_mime_attach);

		g_object_unref (stream);

	}

	return attach_list;
}

static void
page_dates_changed_cb (CompEditor *editor,
                       CompEditorPageDates *dates,
                       CompEditorPage *page)
{
	CompEditorPrivate *priv = editor->priv;
	GList *l;

	for (l = priv->pages; l != NULL; l = l->next)
		if (page != (CompEditorPage *) l->data && IS_COMP_EDITOR_PAGE (l->data))
			comp_editor_page_set_dates (l->data, dates);

	if (!priv->warned && priv->existing_org && !priv->user_org &&
		!(editor->priv->flags & COMP_EDITOR_NEW_ITEM)) {
		e_notice (
			priv->notebook, GTK_MESSAGE_INFO,
			_("Changes made to this item may be discarded "
			  "if an update arrives"));
		priv->warned = TRUE;
	}
}

static void
obj_modified_cb (ECalClientView *view,
                 const GSList *objects,
                 CompEditor *editor)
{
	CompEditorPrivate *priv;
	ECalComponent *comp = NULL;

	priv = editor->priv;

	/* We queried based on a specific UID so we definitely changed */
	if (changed_component_dialog (
		(GtkWindow *) editor, priv->comp, FALSE, priv->changed)) {
		icalcomponent *icalcomp = icalcomponent_new_clone (objects->data);

		comp = e_cal_component_new ();
		if (e_cal_component_set_icalcomponent (comp, icalcomp)) {
			comp_editor_edit_comp (editor, comp);
		} else {
			GtkWidget *dialog;

			dialog = gtk_message_dialog_new (
				NULL, 0,
				GTK_MESSAGE_ERROR,
				GTK_BUTTONS_OK,
				"%s",
				_("Unable to use current version!"));
			gtk_dialog_run (GTK_DIALOG (dialog));
			gtk_widget_destroy (dialog);

			icalcomponent_free (icalcomp);
		}

		g_object_unref (comp);
	}
}

static void
obj_removed_cb (ECalClientView *view,
                const GSList *uids,
                CompEditor *editor)
{
	CompEditorPrivate *priv = editor->priv;

	if (changed_component_dialog (
		GTK_WINDOW (editor), priv->comp, TRUE, priv->changed))
		close_dialog (editor);
}<|MERGE_RESOLUTION|>--- conflicted
+++ resolved
@@ -460,15 +460,9 @@
 	icaltimezone *zone = value;
 	CompEditor *editor = user_data;
 	GError *error = NULL;
-<<<<<<< HEAD
 
 	e_cal_client_add_timezone_sync (editor->priv->cal_client, zone, NULL, &error);
 
-=======
-
-	e_cal_client_add_timezone_sync (editor->priv->cal_client, zone, NULL, &error);
-
->>>>>>> 19163c2b
 	if (error != NULL) {
 		g_warning (
 			"%s: Failed to add timezone: %s",
@@ -565,17 +559,10 @@
 		}
 	} else {
 		gboolean has_recurrences;
-<<<<<<< HEAD
 
 		has_recurrences =
 			e_cal_component_has_recurrences (priv->comp);
 
-=======
-
-		has_recurrences =
-			e_cal_component_has_recurrences (priv->comp);
-
->>>>>>> 19163c2b
 		if (has_recurrences && priv->mod == CALOBJ_MOD_ALL)
 			comp_util_sanitize_recurrence_master (
 				priv->comp, priv->cal_client);
@@ -1670,11 +1657,7 @@
 }
 
 static void
-<<<<<<< HEAD
 comp_editor_bind_settings (CompEditor *editor)
-=======
-comp_editor_bind_gconf (CompEditor *editor)
->>>>>>> 19163c2b
 {
 	GtkAction *action;
 
