--- conflicted
+++ resolved
@@ -1719,23 +1719,21 @@
 	gtk_window_set_type_hint (
 		GTK_WINDOW (editor), GDK_WINDOW_TYPE_HINT_NORMAL);
 
-<<<<<<< HEAD
+	/* Listen for attachment store changes. */
+
+	store = e_attachment_view_get_store (view);
+
+	g_signal_connect_swapped (
+		store, "row-deleted",
+		G_CALLBACK (attachment_store_changed_cb), editor);
+
+	g_signal_connect_swapped (
+		store, "row-inserted",
+		G_CALLBACK (attachment_store_changed_cb), editor);
+
 	/* FIXME Shell should be passed in. */
 	shell = e_shell_get_default ();
 	e_shell_watch_window (shell, GTK_WINDOW (editor));
-=======
-	/* Listen for attachment store changes. */
-
-	store = e_attachment_view_get_store (view);
-
-	g_signal_connect_swapped (
-		store, "row-deleted",
-		G_CALLBACK (attachment_store_changed_cb), editor);
-
-	g_signal_connect_swapped (
-		store, "row-inserted",
-		G_CALLBACK (attachment_store_changed_cb), editor);
->>>>>>> a30e0738
 }
 
 static gboolean
