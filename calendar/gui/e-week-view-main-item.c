--- conflicted
+++ resolved
@@ -29,12 +29,8 @@
 #include <glib.h>
 #include <glib/gi18n.h>
 #include "e-week-view-main-item.h"
-<<<<<<< HEAD
-/*#include "a11y/ea-calendar.h"*/  /* KILL-BONOBO */
-=======
-#include "ea-calendar.h"
+/*#include "ea-calendar.h"*/  /* KILL-BONOBO */
 #include "calendar-config.h"
->>>>>>> 10fef4ac
 
 static void e_week_view_main_item_set_property	(GObject	 *object,
 						 guint		  property_id,
