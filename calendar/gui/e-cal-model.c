/*
 * Evolution calendar - Data model for ETable
 *
 * This program is free software; you can redistribute it and/or
 * modify it under the terms of the GNU Lesser General Public
 * License as published by the Free Software Foundation; either
 * version 2 of the License, or (at your option) version 3.
 *
 * This program is distributed in the hope that it will be useful,
 * but WITHOUT ANY WARRANTY; without even the implied warranty of
 * MERCHANTABILITY or FITNESS FOR A PARTICULAR PURPOSE.  See the GNU
 * Lesser General Public License for more details.
 *
 * You should have received a copy of the GNU Lesser General Public
 * License along with the program; if not, see <http://www.gnu.org/licenses/>
 *
 *
 * Authors:
 *		Rodrigo Moya <rodrigo@ximian.com>
 *
 * Copyright (C) 1999-2008 Novell, Inc. (www.novell.com)
 *
 */

#ifdef HAVE_CONFIG_H
#include <config.h>
#endif

#include <string.h>
#include <glib/gi18n.h>
#include <libebackend/e-extensible.h>
#include <libedataserver/e-flag.h>
#include <libedataserver/e-time-utils.h>
#include <libecal/e-cal-client-view.h>
#include <libecal/e-cal-time-util.h>
#include "comp-util.h"
#include "e-cal-model.h"
#include "itip-utils.h"
#include "misc.h"
#include "e-util/e-util.h"
#include "e-util/e-account-utils.h"
<<<<<<< HEAD
#include "e-util/e-extensible.h"
=======
>>>>>>> 19163c2b
#include "e-util/e-util-enumtypes.h"

typedef struct {
	ECalClient *client;
	ECalClientView *view;

	gboolean do_query;
	GCancellable *cancellable;
} ECalModelClient;

struct _ECalModelPrivate {
	/* The list of clients we are managing. Each element is of type ECalModelClient */
	GList *clients;

	/* The default client in the list */
	ECalClient *default_client;

	/* Array for storing the objects. Each element is of type ECalModelComponent */
	GPtrArray *objects;

	icalcomponent_kind kind;
	ECalModelFlags flags;
	icaltimezone *zone;

	/* The time range to display */
	time_t start;
	time_t end;

	/* The search regular expression */
	gchar *search_sexp;

	/* The full regular expression, including time range */
	gchar *full_sexp;

	/* The default category */
	gchar *default_category;

	/* Addresses for determining icons */
	EAccountList *accounts;

	/* Whether we display dates in 24-hour format. */
        gboolean use_24_hour_format;

	/* Whether to compress weekends into one cell. */
	gboolean compress_weekend;

	/* First day of the week: 0 (Monday) to 6 (Sunday) */
	gint week_start_day;

	/* Work day timespan */
	gint work_day_start_hour;
	gint work_day_start_minute;
	gint work_day_end_hour;
	gint work_day_end_minute;

	/* callback, to retrieve start time for newly added rows by click-to-add */
	ECalModelDefaultTimeFunc get_default_time;
	gpointer get_default_time_user_data;

	/* Default reminder for events */
	gboolean use_default_reminder;
	gint default_reminder_interval;
	EDurationType default_reminder_units;

	/* Ask user to confirm before deleting components. */
	gboolean confirm_delete;

	gboolean in_added;
	gboolean in_modified;
	gboolean in_removed;

	GHashTable *notify_added;
	GHashTable *notify_modified;
	GHashTable *notify_removed;

	GMutex *notify_lock;

	GCancellable *loading_clients;
};

static gint ecm_column_count (ETableModel *etm);
static gint ecm_row_count (ETableModel *etm);
static gpointer ecm_value_at (ETableModel *etm, gint col, gint row);
static void ecm_set_value_at (ETableModel *etm, gint col, gint row, gconstpointer value);
static gboolean ecm_is_cell_editable (ETableModel *etm, gint col, gint row);
static void ecm_append_row (ETableModel *etm, ETableModel *source, gint row);
static gpointer ecm_duplicate_value (ETableModel *etm, gint col, gconstpointer value);
static void ecm_free_value (ETableModel *etm, gint col, gpointer value);
static gpointer ecm_initialize_value (ETableModel *etm, gint col);
static gboolean ecm_value_is_empty (ETableModel *etm, gint col, gconstpointer value);
static gchar *ecm_value_to_string (ETableModel *etm, gint col, gconstpointer value);

static const gchar *ecm_get_color_for_component (ECalModel *model, ECalModelComponent *comp_data);

static ECalModelClient *add_new_client (ECalModel *model, ECalClient *client, gboolean do_query);
static ECalModelClient *find_client_data (ECalModel *model, ECalClient *client);
static void remove_client_objects (ECalModel *model, ECalModelClient *client_data);
static void remove_client (ECalModel *model, ECalModelClient *client_data);
static void redo_queries (ECalModel *model);

enum {
	PROP_0,
	PROP_COMPRESS_WEEKEND,
	PROP_CONFIRM_DELETE,
	PROP_DEFAULT_CLIENT,
	PROP_DEFAULT_REMINDER_INTERVAL,
	PROP_DEFAULT_REMINDER_UNITS,
	PROP_TIMEZONE,
	PROP_USE_24_HOUR_FORMAT,
	PROP_USE_DEFAULT_REMINDER,
	PROP_WEEK_START_DAY,
	PROP_WORK_DAY_END_HOUR,
	PROP_WORK_DAY_END_MINUTE,
	PROP_WORK_DAY_START_HOUR,
	PROP_WORK_DAY_START_MINUTE
};

enum {
	TIME_RANGE_CHANGED,
	ROW_APPENDED,
	COMPS_DELETED,
	CAL_VIEW_PROGRESS,
	CAL_VIEW_COMPLETE,
	STATUS_MESSAGE,
	TIMEZONE_CHANGED,
	LAST_SIGNAL
};

static gpointer parent_class;
static guint signals[LAST_SIGNAL];

G_DEFINE_TYPE_WITH_CODE (
	ECalModel, e_cal_model, E_TYPE_TABLE_MODEL,
	G_IMPLEMENT_INTERFACE (E_TYPE_EXTENSIBLE, NULL))

static void
cal_model_set_property (GObject *object,
                        guint property_id,
                        const GValue *value,
                        GParamSpec *pspec)
{
	switch (property_id) {
		case PROP_COMPRESS_WEEKEND:
			e_cal_model_set_compress_weekend (
				E_CAL_MODEL (object),
				g_value_get_boolean (value));
			return;

		case PROP_CONFIRM_DELETE:
			e_cal_model_set_confirm_delete (
				E_CAL_MODEL (object),
				g_value_get_boolean (value));
			return;

		case PROP_DEFAULT_CLIENT:
			e_cal_model_set_default_client (
				E_CAL_MODEL (object),
				g_value_get_object (value));
			return;

		case PROP_DEFAULT_REMINDER_INTERVAL:
			e_cal_model_set_default_reminder_interval (
				E_CAL_MODEL (object),
				g_value_get_int (value));
			return;

		case PROP_DEFAULT_REMINDER_UNITS:
			e_cal_model_set_default_reminder_units (
				E_CAL_MODEL (object),
				g_value_get_enum (value));
			return;

		case PROP_TIMEZONE:
			e_cal_model_set_timezone (
				E_CAL_MODEL (object),
				g_value_get_pointer (value));
			return;

		case PROP_USE_24_HOUR_FORMAT:
			e_cal_model_set_use_24_hour_format (
				E_CAL_MODEL (object),
				g_value_get_boolean (value));
			return;

		case PROP_USE_DEFAULT_REMINDER:
			e_cal_model_set_use_default_reminder (
				E_CAL_MODEL (object),
				g_value_get_boolean (value));
			return;

		case PROP_WEEK_START_DAY:
			e_cal_model_set_week_start_day (
				E_CAL_MODEL (object),
				g_value_get_int (value));
			return;

		case PROP_WORK_DAY_END_HOUR:
			e_cal_model_set_work_day_end_hour (
				E_CAL_MODEL (object),
				g_value_get_int (value));
			return;

		case PROP_WORK_DAY_END_MINUTE:
			e_cal_model_set_work_day_end_minute (
				E_CAL_MODEL (object),
				g_value_get_int (value));
			return;

		case PROP_WORK_DAY_START_HOUR:
			e_cal_model_set_work_day_start_hour (
				E_CAL_MODEL (object),
				g_value_get_int (value));
			return;

		case PROP_WORK_DAY_START_MINUTE:
			e_cal_model_set_work_day_start_minute (
				E_CAL_MODEL (object),
				g_value_get_int (value));
			return;
	}

	G_OBJECT_WARN_INVALID_PROPERTY_ID (object, property_id, pspec);
}

static void
cal_model_get_property (GObject *object,
                        guint property_id,
                        GValue *value,
                        GParamSpec *pspec)
{
	switch (property_id) {
		case PROP_COMPRESS_WEEKEND:
			g_value_set_boolean (
				value,
				e_cal_model_get_compress_weekend (
				E_CAL_MODEL (object)));
			return;

		case PROP_CONFIRM_DELETE:
			g_value_set_boolean (
				value,
				e_cal_model_get_confirm_delete (
				E_CAL_MODEL (object)));
			return;

		case PROP_DEFAULT_CLIENT:
			g_value_set_object (
				value,
				e_cal_model_get_default_client (
				E_CAL_MODEL (object)));
			return;

		case PROP_DEFAULT_REMINDER_INTERVAL:
			g_value_set_int (
				value,
				e_cal_model_get_default_reminder_interval (
				E_CAL_MODEL (object)));
			return;

		case PROP_DEFAULT_REMINDER_UNITS:
			g_value_set_enum (
				value,
				e_cal_model_get_default_reminder_units (
				E_CAL_MODEL (object)));
			return;

		case PROP_TIMEZONE:
			g_value_set_pointer (
				value,
				e_cal_model_get_timezone (
				E_CAL_MODEL (object)));
			return;

		case PROP_USE_24_HOUR_FORMAT:
			g_value_set_boolean (
				value,
				e_cal_model_get_use_24_hour_format (
				E_CAL_MODEL (object)));
			return;

		case PROP_USE_DEFAULT_REMINDER:
			g_value_set_boolean (
				value,
				e_cal_model_get_use_default_reminder (
				E_CAL_MODEL (object)));
			return;

		case PROP_WEEK_START_DAY:
			g_value_set_int (
				value,
				e_cal_model_get_week_start_day (
				E_CAL_MODEL (object)));
			return;

		case PROP_WORK_DAY_END_HOUR:
			g_value_set_int (
				value,
				e_cal_model_get_work_day_end_hour (
				E_CAL_MODEL (object)));
			return;

		case PROP_WORK_DAY_END_MINUTE:
			g_value_set_int (
				value,
				e_cal_model_get_work_day_end_minute (
				E_CAL_MODEL (object)));
			return;

		case PROP_WORK_DAY_START_HOUR:
			g_value_set_int (
				value,
				e_cal_model_get_work_day_start_hour (
				E_CAL_MODEL (object)));
			return;

		case PROP_WORK_DAY_START_MINUTE:
			g_value_set_int (
				value,
				e_cal_model_get_work_day_start_minute (
				E_CAL_MODEL (object)));
			return;
	}

	G_OBJECT_WARN_INVALID_PROPERTY_ID (object, property_id, pspec);
}

static void
cal_model_constructed (GObject *object)
{
	e_extensible_load_extensions (E_EXTENSIBLE (object));

	/* Chain up to parent's constructed() method. */
	G_OBJECT_CLASS (parent_class)->constructed (object);
}

static void
cal_model_dispose (GObject *object)
{
	ECalModelPrivate *priv;

	priv = E_CAL_MODEL (object)->priv;

	if (priv->loading_clients) {
		g_cancellable_cancel (priv->loading_clients);
		g_object_unref (priv->loading_clients);
		priv->loading_clients = NULL;
	}

	if (priv->clients) {
		while (priv->clients != NULL) {
			ECalModelClient *client_data = (ECalModelClient *) priv->clients->data;

			g_signal_handlers_disconnect_matched (client_data->client, G_SIGNAL_MATCH_DATA,
							      0, 0, NULL, NULL, object);
			if (client_data->view)
				g_signal_handlers_disconnect_matched (client_data->view, G_SIGNAL_MATCH_DATA,
								      0, 0, NULL, NULL, object);

			priv->clients = g_list_remove (priv->clients, client_data);

			g_object_unref (client_data->client);
			if (client_data->cancellable) {
				g_cancellable_cancel (client_data->cancellable);
				g_object_unref (client_data->cancellable);
			}
			if (client_data->view)
				g_object_unref (client_data->view);
			g_free (client_data);
		}

		priv->clients = NULL;
		priv->default_client = NULL;
	}

	/* Chain up to parent's dispose() method. */
	G_OBJECT_CLASS (parent_class)->dispose (object);
}

static void
cal_model_finalize (GObject *object)
{
	ECalModelPrivate *priv;
	gint ii;

	priv = E_CAL_MODEL (object)->priv;

	g_free (priv->search_sexp);
	g_free (priv->full_sexp);

	g_free (priv->default_category);

	for (ii = 0; ii < priv->objects->len; ii++) {
		ECalModelComponent *comp_data;

		comp_data = g_ptr_array_index (priv->objects, ii);
		if (comp_data == NULL) {
			g_warning ("comp_data is null\n");
			continue;
		}
		g_object_unref (comp_data);
	}
	g_ptr_array_free (priv->objects, FALSE);

	g_mutex_free (priv->notify_lock);

	g_hash_table_destroy (priv->notify_added);
	g_hash_table_destroy (priv->notify_modified);
	g_hash_table_destroy (priv->notify_removed);

	/* Chain up to parent's finalize() method. */
	G_OBJECT_CLASS (parent_class)->finalize (object);
}

static void
e_cal_model_class_init (ECalModelClass *class)
{
	GObjectClass *object_class;
	ETableModelClass *etm_class;

	parent_class = g_type_class_peek_parent (class);
	g_type_class_add_private (class, sizeof (ECalModelPrivate));

	object_class = G_OBJECT_CLASS (class);
	object_class->set_property = cal_model_set_property;
	object_class->get_property = cal_model_get_property;
	object_class->constructed = cal_model_constructed;
	object_class->dispose = cal_model_dispose;
	object_class->finalize = cal_model_finalize;

	etm_class = E_TABLE_MODEL_CLASS (class);
	etm_class->column_count = ecm_column_count;
	etm_class->row_count = ecm_row_count;
	etm_class->value_at = ecm_value_at;
	etm_class->set_value_at = ecm_set_value_at;
	etm_class->is_cell_editable = ecm_is_cell_editable;
	etm_class->append_row = ecm_append_row;
	etm_class->duplicate_value = ecm_duplicate_value;
	etm_class->free_value = ecm_free_value;
	etm_class->initialize_value = ecm_initialize_value;
	etm_class->value_is_empty = ecm_value_is_empty;
	etm_class->value_to_string = ecm_value_to_string;

	class->get_color_for_component = ecm_get_color_for_component;
	class->fill_component_from_model = NULL;

	g_object_class_install_property (
		object_class,
		PROP_COMPRESS_WEEKEND,
		g_param_spec_boolean (
			"compress-weekend",
			"Compress Weekend",
			NULL,
			FALSE,
			G_PARAM_READWRITE));

	g_object_class_install_property (
		object_class,
		PROP_CONFIRM_DELETE,
		g_param_spec_boolean (
			"confirm-delete",
			"Confirm Delete",
			NULL,
			TRUE,
			G_PARAM_READWRITE));

	g_object_class_install_property (
		object_class,
		PROP_DEFAULT_CLIENT,
		g_param_spec_object (
			"default-client",
			"Default ECalClient",
<<<<<<< HEAD
			NULL,
			E_TYPE_CAL_CLIENT,
			G_PARAM_READWRITE));

	g_object_class_install_property (
		object_class,
		PROP_DEFAULT_REMINDER_INTERVAL,
		g_param_spec_int (
			"default-reminder-interval",
			"Default Reminder Interval",
			NULL,
			G_MININT,
			G_MAXINT,
			0,
			G_PARAM_READWRITE));

	g_object_class_install_property (
		object_class,
		PROP_DEFAULT_REMINDER_UNITS,
		g_param_spec_enum (
			"default-reminder-units",
			"Default Reminder Units",
			NULL,
=======
			NULL,
			E_TYPE_CAL_CLIENT,
			G_PARAM_READWRITE));

	g_object_class_install_property (
		object_class,
		PROP_DEFAULT_REMINDER_INTERVAL,
		g_param_spec_int (
			"default-reminder-interval",
			"Default Reminder Interval",
			NULL,
			G_MININT,
			G_MAXINT,
			0,
			G_PARAM_READWRITE));

	g_object_class_install_property (
		object_class,
		PROP_DEFAULT_REMINDER_UNITS,
		g_param_spec_enum (
			"default-reminder-units",
			"Default Reminder Units",
			NULL,
>>>>>>> 19163c2b
			E_TYPE_DURATION_TYPE,
			E_DURATION_MINUTES,
			G_PARAM_READWRITE));

	g_object_class_install_property (
		object_class,
		PROP_TIMEZONE,
		g_param_spec_pointer (
			"timezone",
			"Time Zone",
			NULL,
			G_PARAM_READWRITE));

	g_object_class_install_property (
		object_class,
		PROP_USE_24_HOUR_FORMAT,
		g_param_spec_boolean (
			"use-24-hour-format",
			"Use 24-Hour Format",
			NULL,
			TRUE,
			G_PARAM_READWRITE));

	g_object_class_install_property (
		object_class,
		PROP_USE_DEFAULT_REMINDER,
		g_param_spec_boolean (
			"use-default-reminder",
			"Use Default Reminder",
			NULL,
			FALSE,
			G_PARAM_READWRITE));

	g_object_class_install_property (
		object_class,
		PROP_WEEK_START_DAY,
		g_param_spec_int (
			"week-start-day",
			"Week Start Day",
			NULL,
			0,  /* Monday */
			6,  /* Sunday */
			0,
			G_PARAM_READWRITE));

	g_object_class_install_property (
		object_class,
		PROP_WORK_DAY_END_HOUR,
		g_param_spec_int (
			"work-day-end-hour",
			"Work Day End Hour",
			NULL,
			0,
			23,
			0,
			G_PARAM_READWRITE));

	g_object_class_install_property (
		object_class,
		PROP_WORK_DAY_END_MINUTE,
		g_param_spec_int (
			"work-day-end-minute",
			"Work Day End Minute",
			NULL,
			0,
			59,
			0,
			G_PARAM_READWRITE));

	g_object_class_install_property (
		object_class,
		PROP_WORK_DAY_START_HOUR,
		g_param_spec_int (
			"work-day-start-hour",
			"Work Day Start Hour",
			NULL,
			0,
			23,
			0,
			G_PARAM_READWRITE));

	g_object_class_install_property (
		object_class,
		PROP_WORK_DAY_START_MINUTE,
		g_param_spec_int (
			"work-day-start-minute",
			"Work Day Start Minute",
			NULL,
			0,
			59,
			0,
			G_PARAM_READWRITE));

	signals[TIME_RANGE_CHANGED] =
		g_signal_new ("time_range_changed",
			      G_TYPE_FROM_CLASS (class),
			      G_SIGNAL_RUN_LAST,
			      G_STRUCT_OFFSET (ECalModelClass, time_range_changed),
			      NULL, NULL,
			      e_marshal_VOID__LONG_LONG,
			      G_TYPE_NONE, 2, G_TYPE_LONG, G_TYPE_LONG);

	signals[ROW_APPENDED] =
		g_signal_new ("row_appended",
			      G_TYPE_FROM_CLASS (class),
			      G_SIGNAL_RUN_LAST,
			      G_STRUCT_OFFSET (ECalModelClass, row_appended),
			      NULL, NULL,
			      g_cclosure_marshal_VOID__VOID,
			      G_TYPE_NONE, 0);

	signals[COMPS_DELETED] =
		g_signal_new ("comps_deleted",
			      G_TYPE_FROM_CLASS (class),
			      G_SIGNAL_RUN_LAST,
			      G_STRUCT_OFFSET (ECalModelClass, comps_deleted),
			      NULL, NULL,
			      g_cclosure_marshal_VOID__POINTER,
			      G_TYPE_NONE, 1, G_TYPE_POINTER);

	signals[CAL_VIEW_PROGRESS] =
		g_signal_new ("cal_view_progress",
			      G_TYPE_FROM_CLASS (class),
			      G_SIGNAL_RUN_LAST,
			      G_STRUCT_OFFSET (ECalModelClass, cal_view_progress),
			      NULL, NULL,
			      e_marshal_VOID__STRING_INT_INT,
			      G_TYPE_NONE, 3, G_TYPE_STRING, G_TYPE_INT, G_TYPE_INT);

	signals[CAL_VIEW_COMPLETE] =
		g_signal_new ("cal_view_complete",
			      G_TYPE_FROM_CLASS (class),
			      G_SIGNAL_RUN_LAST,
			      G_STRUCT_OFFSET (ECalModelClass, cal_view_complete),
			      NULL, NULL,
			      e_marshal_VOID__BOXED_INT,
			      G_TYPE_NONE, 2, G_TYPE_ERROR, G_TYPE_INT);

	signals[STATUS_MESSAGE] = g_signal_new (
		"status-message",
		G_TYPE_FROM_CLASS (class),
		G_SIGNAL_RUN_LAST | G_SIGNAL_ACTION,
		G_STRUCT_OFFSET (ECalModelClass, status_message),
		NULL, NULL,
		e_marshal_VOID__STRING_DOUBLE,
		G_TYPE_NONE, 2,
		G_TYPE_STRING, G_TYPE_DOUBLE);
	signals[TIMEZONE_CHANGED] = g_signal_new (
		"timezone-changed",
		G_TYPE_FROM_CLASS (class),
		G_SIGNAL_RUN_LAST,
		G_STRUCT_OFFSET (ECalModelClass, timezone_changed),
		NULL, NULL,
		e_marshal_VOID__POINTER_POINTER,
		G_TYPE_NONE, 2,
		G_TYPE_POINTER,
		G_TYPE_POINTER);
}

static void
e_cal_model_init (ECalModel *model)
{
	model->priv = G_TYPE_INSTANCE_GET_PRIVATE (
		model, E_TYPE_CAL_MODEL, ECalModelPrivate);

	/* match none by default */
	model->priv->start = -1;
	model->priv->end = -1;
	model->priv->search_sexp = NULL;
	model->priv->full_sexp = g_strdup ("#f");

	model->priv->objects = g_ptr_array_new ();
	model->priv->kind = ICAL_NO_COMPONENT;
	model->priv->flags = 0;

	model->priv->accounts = e_get_account_list ();

	model->priv->use_24_hour_format = TRUE;

	model->priv->in_added = FALSE;
	model->priv->in_modified = FALSE;
	model->priv->in_removed = FALSE;
	model->priv->notify_added = g_hash_table_new_full (g_direct_hash, g_direct_equal, g_object_unref, NULL);
	model->priv->notify_modified = g_hash_table_new_full (g_direct_hash, g_direct_equal, g_object_unref, NULL);
	model->priv->notify_removed = g_hash_table_new_full (g_direct_hash, g_direct_equal, g_object_unref, NULL);
	model->priv->notify_lock = g_mutex_new ();

	model->priv->loading_clients = g_cancellable_new ();
}

/* ETableModel methods */

static gint
ecm_column_count (ETableModel *etm)
{
	return E_CAL_MODEL_FIELD_LAST;
}

static gint
ecm_row_count (ETableModel *etm)
{
	ECalModelPrivate *priv;
	ECalModel *model = (ECalModel *) etm;

	g_return_val_if_fail (E_IS_CAL_MODEL (model), -1);

	priv = model->priv;

	return priv->objects->len;
}

static gpointer
get_categories (ECalModelComponent *comp_data)
{
	icalproperty *prop;

	prop = icalcomponent_get_first_property (comp_data->icalcomp, ICAL_CATEGORIES_PROPERTY);
	if (prop)
		return (gpointer) icalproperty_get_categories (prop);

	return (gpointer) "";
}

static gchar *
get_classification (ECalModelComponent *comp_data)
{
	icalproperty *prop;
	icalproperty_class class;

	prop = icalcomponent_get_first_property (comp_data->icalcomp, ICAL_CLASS_PROPERTY);

	if (!prop)
		return _("Public");

	class = icalproperty_get_class (prop);

	switch (class)
	{
	case ICAL_CLASS_PUBLIC:
		return _("Public");
	case ICAL_CLASS_PRIVATE:
		return _("Private");
	case ICAL_CLASS_CONFIDENTIAL:
		return _("Confidential");
	default:
		return _("Unknown");
	}
}

static const gchar *
get_color (ECalModel *model,
           ECalModelComponent *comp_data)
{
	g_return_val_if_fail (E_IS_CAL_MODEL (model), NULL);

	return e_cal_model_get_color_for_component (model, comp_data);
}

static gpointer
get_description (ECalModelComponent *comp_data)
{
	icalproperty *prop;
	static GString *str = NULL;

	if (str) {
		g_string_free (str, TRUE);
		str = NULL;
	}

	prop = icalcomponent_get_first_property (comp_data->icalcomp, ICAL_DESCRIPTION_PROPERTY);
	if (prop) {
		str = g_string_new (NULL);
		do {
			str = g_string_append (str, icalproperty_get_description (prop));
		} while ((prop = icalcomponent_get_next_property (comp_data->icalcomp, ICAL_DESCRIPTION_PROPERTY)));

		return str->str;
	}

	return (gpointer) "";
}

static ECellDateEditValue *
get_dtstart (ECalModel *model,
             ECalModelComponent *comp_data)
{
	ECalModelPrivate *priv;
	struct icaltimetype tt_start;

	priv = model->priv;

	if (!comp_data->dtstart) {
		icalproperty *prop;
		icaltimezone *zone;
		gboolean got_zone = FALSE;

		prop = icalcomponent_get_first_property (comp_data->icalcomp, ICAL_DTSTART_PROPERTY);
		if (!prop)
			return NULL;

		tt_start = icalproperty_get_dtstart (prop);

		if (icaltime_get_tzid (tt_start)
		    && e_cal_client_get_timezone_sync (comp_data->client, icaltime_get_tzid (tt_start), &zone, NULL, NULL))
			got_zone = TRUE;

		if (e_cal_model_get_flags (model) & E_CAL_MODEL_FLAGS_EXPAND_RECURRENCES) {
			if (got_zone) {
				tt_start = icaltime_from_timet_with_zone (comp_data->instance_start, tt_start.is_date, zone);
				if (priv->zone)
					icaltimezone_convert_time (&tt_start, zone, priv->zone);
			} else
				if (priv->zone)
					tt_start = icaltime_from_timet_with_zone (comp_data->instance_start, tt_start.is_date, priv->zone);
		}

		if (!icaltime_is_valid_time (tt_start) || icaltime_is_null_time (tt_start))
			return NULL;

		comp_data->dtstart = g_new0 (ECellDateEditValue, 1);
		comp_data->dtstart->tt = tt_start;

		if (got_zone)
			comp_data->dtstart->zone = zone;
		else
			comp_data->dtstart->zone = NULL;
	}

	return comp_data->dtstart;
}

static ECellDateEditValue *
get_datetime_from_utc (ECalModel *model,
                       ECalModelComponent *comp_data,
                       icalproperty_kind propkind,
                       struct icaltimetype (*get_value) (const icalproperty *prop),
                                                         ECellDateEditValue **buffer)
{
	ECalModelPrivate *priv;
	struct icaltimetype tt_value;
	icalproperty *prop;
	ECellDateEditValue *res;

	g_return_val_if_fail (buffer!= NULL, NULL);

	if (*buffer)
		return *buffer;

	priv = model->priv;

	prop = icalcomponent_get_first_property (comp_data->icalcomp, propkind);
	if (!prop)
		return NULL;

	tt_value = get_value (prop);

	/* these are always in UTC, thus convert to default zone, if any and done */
	if (priv->zone)
		icaltimezone_convert_time (&tt_value, icaltimezone_get_utc_timezone (), priv->zone);

	if (!icaltime_is_valid_time (tt_value) || icaltime_is_null_time (tt_value))
		return NULL;

	res = g_new0 (ECellDateEditValue, 1);
	res->tt = tt_value;
	res->zone = NULL;

	*buffer = res;

	return res;
}

static gpointer
get_summary (ECalModelComponent *comp_data)
{
	icalproperty *prop;

	prop = icalcomponent_get_first_property (comp_data->icalcomp, ICAL_SUMMARY_PROPERTY);
	if (prop)
		return (gpointer) icalproperty_get_summary (prop);

	return (gpointer) "";
}

static gchar *
get_uid (ECalModelComponent *comp_data)
{
	return (gchar *) icalcomponent_get_uid (comp_data->icalcomp);
}

static gpointer
ecm_value_at (ETableModel *etm,
              gint col,
              gint row)
{
	ECalModelPrivate *priv;
	ECalModelComponent *comp_data;
	ECalModel *model = (ECalModel *) etm;

	g_return_val_if_fail (E_IS_CAL_MODEL (model), NULL);

	priv = model->priv;

	g_return_val_if_fail (col >= 0 && col < E_CAL_MODEL_FIELD_LAST, NULL);
	g_return_val_if_fail (row >= 0 && row < priv->objects->len, NULL);

	comp_data = g_ptr_array_index (priv->objects, row);
	g_return_val_if_fail (comp_data != NULL, NULL);
	g_return_val_if_fail (comp_data->icalcomp != NULL, NULL);

	switch (col) {
	case E_CAL_MODEL_FIELD_CATEGORIES :
		return get_categories (comp_data);
	case E_CAL_MODEL_FIELD_CLASSIFICATION :
		return get_classification (comp_data);
	case E_CAL_MODEL_FIELD_COLOR :
		return (gpointer) get_color (model, comp_data);
	case E_CAL_MODEL_FIELD_COMPONENT :
		return comp_data->icalcomp;
	case E_CAL_MODEL_FIELD_DESCRIPTION :
		return get_description (comp_data);
	case E_CAL_MODEL_FIELD_DTSTART :
		return (gpointer) get_dtstart (model, comp_data);
	case E_CAL_MODEL_FIELD_CREATED :
		return (gpointer) get_datetime_from_utc (model, comp_data, ICAL_CREATED_PROPERTY, icalproperty_get_created, &comp_data->created);
	case E_CAL_MODEL_FIELD_LASTMODIFIED :
		return (gpointer) get_datetime_from_utc (model, comp_data, ICAL_LASTMODIFIED_PROPERTY, icalproperty_get_lastmodified, &comp_data->lastmodified);
	case E_CAL_MODEL_FIELD_HAS_ALARMS :
		return GINT_TO_POINTER ((icalcomponent_get_first_component (comp_data->icalcomp,
									    ICAL_VALARM_COMPONENT) != NULL));
	case E_CAL_MODEL_FIELD_ICON :
	{
		ECalComponent *comp;
		icalcomponent *icalcomp;
		gint retval = 0;

		comp = e_cal_component_new ();
		icalcomp = icalcomponent_new_clone (comp_data->icalcomp);
		if (e_cal_component_set_icalcomponent (comp, icalcomp)) {
			if (e_cal_component_get_vtype (comp) == E_CAL_COMPONENT_JOURNAL) {
				g_object_unref (comp);
				return GINT_TO_POINTER (retval);
			}

			if (e_cal_component_has_recurrences (comp))
				retval = 1;
			else if (itip_organizer_is_user (comp, comp_data->client))
				retval = 3;
			else {
				GSList *attendees = NULL, *sl;

				e_cal_component_get_attendee_list (comp, &attendees);
				for (sl = attendees; sl != NULL; sl = sl->next) {
					ECalComponentAttendee *ca = sl->data;
					const gchar *text;

					text = itip_strip_mailto (ca->value);
					if (itip_address_is_user (text)) {
						if (ca->delto != NULL)
							retval = 3;
						else
							retval = 2;
						break;
					}
				}

				e_cal_component_free_attendee_list (attendees);
			}
		} else
			icalcomponent_free (icalcomp);

		g_object_unref (comp);

		return GINT_TO_POINTER (retval);
	}
	case E_CAL_MODEL_FIELD_SUMMARY :
		return get_summary (comp_data);
	case E_CAL_MODEL_FIELD_UID :
		return get_uid (comp_data);
	}

	return (gpointer) "";
}

static void
set_categories (ECalModelComponent *comp_data,
                const gchar *value)
{
	icalproperty *prop;

	prop = icalcomponent_get_first_property (comp_data->icalcomp, ICAL_CATEGORIES_PROPERTY);
	if (!value || !(*value)) {
		if (prop) {
			icalcomponent_remove_property (comp_data->icalcomp, prop);
			icalproperty_free (prop);
		}
	} else {
		if (!prop) {
			prop = icalproperty_new_categories (value);
			icalcomponent_add_property (comp_data->icalcomp, prop);
		} else
			icalproperty_set_categories (prop, value);
	}
}

static void
set_classification (ECalModelComponent *comp_data,
                    const gchar *value)
{
	icalproperty *prop;

	prop = icalcomponent_get_first_property (comp_data->icalcomp, ICAL_CLASS_PROPERTY);
	if (!value || !(*value)) {
		if (prop) {
			icalcomponent_remove_property (comp_data->icalcomp, prop);
			icalproperty_free (prop);
		}
	} else {
	  icalproperty_class ical_class;

	  if (!g_ascii_strcasecmp (value, "PUBLIC"))
	    ical_class = ICAL_CLASS_PUBLIC;
	  else if (!g_ascii_strcasecmp (value, "PRIVATE"))
	    ical_class = ICAL_CLASS_PRIVATE;
	  else if (!g_ascii_strcasecmp (value, "CONFIDENTIAL"))
	    ical_class = ICAL_CLASS_CONFIDENTIAL;
	  else
	    ical_class = ICAL_CLASS_NONE;

		if (!prop) {
			prop = icalproperty_new_class (ical_class);
			icalcomponent_add_property (comp_data->icalcomp, prop);
		} else
			icalproperty_set_class (prop, ical_class);
	}
}

static void
set_description (ECalModelComponent *comp_data,
                 const gchar *value)
{
	icalproperty *prop;

	/* remove old description(s) */
	prop = icalcomponent_get_first_property (comp_data->icalcomp, ICAL_DESCRIPTION_PROPERTY);
	while (prop) {
		icalproperty *next;

		next = icalcomponent_get_next_property (comp_data->icalcomp, ICAL_DESCRIPTION_PROPERTY);

		icalcomponent_remove_property (comp_data->icalcomp, prop);
		icalproperty_free (prop);

		prop = next;
	}

	/* now add the new description */
	if (!value || !(*value))
		return;

	prop = icalproperty_new_description (value);
	icalcomponent_add_property (comp_data->icalcomp, prop);
}

static void
datetime_to_zone (ECalClient *client,
                  struct icaltimetype *tt,
                  icaltimezone *tt_zone,
                  const gchar *tzid)
{
	icaltimezone *from, *to;
	const gchar *tt_tzid = NULL;

	g_return_if_fail (tt != NULL);

	if (tt_zone)
		tt_tzid = icaltimezone_get_tzid (tt_zone);

	if (tt_tzid == NULL || tzid == NULL ||
	    tt_tzid == tzid || g_str_equal (tt_tzid, tzid))
		return;

	from = tt_zone;
	to = icaltimezone_get_builtin_timezone_from_tzid (tzid);
	if (!to) {
		/* do not check failure here, maybe the zone is not available there */
		e_cal_client_get_timezone_sync (client, tzid, &to, NULL, NULL);
	}

	icaltimezone_convert_time (tt, from, to);
}

/* updates time in a component, and keeps the timezone used in it, if exists */
void
e_cal_model_update_comp_time (ECalModel *model,
                              ECalModelComponent *comp_data,
                              gconstpointer time_value,
                              icalproperty_kind kind,
                              void (*set_func) (icalproperty *prop,
                                                struct icaltimetype v),
                              icalproperty * (*new_func) (struct icaltimetype v))
{
	ECellDateEditValue *dv = (ECellDateEditValue *) time_value;
	icalproperty *prop;
	icalparameter *param;
	struct icaltimetype tt;

	g_return_if_fail (model != NULL);
	g_return_if_fail (comp_data != NULL);
	g_return_if_fail (set_func != NULL);
	g_return_if_fail (new_func != NULL);

	prop = icalcomponent_get_first_property (comp_data->icalcomp, kind);
	if (prop)
		param = icalproperty_get_first_parameter (prop, ICAL_TZID_PARAMETER);
	else
		param = NULL;

	/* If we are setting the property to NULL (i.e. removing it), then
	 * we remove it if it exists. */
	if (!dv) {
		if (prop) {
			icalcomponent_remove_property (comp_data->icalcomp, prop);
			icalproperty_free (prop);
		}

		return;
	}

	tt = dv->tt;
	datetime_to_zone (comp_data->client, &tt, e_cal_model_get_timezone (model), param ? icalparameter_get_tzid (param) : NULL);

	if (prop) {
		set_func (prop, tt);
	} else {
		prop = new_func (tt);
		icalcomponent_add_property (comp_data->icalcomp, prop);
	}

	if (param) {
		const gchar *tzid = icalparameter_get_tzid (param);

		/* If the TZID is set to "UTC", we don't want to save the TZID. */
		if (tzid && strcmp (tzid, "UTC")) {
			if (param) {
				icalparameter_set_tzid (param, (gchar *) tzid);
			} else {
				param = icalparameter_new_tzid ((gchar *) tzid);
				icalproperty_add_parameter (prop, param);
			}
		} else {
			icalproperty_remove_parameter (prop, ICAL_TZID_PARAMETER);
		}
	}
}

static void
set_dtstart (ECalModel *model,
             ECalModelComponent *comp_data,
             gconstpointer value)
{
	e_cal_model_update_comp_time (
		model, comp_data, value,
		ICAL_DTSTART_PROPERTY,
		icalproperty_set_dtstart,
		icalproperty_new_dtstart);
}

static void
set_summary (ECalModelComponent *comp_data,
             const gchar *value)
{
	icalproperty *prop;

	prop = icalcomponent_get_first_property (
		comp_data->icalcomp, ICAL_SUMMARY_PROPERTY);

	if (string_is_empty (value)) {
		if (prop) {
			icalcomponent_remove_property (comp_data->icalcomp, prop);
			icalproperty_free (prop);
		}
	} else {
		if (prop)
			icalproperty_set_summary (prop, value);
		else {
			prop = icalproperty_new_summary (value);
			icalcomponent_add_property (comp_data->icalcomp, prop);
		}
	}
}

static void
ecm_set_value_at (ETableModel *etm,
                  gint col,
                  gint row,
                  gconstpointer value)
{
	ECalModelPrivate *priv;
	ECalModelComponent *comp_data;
	ECalModel *model = (ECalModel *) etm;
	GError *error = NULL;

	g_return_if_fail (E_IS_CAL_MODEL (model));

	priv = model->priv;

	g_return_if_fail (col >= 0 && col < E_CAL_MODEL_FIELD_LAST);
	g_return_if_fail (row >= 0 && row < priv->objects->len);

	comp_data = g_ptr_array_index (priv->objects, row);
	g_return_if_fail (comp_data != NULL);

	switch (col) {
	case E_CAL_MODEL_FIELD_CATEGORIES :
		set_categories (comp_data, value);
		break;
	case E_CAL_MODEL_FIELD_CLASSIFICATION :
		set_classification (comp_data, value);
		break;
	case E_CAL_MODEL_FIELD_DESCRIPTION :
		set_description (comp_data, value);
		break;
	case E_CAL_MODEL_FIELD_DTSTART :
		set_dtstart (model, comp_data, value);
		break;
	case E_CAL_MODEL_FIELD_SUMMARY :
		set_summary (comp_data, value);
		break;
	}

	/* FIXME ask about mod type */
	if (!e_cal_client_modify_object_sync (comp_data->client, comp_data->icalcomp, CALOBJ_MOD_ALL, NULL, &error)) {
		g_warning (G_STRLOC ": Could not modify the object! %s", error ? error->message : "Unknown error");

		/* FIXME Show error dialog */
		if (error)
			g_error_free (error);
	}
}

/**
 * e_cal_model_test_row_editable
 * @model: an #ECalModel
 * @row: Row of our interest. -1 is editable only when default client is
 * editable.
 *
 * Checks if component at @row is editable or not.  It doesn't check bounds
 * for @row.
 *
 * Returns: Whether @row is editable or not.
 **/
gboolean
e_cal_model_test_row_editable (ECalModel *model,
                               gint row)
{
	gboolean readonly;
	ECalClient *client = NULL;

	if (row != -1) {
		ECalModelComponent *comp_data;

		comp_data = e_cal_model_get_component_at (model, row);

		if (comp_data)
			client = comp_data->client;

	} else {
		client = e_cal_model_get_default_client (model);
	}

	readonly = client == NULL;

	if (!readonly)
		readonly = e_client_is_readonly (E_CLIENT (client));

	return !readonly;
}

static gboolean
ecm_is_cell_editable (ETableModel *etm,
                      gint col,
                      gint row)
{
	ECalModelPrivate *priv;
	ECalModel *model = (ECalModel *) etm;

	g_return_val_if_fail (E_IS_CAL_MODEL (model), FALSE);

	priv = model->priv;

	g_return_val_if_fail (col >= 0 && col <= E_CAL_MODEL_FIELD_LAST, FALSE);
	g_return_val_if_fail (row >= -1 || (row >= 0 && row < priv->objects->len), FALSE);

	if (!e_cal_model_test_row_editable (E_CAL_MODEL (etm), row))
		return FALSE;

	switch (col) {
	case E_CAL_MODEL_FIELD_CATEGORIES :
	case E_CAL_MODEL_FIELD_CLASSIFICATION :
	case E_CAL_MODEL_FIELD_DESCRIPTION :
	case E_CAL_MODEL_FIELD_DTSTART :
	case E_CAL_MODEL_FIELD_SUMMARY :
		return TRUE;
	}

	return FALSE;
}

static void
ecm_append_row (ETableModel *etm,
                ETableModel *source,
                gint row)
{
	ECalModelClass *model_class;
	ECalModelComponent *comp_data;
	ECalModel *model = (ECalModel *) etm;
	gchar *uid = NULL;
	GError *error = NULL;

	g_return_if_fail (E_IS_CAL_MODEL (model));
	g_return_if_fail (E_IS_TABLE_MODEL (source));

	comp_data = g_object_new (E_TYPE_CAL_MODEL_COMPONENT, NULL);

	comp_data->client = e_cal_model_get_default_client (model);
	if (comp_data->client)
		g_object_ref (comp_data->client);

	/* guard against saving before the calendar is open */
	if (!comp_data->client || !e_client_is_opened (E_CLIENT (comp_data->client))) {
		g_object_unref (comp_data);
		return;
	}

	comp_data->icalcomp = e_cal_model_create_component_with_defaults (model, FALSE);

	/* set values for our fields */
	set_categories (comp_data, e_table_model_value_at (source, E_CAL_MODEL_FIELD_CATEGORIES, row));
	set_classification (comp_data, e_table_model_value_at (source, E_CAL_MODEL_FIELD_CLASSIFICATION, row));
	set_description (comp_data, e_table_model_value_at (source, E_CAL_MODEL_FIELD_DESCRIPTION, row));
	set_summary (comp_data, e_table_model_value_at (source, E_CAL_MODEL_FIELD_SUMMARY, row));

	if (e_table_model_value_at (source, E_CAL_MODEL_FIELD_DTSTART, row)) {
		set_dtstart (model, comp_data, e_table_model_value_at (source, E_CAL_MODEL_FIELD_DTSTART, row));
	} else if (model->priv->get_default_time) {
		time_t tt = model->priv->get_default_time (model, model->priv->get_default_time_user_data);

		if (tt > 0) {
			struct icaltimetype itt = icaltime_from_timet_with_zone (tt, FALSE, e_cal_model_get_timezone (model));
			icalproperty *prop = icalcomponent_get_first_property (comp_data->icalcomp, ICAL_DTSTART_PROPERTY);

			if (prop) {
				icalproperty_set_dtstart (prop, itt);
			} else {
				prop = icalproperty_new_dtstart (itt);
				icalcomponent_add_property (comp_data->icalcomp, prop);
			}
		}
	}

	/* call the class' method for filling the component */
	model_class = (ECalModelClass *) G_OBJECT_GET_CLASS (model);
	if (model_class->fill_component_from_model != NULL) {
		model_class->fill_component_from_model (model, comp_data, source, row);
	}

	if (!e_cal_client_create_object_sync (comp_data->client, comp_data->icalcomp, &uid, NULL, &error)) {
		g_warning (G_STRLOC ": Could not create the object! %s", error ? error->message : "Unknown error");

		/* FIXME: show error dialog */
		if (error)
			g_error_free (error);
	} else {
		if (uid)
			icalcomponent_set_uid (comp_data->icalcomp, uid);

		g_signal_emit (G_OBJECT (model), signals[ROW_APPENDED], 0);
	}

	g_free (uid);
	g_object_unref (comp_data);
}

static gpointer
ecm_duplicate_value (ETableModel *etm,
                     gint col,
                     gconstpointer value)
{
	g_return_val_if_fail (col >= 0 && col < E_CAL_MODEL_FIELD_LAST, NULL);

	switch (col) {
	case E_CAL_MODEL_FIELD_CATEGORIES :
	case E_CAL_MODEL_FIELD_CLASSIFICATION :
	case E_CAL_MODEL_FIELD_DESCRIPTION :
	case E_CAL_MODEL_FIELD_SUMMARY :
		return g_strdup (value);
	case E_CAL_MODEL_FIELD_HAS_ALARMS :
	case E_CAL_MODEL_FIELD_ICON :
	case E_CAL_MODEL_FIELD_COLOR :
		return (gpointer) value;
	case E_CAL_MODEL_FIELD_COMPONENT :
		return icalcomponent_new_clone ((icalcomponent *) value);
	case E_CAL_MODEL_FIELD_DTSTART :
	case E_CAL_MODEL_FIELD_CREATED :
	case E_CAL_MODEL_FIELD_LASTMODIFIED :
		if (value) {
			ECellDateEditValue *dv, *orig_dv;

			orig_dv = (ECellDateEditValue *) value;
			dv = g_new0 (ECellDateEditValue, 1);
			*dv = *orig_dv;

			return dv;
		}
		break;
	}

	return NULL;
}

static void
ecm_free_value (ETableModel *etm,
                gint col,
                gpointer value)
{
	g_return_if_fail (col >= 0 && col < E_CAL_MODEL_FIELD_LAST);

	switch (col) {
	case E_CAL_MODEL_FIELD_CATEGORIES :
	case E_CAL_MODEL_FIELD_DESCRIPTION :
	case E_CAL_MODEL_FIELD_SUMMARY :
		if (value)
			g_free (value);
		break;
	case E_CAL_MODEL_FIELD_CLASSIFICATION :
	case E_CAL_MODEL_FIELD_HAS_ALARMS :
	case E_CAL_MODEL_FIELD_ICON :
	case E_CAL_MODEL_FIELD_COLOR :
		break;
	case E_CAL_MODEL_FIELD_DTSTART :
	case E_CAL_MODEL_FIELD_CREATED :
	case E_CAL_MODEL_FIELD_LASTMODIFIED :
		if (value)
			g_free (value);
		break;
	case E_CAL_MODEL_FIELD_COMPONENT :
		if (value)
			icalcomponent_free ((icalcomponent *) value);
		break;
	}
}

static gpointer
ecm_initialize_value (ETableModel *etm,
                      gint col)
{
	ECalModelPrivate *priv;
	ECalModel *model = (ECalModel *) etm;

	g_return_val_if_fail (E_IS_CAL_MODEL (model), NULL);
	g_return_val_if_fail (col >= 0 && col < E_CAL_MODEL_FIELD_LAST, NULL);

	priv = model->priv;

	switch (col) {
	case E_CAL_MODEL_FIELD_CATEGORIES :
		return g_strdup (priv->default_category?priv->default_category:"");
	case E_CAL_MODEL_FIELD_CLASSIFICATION :
	case E_CAL_MODEL_FIELD_DESCRIPTION :
	case E_CAL_MODEL_FIELD_SUMMARY :
		return g_strdup ("");
	case E_CAL_MODEL_FIELD_DTSTART :
	case E_CAL_MODEL_FIELD_CREATED :
	case E_CAL_MODEL_FIELD_LASTMODIFIED :
	case E_CAL_MODEL_FIELD_HAS_ALARMS :
	case E_CAL_MODEL_FIELD_ICON :
	case E_CAL_MODEL_FIELD_COLOR :
	case E_CAL_MODEL_FIELD_COMPONENT :
		return NULL;
	}

	return NULL;
}

static gboolean
ecm_value_is_empty (ETableModel *etm,
                    gint col,
                    gconstpointer value)
{
	ECalModelPrivate *priv;
	ECalModel *model = (ECalModel *) etm;

	g_return_val_if_fail (E_IS_CAL_MODEL (model), TRUE);
	g_return_val_if_fail (col >= 0 && col < E_CAL_MODEL_FIELD_LAST, TRUE);

	priv = model->priv;

	switch (col) {
	case E_CAL_MODEL_FIELD_CATEGORIES :
		/* This could be a hack or not.  If the categories field only
		 * contains the default category, then it possibly means that
		 * the user has not entered anything at all in the click-to-add;
		 * the category is in the value because we put it there in
		 * ecm_initialize_value().
		 */
		if (priv->default_category && value && strcmp (priv->default_category, value) == 0)
			return TRUE;
		else
			return string_is_empty (value);
	case E_CAL_MODEL_FIELD_CLASSIFICATION :
	case E_CAL_MODEL_FIELD_DESCRIPTION :
	case E_CAL_MODEL_FIELD_SUMMARY :
		return string_is_empty (value);
	case E_CAL_MODEL_FIELD_DTSTART :
	case E_CAL_MODEL_FIELD_CREATED :
	case E_CAL_MODEL_FIELD_LASTMODIFIED :
		return value ? FALSE : TRUE;
	case E_CAL_MODEL_FIELD_HAS_ALARMS :
	case E_CAL_MODEL_FIELD_ICON :
	case E_CAL_MODEL_FIELD_COLOR :
	case E_CAL_MODEL_FIELD_COMPONENT :
		return TRUE;
	}

	return TRUE;
}

static gchar *
ecm_value_to_string (ETableModel *etm,
                     gint col,
                     gconstpointer value)
{
	g_return_val_if_fail (col >= 0 && col < E_CAL_MODEL_FIELD_LAST, g_strdup (""));

	switch (col) {
	case E_CAL_MODEL_FIELD_CATEGORIES :
	case E_CAL_MODEL_FIELD_CLASSIFICATION :
	case E_CAL_MODEL_FIELD_DESCRIPTION :
	case E_CAL_MODEL_FIELD_SUMMARY :
		return g_strdup (value);
	case E_CAL_MODEL_FIELD_DTSTART :
	case E_CAL_MODEL_FIELD_CREATED :
	case E_CAL_MODEL_FIELD_LASTMODIFIED :
		return e_cal_model_date_value_to_string (E_CAL_MODEL (etm), value);
	case E_CAL_MODEL_FIELD_ICON :
		if (GPOINTER_TO_INT (value) == 0)
			return g_strdup (_("Normal"));
		else if (GPOINTER_TO_INT (value) == 1)
			return g_strdup (_("Recurring"));
		else
			return g_strdup (_("Assigned"));
	case E_CAL_MODEL_FIELD_HAS_ALARMS :
		return g_strdup (value ? _("Yes") : _("No"));
	case E_CAL_MODEL_FIELD_COLOR :
	case E_CAL_MODEL_FIELD_COMPONENT :
		return g_strdup ("");
	}

	return g_strdup ("");
}

/* ECalModel class methods */

typedef struct {
	const gchar *color;
	GList *uris;
} AssignedColorData;

static const gchar *
ecm_get_color_for_component (ECalModel *model,
                             ECalModelComponent *comp_data)
{
	ESource *source;
	const gchar *color_spec;
	gint i, first_empty = 0;

	static AssignedColorData assigned_colors[] = {
		{ "#BECEDD", NULL }, /* 190 206 221     Blue */
		{ "#E2F0EF", NULL }, /* 226 240 239     Light Blue */
		{ "#C6E2B7", NULL }, /* 198 226 183     Green */
		{ "#E2F0D3", NULL }, /* 226 240 211     Light Green */
		{ "#E2D4B7", NULL }, /* 226 212 183     Khaki */
		{ "#EAEAC1", NULL }, /* 234 234 193     Light Khaki */
		{ "#F0B8B7", NULL }, /* 240 184 183     Pink */
		{ "#FED4D3", NULL }, /* 254 212 211     Light Pink */
		{ "#E2C6E1", NULL }, /* 226 198 225     Purple */
		{ "#F0E2EF", NULL }  /* 240 226 239     Light Purple */
	};

	g_return_val_if_fail (E_IS_CAL_MODEL (model), NULL);

	source = e_client_get_source (E_CLIENT (comp_data->client));
	color_spec = e_source_peek_color_spec (source);
	if (color_spec != NULL) {
		g_free (comp_data->color);
		comp_data->color = g_strdup (color_spec);
		return comp_data->color;
	}

	for (i = 0; i < G_N_ELEMENTS (assigned_colors); i++) {
		GList *l;

		if (assigned_colors[i].uris == NULL) {
			first_empty = i;
			continue;
		}

		for (l = assigned_colors[i].uris; l != NULL; l = l->next) {
			if (!strcmp ((const gchar *) l->data,
				     e_client_get_uri (E_CLIENT (comp_data->client))))
			{
				return assigned_colors[i].color;
			}
		}
	}

	/* return the first unused color */
<<<<<<< HEAD
	assigned_colors[first_empty].uris = g_list_append (assigned_colors[first_empty].uris,
							   g_strdup (e_client_get_uri (E_CLIENT (comp_data->client))));
=======
	assigned_colors[first_empty].uris = g_list_append (
		assigned_colors[first_empty].uris,
		g_strdup (e_client_get_uri (E_CLIENT (comp_data->client))));
>>>>>>> 19163c2b

	return assigned_colors[first_empty].color;
}

gboolean
e_cal_model_get_confirm_delete (ECalModel *model)
{
	g_return_val_if_fail (E_IS_CAL_MODEL (model), FALSE);

	return model->priv->confirm_delete;
}

void
e_cal_model_set_confirm_delete (ECalModel *model,
                                gboolean confirm_delete)
{
	g_return_if_fail (E_IS_CAL_MODEL (model));

	model->priv->confirm_delete = confirm_delete;

	g_object_notify (G_OBJECT (model), "confirm-delete");
}

icalcomponent_kind
e_cal_model_get_component_kind (ECalModel *model)
{
	g_return_val_if_fail (E_IS_CAL_MODEL (model), ICAL_NO_COMPONENT);

	return model->priv->kind;
}

void
e_cal_model_set_component_kind (ECalModel *model,
                                icalcomponent_kind kind)
{
	g_return_if_fail (E_IS_CAL_MODEL (model));

	model->priv->kind = kind;
}

ECalModelFlags
e_cal_model_get_flags (ECalModel *model)
{
	g_return_val_if_fail (E_IS_CAL_MODEL (model), 0);

	return model->priv->flags;
}

void
e_cal_model_set_flags (ECalModel *model,
                       ECalModelFlags flags)
{
	g_return_if_fail (E_IS_CAL_MODEL (model));

	model->priv->flags = flags;
}

icaltimezone *
e_cal_model_get_timezone (ECalModel *model)
{
	g_return_val_if_fail (E_IS_CAL_MODEL (model), NULL);

	return model->priv->zone;
}

void
e_cal_model_set_timezone (ECalModel *model,
                          icaltimezone *zone)
{
	icaltimezone *old_zone;
	g_return_if_fail (E_IS_CAL_MODEL (model));

	if (model->priv->zone == zone)
		return;

	e_table_model_pre_change (E_TABLE_MODEL (model));
	old_zone = model->priv->zone;
	model->priv->zone = zone;

	/* the timezone affects the times shown for date fields,
	 * so we need to redisplay everything */
	e_table_model_changed (E_TABLE_MODEL (model));
	redo_queries (model);

	g_object_notify (G_OBJECT (model), "timezone");
	g_signal_emit (G_OBJECT (model), signals[TIMEZONE_CHANGED], 0,
		       old_zone, zone);
}

gboolean
e_cal_model_get_compress_weekend (ECalModel *model)
{
	g_return_val_if_fail (E_IS_CAL_MODEL (model), FALSE);

	return model->priv->compress_weekend;
}

void
e_cal_model_set_compress_weekend (ECalModel *model,
                                  gboolean compress_weekend)
{
	g_return_if_fail (E_IS_CAL_MODEL (model));

	model->priv->compress_weekend = compress_weekend;

	g_object_notify (G_OBJECT (model), "compress-weekend");
}

void
e_cal_model_set_default_category (ECalModel *model,
                                  const gchar *default_category)
{
	g_return_if_fail (E_IS_CAL_MODEL (model));

	g_free (model->priv->default_category);
	model->priv->default_category = g_strdup (default_category);
}

gint
e_cal_model_get_default_reminder_interval (ECalModel *model)
{
	g_return_val_if_fail (E_IS_CAL_MODEL (model), 0);

	return model->priv->default_reminder_interval;
}

void
e_cal_model_set_default_reminder_interval (ECalModel *model,
                                           gint default_reminder_interval)
{
	g_return_if_fail (E_IS_CAL_MODEL (model));

	model->priv->default_reminder_interval = default_reminder_interval;

	g_object_notify (G_OBJECT (model), "default-reminder-interval");
}

EDurationType
e_cal_model_get_default_reminder_units (ECalModel *model)
{
	g_return_val_if_fail (E_IS_CAL_MODEL (model), 0);

	return model->priv->default_reminder_units;
}

void
e_cal_model_set_default_reminder_units (ECalModel *model,
                                        EDurationType default_reminder_units)
{
	g_return_if_fail (E_IS_CAL_MODEL (model));

	model->priv->default_reminder_units = default_reminder_units;

	g_object_notify (G_OBJECT (model), "default-reminder-units");
}

gboolean
e_cal_model_get_use_24_hour_format (ECalModel *model)
{
	g_return_val_if_fail (E_IS_CAL_MODEL (model), FALSE);

	return model->priv->use_24_hour_format;
}

void
e_cal_model_set_use_24_hour_format (ECalModel *model,
                                    gboolean use_24_hour_format)
{
	g_return_if_fail (E_IS_CAL_MODEL (model));

	if (model->priv->use_24_hour_format == use_24_hour_format)
		return;

	e_table_model_pre_change (E_TABLE_MODEL (model));
	model->priv->use_24_hour_format = use_24_hour_format;

	/* Get the views to redraw themselves. */
	e_table_model_changed (E_TABLE_MODEL (model));

	g_object_notify (G_OBJECT (model), "use-24-hour-format");
}

gboolean
e_cal_model_get_use_default_reminder (ECalModel *model)
{
	g_return_val_if_fail (E_IS_CAL_MODEL (model), FALSE);

	return model->priv->use_default_reminder;
}

void
e_cal_model_set_use_default_reminder (ECalModel *model,
                                      gboolean use_default_reminder)
{
	g_return_if_fail (E_IS_CAL_MODEL (model));

	model->priv->use_default_reminder = use_default_reminder;

	g_object_notify (G_OBJECT (model), "use-default-reminder");
}

gint
e_cal_model_get_week_start_day (ECalModel *model)
{
	g_return_val_if_fail (E_IS_CAL_MODEL (model), 0);

	return model->priv->week_start_day;
}

void
e_cal_model_set_week_start_day (ECalModel *model,
                                gint week_start_day)
{
	g_return_if_fail (E_IS_CAL_MODEL (model));
	g_return_if_fail (week_start_day >= 0);
	g_return_if_fail (week_start_day < 7);

	if (model->priv->week_start_day == week_start_day)
		return;

	model->priv->week_start_day = week_start_day;

	g_object_notify (G_OBJECT (model), "week-start-day");
}

gint
e_cal_model_get_work_day_end_hour (ECalModel *model)
{
	g_return_val_if_fail (E_IS_CAL_MODEL (model), 0);

	return model->priv->work_day_end_hour;
}

void
e_cal_model_set_work_day_end_hour (ECalModel *model,
                                   gint work_day_end_hour)
{
	g_return_if_fail (E_IS_CAL_MODEL (model));

	model->priv->work_day_end_hour = work_day_end_hour;

	g_object_notify (G_OBJECT (model), "work-day-end-hour");
}

gint
e_cal_model_get_work_day_end_minute (ECalModel *model)
{
	g_return_val_if_fail (E_IS_CAL_MODEL (model), 0);

	return model->priv->work_day_end_minute;
}

void
e_cal_model_set_work_day_end_minute (ECalModel *model,
                                   gint work_day_end_minute)
{
	g_return_if_fail (E_IS_CAL_MODEL (model));

	model->priv->work_day_end_minute = work_day_end_minute;

	g_object_notify (G_OBJECT (model), "work-day-end-minute");
}

gint
e_cal_model_get_work_day_start_hour (ECalModel *model)
{
	g_return_val_if_fail (E_IS_CAL_MODEL (model), 0);

	return model->priv->work_day_start_hour;
}

void
e_cal_model_set_work_day_start_hour (ECalModel *model,
                                   gint work_day_start_hour)
{
	g_return_if_fail (E_IS_CAL_MODEL (model));

	model->priv->work_day_start_hour = work_day_start_hour;

	g_object_notify (G_OBJECT (model), "work-day-start-hour");
}

gint
e_cal_model_get_work_day_start_minute (ECalModel *model)
{
	g_return_val_if_fail (E_IS_CAL_MODEL (model), 0);

	return model->priv->work_day_start_minute;
}

void
e_cal_model_set_work_day_start_minute (ECalModel *model,
                                   gint work_day_start_minute)
{
	g_return_if_fail (E_IS_CAL_MODEL (model));

	model->priv->work_day_start_minute = work_day_start_minute;

	g_object_notify (G_OBJECT (model), "work-day-start-minute");
}

ECalClient *
e_cal_model_get_default_client (ECalModel *model)
{
	ECalModelPrivate *priv;
	ECalModelClient *client_data;

	g_return_val_if_fail (model != NULL, NULL);
	g_return_val_if_fail (E_IS_CAL_MODEL (model), NULL);

	priv = model->priv;

	/* FIXME Should we force the client to be open? */

	/* we always return a valid ECal, since we rely on it in many places */
	if (priv->default_client)
		return priv->default_client;

	if (!priv->clients)
		return NULL;

	client_data = (ECalModelClient *) priv->clients->data;

	return client_data ? client_data->client : NULL;
}

void
e_cal_model_set_default_client (ECalModel *model,
                                ECalClient *client)
{
	ECalModelPrivate *priv;
	ECalModelClient *client_data;

	g_return_if_fail (E_IS_CAL_MODEL (model));

	if (client != NULL)
		g_return_if_fail (E_IS_CAL_CLIENT (client));

	priv = model->priv;

	if (priv->default_client) {
		client_data = find_client_data (model, priv->default_client);
		if (!client_data) {
			g_warning ("client_data is NULL\n");
		} else {
			if (!client_data->do_query)
				remove_client (model, client_data);
		}
	}

	if (client != NULL) {
		/* Make sure its in the model */
		client_data = add_new_client (model, client, FALSE);

		/* Store the default client */
		priv->default_client = client_data->client;
	} else
		priv->default_client = NULL;

	g_object_notify (G_OBJECT (model), "default-client");
}

GList *
e_cal_model_get_client_list (ECalModel *model)
{
	GList *list = NULL, *l;
	ECalClient *default_client;

	g_return_val_if_fail (E_IS_CAL_MODEL (model), NULL);

	default_client = model->priv->default_client;

	for (l = model->priv->clients; l != NULL; l = l->next) {
		ECalModelClient *client_data = (ECalModelClient *) l->data;

		/* Exclude the default client if we're not querying it. */
		if (client_data->client == default_client && !client_data->do_query)
			continue;

		list = g_list_append (list, client_data->client);
	}

	return list;
}

/**
 * e_cal_model_get_client_for_uri:
 * @model: an #ECalModel
 * @uri: Uri for the client to get.
 */
ECalClient *
e_cal_model_get_client_for_uri (ECalModel *model,
                                const gchar *uri)
{
	GList *l;

	g_return_val_if_fail (E_IS_CAL_MODEL (model), NULL);
	g_return_val_if_fail (uri != NULL, NULL);

	for (l = model->priv->clients; l != NULL; l = l->next) {
		ECalModelClient *client_data = (ECalModelClient *) l->data;

		if (!strcmp (uri, e_client_get_uri (E_CLIENT (client_data->client))))
			return client_data->client;
	}

	return NULL;
}

static ECalModelClient *
find_client_data (ECalModel *model,
                  ECalClient *client)
{
	ECalModelPrivate *priv;
	GList *l;

	priv = model->priv;

	for (l = priv->clients; l != NULL; l = l->next) {
		ECalModelClient *client_data = (ECalModelClient *) l->data;

		if (client_data->client == client)
			return client_data;
	}

	return NULL;
}

static ECalModelComponent *
search_by_id_and_client (ECalModelPrivate *priv,
                         ECalClient *client,
                         const ECalComponentId *id)
{
	gint i;

	for (i = 0; i < priv->objects->len; i++) {
		ECalModelComponent *comp_data = g_ptr_array_index (priv->objects, i);

		if (comp_data) {
			const gchar *uid;
			gchar *rid = NULL;
			struct icaltimetype icalrid;
			gboolean has_rid = (id->rid && *id->rid);

			uid = icalcomponent_get_uid (comp_data->icalcomp);
			icalrid = icalcomponent_get_recurrenceid (comp_data->icalcomp);
			if (!icaltime_is_null_time (icalrid))
				rid = icaltime_as_ical_string_r (icalrid);

			if (uid && *uid) {
				if ((!client || comp_data->client == client) && !strcmp (id->uid, uid)) {
					if (has_rid) {
						if (!(rid && *rid && !strcmp (rid, id->rid))) {
							g_free (rid);
							continue;
						}
					}
					g_free (rid);
					return comp_data;
				}
			}

			g_free (rid);
		}
	}

	return NULL;
}

static void
remove_all_for_id_and_client (ECalModel *model,
<<<<<<< HEAD
			      ECalClient *client,
			      const ECalComponentId *id)
=======
                              ECalClient *client,
                              const ECalComponentId *id)
>>>>>>> 19163c2b
{
	ECalModelComponent *comp_data;

	while ((comp_data = search_by_id_and_client (model->priv, client, id))) {
		gint pos;
		GSList *list = NULL;

		pos = get_position_in_array (model->priv->objects, comp_data);

		if (!g_ptr_array_remove (model->priv->objects, comp_data))
			continue;

		list = g_slist_append (list, comp_data);
		g_signal_emit (G_OBJECT (model), signals[COMPS_DELETED], 0, list);

		g_slist_free (list);
		g_object_unref (comp_data);

		e_table_model_pre_change (E_TABLE_MODEL (model));
		e_table_model_row_deleted (E_TABLE_MODEL (model), pos);
	}
}

typedef struct {
	ECalClient *client;
	ECalClientView *view;
	ECalModel *model;
	icalcomponent *icalcomp;
} RecurrenceExpansionData;

static void
free_rdata (gpointer data)
{
	RecurrenceExpansionData *rdata = data;

	if (!rdata)
		return;

	g_object_unref (rdata->client);
	g_object_unref (rdata->view);
	g_object_unref (rdata->model);
	g_free (rdata);
}

static gboolean
add_instance_cb (ECalComponent *comp,
                 time_t instance_start,
                 time_t instance_end,
                 gpointer user_data)
{
	ECalModelComponent *comp_data;
	ECalModelPrivate *priv;
	RecurrenceExpansionData *rdata = user_data;
	icaltimetype time;
	ECalComponentDateTime datetime, to_set;
	icaltimezone *zone = NULL;
	ECalComponentId *id;

	g_return_val_if_fail (E_IS_CAL_COMPONENT (comp), TRUE);

	priv = rdata->model->priv;

	id = e_cal_component_get_id (comp);
	remove_all_for_id_and_client (rdata->model, rdata->client, id);
	e_cal_component_free_id (id);

	e_table_model_pre_change (E_TABLE_MODEL (rdata->model));

	/* set the right instance start date to component */
	e_cal_component_get_dtstart (comp, &datetime);
	if (datetime.tzid)
		e_cal_client_get_timezone_sync (rdata->client, datetime.tzid, &zone, NULL, NULL);
	time = icaltime_from_timet_with_zone (instance_start, FALSE, zone ? zone : priv->zone);
	to_set.value = &time;
	to_set.tzid = datetime.tzid;
	e_cal_component_set_dtstart (comp, &to_set);
	e_cal_component_free_datetime (&datetime);

	/* set the right instance end date to component*/
	e_cal_component_get_dtend (comp, &datetime);
	zone = NULL;
	if (datetime.tzid)
		e_cal_client_get_timezone_sync (rdata->client, datetime.tzid, &zone, NULL, NULL);
	time = icaltime_from_timet_with_zone (instance_end, FALSE, zone ? zone : priv->zone);
	to_set.value = &time;
	to_set.tzid = datetime.tzid;
	e_cal_component_set_dtend (comp, &to_set);
	e_cal_component_free_datetime (&datetime);

	comp_data = g_object_new (E_TYPE_CAL_MODEL_COMPONENT, NULL);
	comp_data->client = g_object_ref (rdata->client);
	comp_data->icalcomp = icalcomponent_new_clone (e_cal_component_get_icalcomponent (comp));
	comp_data->instance_start = instance_start;
	comp_data->instance_end = instance_end;

	g_ptr_array_add (priv->objects, comp_data);
	e_table_model_row_inserted (E_TABLE_MODEL (rdata->model), priv->objects->len - 1);

	return TRUE;
}

/* We do this check since the calendar items are downloaded from the server
 * in the open_method, since the default timezone might not be set there. */
static void
ensure_dates_are_in_default_zone (ECalModel *model,
                                  icalcomponent *icalcomp)
{
	icaltimetype dt;
	icaltimezone *zone;

	zone = e_cal_model_get_timezone (model);
	if (!zone)
		return;

	dt = icalcomponent_get_dtstart (icalcomp);
	if (dt.is_utc) {
		dt = icaltime_convert_to_zone (dt, zone);
		icalcomponent_set_dtstart (icalcomp, dt);
	}

	dt = icalcomponent_get_dtend (icalcomp);
	if (dt.is_utc) {
		dt = icaltime_convert_to_zone (dt, zone);
		icalcomponent_set_dtend (icalcomp, dt);
	}
}

static gint
place_master_object_first_cb (gconstpointer p1,
                              gconstpointer p2)
{
	icalcomponent *c1 = (icalcomponent *) p1, *c2 = (icalcomponent *) p2;
	const gchar *uid1, *uid2;
	gint res;

	g_return_val_if_fail (c1 != NULL, 0);
	g_return_val_if_fail (c2 != NULL, 0);

	uid1 = icalcomponent_get_uid (c1);
	uid2 = icalcomponent_get_uid (c2);

	res = g_strcmp0 (uid1, uid2);
	if (res == 0) {
		struct icaltimetype rid1, rid2;

		rid1 = icalcomponent_get_recurrenceid (c1);
		rid2 = icalcomponent_get_recurrenceid (c2);

		if (icaltime_is_null_time (rid1)) {
			if (!icaltime_is_null_time (rid2))
				res = -1;
		} else if (icaltime_is_null_time (rid2)) {
			res = 1;
		} else {
			res = icaltime_compare (rid1, rid2);
		}
	}

	return res;
}

static void client_view_objects_added_cb (ECalClientView *view, const GSList *objects, ECalModel *model);

static void
process_added (ECalClientView *view,
               const GSList *objects,
               ECalModel *model)
{
	ECalModelPrivate *priv;
	const GSList *l;
	GSList *copy;

	priv = model->priv;

	/* order matters, process master object first, then detached instances */
	copy = g_slist_sort (g_slist_copy ((GSList *) objects), place_master_object_first_cb);

	for (l = copy; l; l = l->next) {
		ECalModelComponent *comp_data;
		ECalComponentId *id;
		ECalComponent *comp = e_cal_component_new ();
		ECalClient *client = e_cal_client_view_get_client (view);

		/* This will fail for alarm or VCalendar component */
		if (!e_cal_component_set_icalcomponent (comp, icalcomponent_new_clone (l->data))) {
			g_object_unref (comp);
			continue;
		}

		id = e_cal_component_get_id (comp);

		/* remove the components if they are already present and re-add them */
		remove_all_for_id_and_client (model, client, id);

		e_cal_component_free_id (id);
		g_object_unref (comp);
		ensure_dates_are_in_default_zone (model, l->data);

		if (e_cal_util_component_has_recurrences (l->data) && (priv->flags & E_CAL_MODEL_FLAGS_EXPAND_RECURRENCES)) {
			ECalModelClient *client_data = find_client_data (model, client);

			if (client_data) {
				RecurrenceExpansionData *rdata = g_new0 (RecurrenceExpansionData, 1);
				rdata->client = g_object_ref (client);
				rdata->view = g_object_ref (view);
				rdata->model = g_object_ref (model);

				e_cal_client_generate_instances_for_object (rdata->client, l->data, priv->start, priv->end, client_data->cancellable,
									    (ECalRecurInstanceFn) add_instance_cb, rdata, free_rdata);
			}
		} else {
			e_table_model_pre_change (E_TABLE_MODEL (model));

			comp_data = g_object_new (E_TYPE_CAL_MODEL_COMPONENT, NULL);
			comp_data->client = g_object_ref (client);
			comp_data->icalcomp = icalcomponent_new_clone (l->data);
			e_cal_model_set_instance_times (comp_data, priv->zone);

			g_ptr_array_add (priv->objects, comp_data);
			e_table_model_row_inserted (E_TABLE_MODEL (model), priv->objects->len - 1);
		}
	}

	g_slist_free (copy);
}

static void
process_modified (ECalClientView *view,
                  const GSList *objects,
                  ECalModel *model)
{
	ECalModelPrivate *priv;
	const GSList *l;
	GSList *list = NULL;

	priv = model->priv;

	/*  re-add only the recurrence objects */
	for (l = objects; l != NULL; l = g_slist_next (l)) {
		if (!e_cal_util_component_is_instance (l->data) && e_cal_util_component_has_recurrences (l->data) && (priv->flags & E_CAL_MODEL_FLAGS_EXPAND_RECURRENCES))
			list = g_slist_prepend (list, l->data);
		else {
			gint pos;
			ECalModelComponent *comp_data;
			ECalComponentId *id;
			ECalComponent *comp = e_cal_component_new ();
			ECalClient *client = e_cal_client_view_get_client (view);

			if (!e_cal_component_set_icalcomponent (comp, icalcomponent_new_clone (l->data))) {
				g_object_unref (comp);
				continue;
			}

			e_table_model_pre_change (E_TABLE_MODEL (model));

			id = e_cal_component_get_id (comp);

			comp_data = search_by_id_and_client (priv, client, id);

			e_cal_component_free_id (id);
			g_object_unref (comp);

			if (!comp_data) {
				/* the modified component is not in the model yet, just skip it */
				continue;
			}

			if (comp_data->icalcomp)
				icalcomponent_free (comp_data->icalcomp);
			if (comp_data->dtstart) {
				g_free (comp_data->dtstart);
				comp_data->dtstart = NULL;
			}
			if (comp_data->dtend) {
				g_free (comp_data->dtend);
				comp_data->dtend = NULL;
			}
			if (comp_data->due) {
				g_free (comp_data->due);
				comp_data->due = NULL;
			}
			if (comp_data->completed) {
				g_free (comp_data->completed);
				comp_data->completed = NULL;
			}
			if (comp_data->created) {
				g_free (comp_data->created);
				comp_data->created = NULL;
			}
			if (comp_data->lastmodified) {
				g_free (comp_data->lastmodified);
				comp_data->lastmodified = NULL;
			}
			if (comp_data->color) {
				g_free (comp_data->color);
				comp_data->color = NULL;
			}

			comp_data->icalcomp = icalcomponent_new_clone (l->data);
			e_cal_model_set_instance_times (comp_data, priv->zone);

			pos = get_position_in_array (priv->objects, comp_data);

			e_table_model_row_changed (E_TABLE_MODEL (model), pos);
		}
	}

	client_view_objects_added_cb (view, list, model);
	g_slist_free (list);
}

static void
process_removed (ECalClientView *view,
                 const GSList *ids,
                 ECalModel *model)
{
	ECalModelPrivate *priv;
	const GSList *l;

	priv = model->priv;

	for (l = ids; l; l = l->next) {
		ECalModelComponent *comp_data = NULL;
		ECalComponentId *id = l->data;
		gint pos;

		/* make sure we remove all objects with this UID */
		while ((comp_data = search_by_id_and_client (priv, e_cal_client_view_get_client (view), id))) {
			GSList *l = NULL;

			pos = get_position_in_array (priv->objects, comp_data);

			if (!g_ptr_array_remove (priv->objects, comp_data))
				continue;

			l = g_slist_append (l, comp_data);
			g_signal_emit (G_OBJECT (model), signals[COMPS_DELETED], 0, l);

			g_slist_free (l);
			g_object_unref (comp_data);

			e_table_model_pre_change (E_TABLE_MODEL (model));
			e_table_model_row_deleted (E_TABLE_MODEL (model), pos);
		}
	}

	/* to notify about changes, because in call of row_deleted there are still all events */
	e_table_model_changed (E_TABLE_MODEL (model));
}

static gpointer
copy_comp_id (gpointer id)
{
	ECalComponentId *comp_id = (ECalComponentId *) id, *copy;

	g_return_val_if_fail (comp_id != NULL, NULL);

	copy = g_new0 (ECalComponentId, 1);
	copy->uid = g_strdup (comp_id->uid);
	copy->rid = g_strdup (comp_id->rid);

	return copy;
}

static void
free_comp_id (gpointer id)
{
	ECalComponentId *comp_id = (ECalComponentId *) id;

	g_return_if_fail (comp_id != NULL);

	g_free (comp_id->uid);
	g_free (comp_id->rid);
	g_free (comp_id);
}

static void
process_event (ECalClientView *view,
               const GSList *objects,
               ECalModel *model,
               void (*process_fn) (ECalClientView *view,
                                   const GSList *objects,
                                   ECalModel *model),
               gboolean *in,
               GHashTable *save_hash,
               gpointer (*copy_fn) (gpointer data),
               void (*free_fn) (gpointer data))
{
	gboolean skip = FALSE;
	const GSList *l;

	g_return_if_fail (save_hash != NULL);

	g_mutex_lock (model->priv->notify_lock);
	if (*in) {
		GSList *save_list = g_hash_table_lookup (save_hash, view);

		skip = TRUE;
		for (l = objects; l; l = l->next) {
			if (l->data)
				save_list = g_slist_append (save_list, copy_fn (l->data));
		}

		g_hash_table_insert (save_hash, g_object_ref (view), save_list);
	} else {
		*in = TRUE;
	}

	g_mutex_unlock (model->priv->notify_lock);

	if (skip)
		return;

	/* do it */
	process_fn (view, objects, model);

	g_mutex_lock (model->priv->notify_lock);
	while (g_hash_table_size (save_hash)) {
		gpointer key = NULL, value = NULL;
		GHashTableIter iter;
		GSList *save_list;

		g_hash_table_iter_init (&iter, save_hash);
		if (!g_hash_table_iter_next (&iter, &key, &value)) {
			g_debug ("%s: Failed to get first item of the save_hash", G_STRFUNC);
			break;
		}

		save_list = value;
		view = g_object_ref (key);

		g_hash_table_remove (save_hash, view);

		g_mutex_unlock (model->priv->notify_lock);

		/* do it */
		process_fn (view, save_list, model);

		for (l = save_list; l; l = l->next) {
			if (l->data) {
				free_fn (l->data);
			}
		}
		g_slist_free (save_list);
		g_object_unref (view);

		g_mutex_lock (model->priv->notify_lock);
	}

	*in = FALSE;
	g_mutex_unlock (model->priv->notify_lock);
}

static void
client_view_objects_added_cb (ECalClientView *view,
                              const GSList *objects,
                              ECalModel *model)
{
	process_event (
		view, objects, model, process_added,
		&model->priv->in_added,
		model->priv->notify_added,
		(gpointer (*)(gpointer)) icalcomponent_new_clone,
		(void (*)(gpointer)) icalcomponent_free);
}

static void
client_view_objects_modified_cb (ECalClientView *view,
                                 const GSList *objects,
                                 ECalModel *model)
{
	process_event (
		view, objects, model, process_modified,
		&model->priv->in_modified,
		model->priv->notify_modified,
		(gpointer (*)(gpointer)) icalcomponent_new_clone,
		(void (*)(gpointer)) icalcomponent_free);
}

static void
client_view_objects_removed_cb (ECalClientView *view,
                                const GSList *ids,
                                ECalModel *model)
{
	process_event (
		view, ids, model, process_removed,
		&model->priv->in_removed,
		model->priv->notify_removed,
		copy_comp_id, free_comp_id);
}

static void
client_view_progress_cb (ECalClientView *view,
                         gint percent,
                         const gchar *message,
                         gpointer user_data)
{
	ECalModel *model = (ECalModel *) user_data;
	ECalClient *client = e_cal_client_view_get_client (view);

	g_return_if_fail (E_IS_CAL_MODEL (model));

	g_signal_emit (
		model, signals[CAL_VIEW_PROGRESS], 0, message,
		percent, e_cal_client_get_source_type (client));
}

static void
client_view_complete_cb (ECalClientView *view,
                         const GError *error,
                         gpointer user_data)
{
	ECalModel *model = (ECalModel *) user_data;
	ECalClient *client = e_cal_client_view_get_client (view);

	g_return_if_fail (E_IS_CAL_MODEL (model));

	g_signal_emit (G_OBJECT (model), signals[CAL_VIEW_COMPLETE], 0, error,
			e_cal_client_get_source_type (client));
}

struct get_view_data
{
	ECalModel *model; /* do not touch this, if cancelled */
	ECalModelClient *client_data; /* do not touch this, if cancelled */
	GCancellable *cancellable;
	guint tries;
};

static void
free_get_view_data (struct get_view_data *gvd)
{
	if (!gvd)
		return;

	g_object_unref (gvd->cancellable);
	g_free (gvd);
}

static gboolean retry_get_view_timeout_cb (gpointer user_data);

static void
get_view_cb (GObject *source_object,
             GAsyncResult *result,
             gpointer user_data)
{
	struct get_view_data *gvd = user_data;
	GError *error = NULL;
	ECalClientView *view = NULL;

	g_return_if_fail (source_object != NULL);
	g_return_if_fail (result != NULL);
	g_return_if_fail (gvd != NULL);
	g_return_if_fail (gvd->model != NULL);
	g_return_if_fail (gvd->client_data != NULL);

	if (!e_cal_client_get_view_finish (E_CAL_CLIENT (source_object), result, &view, &error)) {
		if (g_error_matches (error, E_CLIENT_ERROR, E_CLIENT_ERROR_CANCELLED) ||
		    g_error_matches (error, G_IO_ERROR, G_IO_ERROR_CANCELLED)) {
			g_clear_error (&error);

			free_get_view_data (gvd);
			return;
		}

		if (gvd->tries < 10) {
			gvd->tries++;
			g_timeout_add (500, retry_get_view_timeout_cb, gvd);
			return;
		}

		g_debug ("%s: Failed to get view: %s", G_STRFUNC, error ? error->message : "Unknown error");

		g_clear_error (&error);
	} else {
		gvd->client_data->view = view;

		g_signal_connect (gvd->client_data->view, "objects-added", G_CALLBACK (client_view_objects_added_cb), gvd->model);
		g_signal_connect (gvd->client_data->view, "objects-modified", G_CALLBACK (client_view_objects_modified_cb), gvd->model);
		g_signal_connect (gvd->client_data->view, "objects-removed", G_CALLBACK (client_view_objects_removed_cb), gvd->model);
		g_signal_connect (gvd->client_data->view, "progress", G_CALLBACK (client_view_progress_cb), gvd->model);
		g_signal_connect (gvd->client_data->view, "complete", G_CALLBACK (client_view_complete_cb), gvd->model);

		e_cal_client_view_start (gvd->client_data->view, &error);

		if (error) {
			g_debug ("%s: Failed to start view: %s", G_STRFUNC, error->message);
			g_error_free (error);
		}
	}

	free_get_view_data (gvd);
}

static gboolean
retry_get_view_timeout_cb (gpointer user_data)
{
	struct get_view_data *gvd = user_data;

	if (g_cancellable_is_cancelled (gvd->cancellable)) {
		free_get_view_data (gvd);
		return FALSE;
	}

	e_cal_client_get_view (gvd->client_data->client, gvd->model->priv->full_sexp, gvd->cancellable, get_view_cb, gvd);

	return FALSE;
}

static void
update_e_cal_view_for_client (ECalModel *model,
                              ECalModelClient *client_data)
{
	ECalModelPrivate *priv;
	struct get_view_data *gvd;

	priv = model->priv;

	/* Skip if this client has not finished loading yet */
	if (!e_client_is_opened (E_CLIENT (client_data->client)))
		return;

	/* free the previous view, if any */
	if (client_data->view) {
		g_signal_handlers_disconnect_matched (client_data->view, G_SIGNAL_MATCH_DATA,
						      0, 0, NULL, NULL, model);
		g_object_unref (client_data->view);
		client_data->view = NULL;
	}

	/* prepare the view */
	g_return_if_fail (priv->full_sexp != NULL);

	/* Don't create the new query if we won't use it */
	if (!client_data->do_query)
		return;

	if (client_data->cancellable) {
		g_cancellable_cancel (client_data->cancellable);
		g_object_unref (client_data->cancellable);
	}

	client_data->cancellable = g_cancellable_new ();
<<<<<<< HEAD

	gvd = g_new0 (struct get_view_data, 1);
	gvd->client_data = client_data;
	gvd->model = model;
	gvd->tries = 0;
	gvd->cancellable = g_object_ref (client_data->cancellable);

=======

	gvd = g_new0 (struct get_view_data, 1);
	gvd->client_data = client_data;
	gvd->model = model;
	gvd->tries = 0;
	gvd->cancellable = g_object_ref (client_data->cancellable);

>>>>>>> 19163c2b
	e_cal_client_get_view (client_data->client, priv->full_sexp, gvd->cancellable, get_view_cb, gvd);
}

void
e_cal_model_update_status_message (ECalModel *model,
                                   const gchar *message,
                                   gdouble percent)
{
	g_return_if_fail (model != NULL);

	g_signal_emit (model, signals[STATUS_MESSAGE], 0, message, percent);
}

static void
backend_died_cb (ECalClient *client,
                 gpointer user_data)
{
	ECalModel *model;

	model = E_CAL_MODEL (user_data);

	e_cal_model_remove_client (model, client);
}

static void
cal_model_retrieve_capabilies_cb (GObject *source_object,
                                  GAsyncResult *result,
                                  gpointer user_data)
{
	ECalClient *client = E_CAL_CLIENT (source_object);
	ECalModel *model = user_data;
	ECalModelClient *client_data;
	gchar *capabilities = NULL;

	g_return_if_fail (client != NULL);
	g_return_if_fail (model != NULL);

	e_client_retrieve_capabilities_finish (
		E_CLIENT (client), result, &capabilities, NULL);
	g_free (capabilities);

	e_cal_model_update_status_message (model, NULL, -1.0);

	client_data = find_client_data (model, client);
	g_return_if_fail (client_data);

	update_e_cal_view_for_client (model, client_data);
}

struct RetryOpenData
{
	EClient *client;
	ECalModel *model;
	GCancellable *cancellable;
};

static void
free_retry_open_data (gpointer data)
{
	struct RetryOpenData *rod = data;

	if (!rod)
		return;

	g_object_unref (rod->client);
	g_object_unref (rod->cancellable);
	g_free (rod);
}

static gboolean cal_model_retry_open_timeout_cb (gpointer user_data);

static void
client_opened_cb (GObject *source_object,
                  GAsyncResult *result,
                  gpointer user_data)
{
	ECalClient *client = E_CAL_CLIENT (source_object);
	ECalModel *model = (ECalModel *) user_data;
	GError *error = NULL;

	e_client_open_finish (E_CLIENT (client), result, &error);

	if (g_error_matches (error, E_CLIENT_ERROR, E_CLIENT_ERROR_CANCELLED) ||
	    g_error_matches (error, G_IO_ERROR, G_IO_ERROR_CANCELLED)) {
		g_error_free (error);
		return;
	}

	if (error && g_error_matches (error, E_CLIENT_ERROR, E_CLIENT_ERROR_BUSY)) {
		struct RetryOpenData *rod;

		rod = g_new0 (struct RetryOpenData, 1);
		rod->client = g_object_ref (client);
		rod->model = model;
		rod->cancellable = g_object_ref (model->priv->loading_clients);

		/* postpone for 1/2 of a second, backend is busy now */
		g_timeout_add_full (
			G_PRIORITY_DEFAULT, 500,
			cal_model_retry_open_timeout_cb,
			rod, free_retry_open_data);

		g_error_free (error);

		return;
	}

	if (error != NULL) {
<<<<<<< HEAD
		const gchar *uri;

		uri = e_client_get_uri (E_CLIENT (client));
		e_cal_model_remove_client (model, client);
		g_warning (
			"%s: Failed to open '%s': %s",
			G_STRFUNC, uri, error->message);
=======
		ESource *source;

		source = e_client_get_source (E_CLIENT (client));
		e_cal_model_remove_client (model, client);
		g_warning (
			"%s: Failed to open '%s': %s",
			G_STRFUNC,
			e_source_peek_name (source),
			error->message);
>>>>>>> 19163c2b
		g_error_free (error);
		e_cal_model_update_status_message (model, NULL, -1.0);
		return;
	}

	/* to have them ready for later use */
	e_client_retrieve_capabilities (
		E_CLIENT (client), model->priv->loading_clients,
		cal_model_retrieve_capabilies_cb, model);
}

static gboolean
cal_model_retry_open_timeout_cb (gpointer user_data)
{
	struct RetryOpenData *rod = user_data;

	g_return_val_if_fail (rod != NULL, FALSE);
	g_return_val_if_fail (rod->client != NULL, FALSE);
	g_return_val_if_fail (rod->model != NULL, FALSE);

	e_client_open (
		rod->client, TRUE, rod->cancellable,
		client_opened_cb, rod->model);

	return FALSE;
}

static ECalModelClient *
add_new_client (ECalModel *model,
                ECalClient *client,
                gboolean do_query)
{
	ECalModelPrivate *priv;
	ECalModelClient *client_data;

	priv = model->priv;

	/* DEBUG the load state should always be loaded here
	if (e_cal_get_load_state (client) != E_CAL_LOAD_LOADED) {
		g_assert_not_reached ();
	} */

	/* Look to see if we already have this client */
	client_data = find_client_data (model, client);
	if (client_data) {
		if (client_data->do_query)
			return client_data;
		else
			client_data->do_query = do_query;

		goto load;
	}

	client_data = g_new0 (ECalModelClient, 1);
	client_data->client = g_object_ref (client);
	client_data->view = NULL;
	client_data->do_query = do_query;

	priv->clients = g_list_append (priv->clients, client_data);

	g_signal_connect (
		client_data->client, "backend_died",
		G_CALLBACK (backend_died_cb), model);

 load:
	if (e_client_is_opened (E_CLIENT (client))) {
		update_e_cal_view_for_client (model, client_data);
	} else {
		ESource *source;
		const gchar *display_name;
		gchar *msg;

<<<<<<< HEAD
		msg = g_strdup_printf (_("Opening %s"), e_client_get_uri (E_CLIENT (client)));
=======
		source = e_client_get_source (E_CLIENT (client));
		display_name = e_source_peek_name (source);
		msg = g_strdup_printf (_("Opening %s"), display_name);
>>>>>>> 19163c2b
		e_cal_model_update_status_message (model, msg, -1.0);
		g_free (msg);

		e_cal_client_set_default_timezone (client, e_cal_model_get_timezone (model));

		e_client_open (E_CLIENT (client), TRUE, model->priv->loading_clients, client_opened_cb, model);
	}

	return client_data;
}

/**
 * e_cal_model_add_client
 */
void
e_cal_model_add_client (ECalModel *model,
                        ECalClient *client)
{
	g_return_if_fail (E_IS_CAL_MODEL (model));
	g_return_if_fail (E_IS_CAL_CLIENT (client));

	add_new_client (model, client, TRUE);
}

static void
remove_client_objects (ECalModel *model,
                       ECalModelClient *client_data)
{
	gint i;

	/* remove all objects belonging to this client */
	for (i = model->priv->objects->len; i > 0; i--) {
		ECalModelComponent *comp_data = (ECalModelComponent *) g_ptr_array_index (model->priv->objects, i - 1);

		g_return_if_fail (comp_data != NULL);

		if (comp_data->client == client_data->client) {
			GSList *l = NULL;

			g_ptr_array_remove (model->priv->objects, comp_data);

			l = g_slist_append (l, comp_data);
			g_signal_emit (G_OBJECT (model), signals[COMPS_DELETED], 0, l);

			g_slist_free (l);
			g_object_unref (comp_data);

			e_table_model_pre_change (E_TABLE_MODEL (model));
			e_table_model_row_deleted (E_TABLE_MODEL (model), i - 1);
		}
	}

	/* to notify about changes, because in call of row_deleted there are still all events */
	e_table_model_changed (E_TABLE_MODEL (model));
}

static void
remove_client (ECalModel *model,
               ECalModelClient *client_data)
{
	/* FIXME We might not want to disconnect the open signal for the default client */
	g_signal_handlers_disconnect_matched (client_data->client, G_SIGNAL_MATCH_DATA, 0, 0, NULL, NULL, model);
	if (client_data->view)
		g_signal_handlers_disconnect_matched (client_data->view, G_SIGNAL_MATCH_DATA, 0, 0, NULL, NULL, model);

	remove_client_objects (model, client_data);

	/* If this is the default client and we were querying (so it
	 * was also a source), keep it around but don't query it */
	if (model->priv->default_client == client_data->client && client_data->do_query) {
		client_data->do_query = FALSE;

		return;
	}

	if (model->priv->default_client == client_data->client)
		model->priv->default_client = NULL;

	/* Remove the client from the list */
	model->priv->clients = g_list_remove (model->priv->clients, client_data);

	/* free all remaining memory */
	g_object_unref (client_data->client);
	if (client_data->view)
		g_object_unref (client_data->view);
	g_free (client_data);
}

/**
 * e_cal_model_remove_client
 */
void
e_cal_model_remove_client (ECalModel *model,
                           ECalClient *client)
{
	ECalModelClient *client_data;

	g_return_if_fail (E_IS_CAL_MODEL (model));
	g_return_if_fail (E_IS_CAL_CLIENT (client));

	client_data = find_client_data (model, client);
	if (client_data)
		remove_client (model, client_data);
}

/**
 * e_cal_model_remove_all_clients
 */
void
e_cal_model_remove_all_clients (ECalModel *model)
{
	ECalModelPrivate *priv;

	g_return_if_fail (E_IS_CAL_MODEL (model));

	priv = model->priv;
	while (priv->clients != NULL) {
		ECalModelClient *client_data = (ECalModelClient *) priv->clients->data;
		remove_client (model, client_data);
	}
}

static GSList *
get_objects_as_list (ECalModel *model)
{
	gint i;
	GSList *l = NULL;
	ECalModelPrivate *priv = model->priv;

	for (i = 0; i < priv->objects->len; i++) {
		ECalModelComponent *comp_data;

		comp_data = g_ptr_array_index (priv->objects, i);
		if (comp_data == NULL) {
			g_warning ("comp_data is null\n");
			continue;
		}

		l = g_slist_prepend (l, comp_data);
	}

	return l;
}

struct cc_data
{
	ECalModel *model;
	EFlag *eflag;
};

static gboolean
cleanup_content_cb (gpointer user_data)
{
	ECalModel *model;
	ECalModelPrivate *priv;
	GSList *slist;
	gint len;
	struct cc_data *data = user_data;

	g_return_val_if_fail (data != NULL, FALSE);
	g_return_val_if_fail (data->model != NULL, FALSE);
	g_return_val_if_fail (data->eflag != NULL, FALSE);

	model = data->model;
	priv = model->priv;

	g_return_val_if_fail (priv != NULL, FALSE);

	e_table_model_pre_change (E_TABLE_MODEL (model));
	len = priv->objects->len;

	slist = get_objects_as_list (model);
	g_ptr_array_set_size (priv->objects, 0);
	g_signal_emit (G_OBJECT (model), signals[COMPS_DELETED], 0, slist);

	e_table_model_rows_deleted (E_TABLE_MODEL (model), 0, len);

	g_slist_foreach (slist, (GFunc) g_object_unref, NULL);
	g_slist_free (slist);

	e_flag_set (data->eflag);

	return FALSE;
}

static void
redo_queries (ECalModel *model)
{
	ECalModelPrivate *priv;
	GList *l;
	struct cc_data data;

	priv = model->priv;

	if (priv->full_sexp)
		g_free (priv->full_sexp);

	if (priv->start != -1 && priv->end != -1) {
		gchar *iso_start, *iso_end;
		const gchar *default_tzloc = NULL;

		iso_start = isodate_from_time_t (priv->start);
		iso_end = isodate_from_time_t (priv->end);

		if (priv->zone && priv->zone != icaltimezone_get_utc_timezone ())
			default_tzloc = icaltimezone_get_location (priv->zone);
		if (!default_tzloc)
			default_tzloc = "";

		if (priv->search_sexp) {
			priv->full_sexp = g_strdup_printf (
					"(and (occur-in-time-range? (make-time \"%s\") (make-time \"%s\") \"%s\") %s)",
					iso_start, iso_end, default_tzloc,
					priv->search_sexp ? priv->search_sexp : "");
		} else {
			priv->full_sexp = g_strdup_printf ("(occur-in-time-range? (make-time \"%s\") (make-time \"%s\") \"%s\")",
					iso_start, iso_end, default_tzloc);
		}

		g_free (iso_start);
		g_free (iso_end);
	} else if (priv->search_sexp) {
		priv->full_sexp = g_strdup (priv->search_sexp);
	} else {
		priv->full_sexp = g_strdup ("#f");
	}

	/* clean up the current contents, which should be done
	 * always from the main thread, because of gtk calls during removal */
	data.model = model;
	data.eflag = e_flag_new ();

	if (!g_main_context_is_owner (g_main_context_default ())) {
		/* function called from other than main thread */
		g_timeout_add (10, cleanup_content_cb, &data);
		e_flag_wait (data.eflag);
	} else {
		cleanup_content_cb (&data);
	}

	e_flag_free (data.eflag);

	/* update the view for all clients */
	for (l = priv->clients; l != NULL; l = l->next) {
		ECalModelClient *client_data;

		client_data = (ECalModelClient *) l->data;
		update_e_cal_view_for_client (model, client_data);
	}
}

void
e_cal_model_get_time_range (ECalModel *model,
                            time_t *start,
                            time_t *end)
{
	ECalModelPrivate *priv;

	g_return_if_fail (model != NULL);
	g_return_if_fail (E_IS_CAL_MODEL (model));

	priv = model->priv;

	if (start)
		*start = priv->start;

	if (end)
		*end = priv->end;
}

void
e_cal_model_set_time_range (ECalModel *model,
                            time_t start,
                            time_t end)
{
	ECalModelPrivate *priv;

	g_return_if_fail (model != NULL);
	g_return_if_fail (E_IS_CAL_MODEL (model));
	g_return_if_fail (start >= 0 && end >= 0);
	g_return_if_fail (start <= end);

	priv = model->priv;

	if (priv->start == start && priv->end == end)
		return;

	priv->start = start;
	priv->end = end;

	g_signal_emit (G_OBJECT (model), signals[TIME_RANGE_CHANGED], 0, start, end);
	redo_queries (model);
}

const gchar *
e_cal_model_get_search_query (ECalModel *model)
{
	ECalModelPrivate *priv;

	g_return_val_if_fail (model != NULL, NULL);
	g_return_val_if_fail (E_IS_CAL_MODEL (model), NULL);

	priv = model->priv;

	return priv->search_sexp;
}

/**
 * e_cal_model_set_query
 */
void
e_cal_model_set_search_query (ECalModel *model,
                              const gchar *sexp)
{
	ECalModelPrivate *priv;

	g_return_if_fail (E_IS_CAL_MODEL (model));

	priv = model->priv;

	if (!strcmp (sexp ? sexp : "", priv->search_sexp ? priv->search_sexp : ""))
		return;

	if (priv->search_sexp)
		g_free (priv->search_sexp);

	priv->search_sexp = g_strdup (sexp);

	redo_queries (model);
}

/**
 * e_cal_model_set_query
 */
void
e_cal_model_set_search_query_with_time_range (ECalModel *model,
                                              const gchar *sexp,
                                              time_t start,
                                              time_t end)
{
	ECalModelPrivate *priv;
	gboolean do_query = FALSE;

	g_return_if_fail (E_IS_CAL_MODEL (model));

	priv = model->priv;

	if (strcmp (sexp ? sexp : "", priv->search_sexp ? priv->search_sexp : "")) {
		if (priv->search_sexp)
			g_free (priv->search_sexp);

		priv->search_sexp = g_strdup (sexp);
		do_query = TRUE;
	}

	if (!(priv->start == start && priv->end == end)) {
		priv->start = start;
		priv->end = end;
		do_query = TRUE;

		g_signal_emit (G_OBJECT (model), signals[TIME_RANGE_CHANGED], 0, start, end);
	}

	if (do_query)
		redo_queries (model);
}

/**
 * e_cal_model_create_component_with_defaults
 */
icalcomponent *
e_cal_model_create_component_with_defaults (ECalModel *model,
                                            gboolean all_day)
{
	ECalModelPrivate *priv;
	ECalComponent *comp;
	icalcomponent *icalcomp;
	ECalClient *client;

	g_return_val_if_fail (E_IS_CAL_MODEL (model), NULL);

	priv = model->priv;

	g_return_val_if_fail (priv->clients != NULL, NULL);

	client = e_cal_model_get_default_client (model);
	if (!client)
		return icalcomponent_new (priv->kind);

	switch (priv->kind) {
	case ICAL_VEVENT_COMPONENT :
		comp = cal_comp_event_new_with_defaults (
			client, all_day,
			e_cal_model_get_use_default_reminder (model),
			e_cal_model_get_default_reminder_interval (model),
			e_cal_model_get_default_reminder_units (model));
		break;
	case ICAL_VTODO_COMPONENT :
		comp = cal_comp_task_new_with_defaults (client);
		break;
	case ICAL_VJOURNAL_COMPONENT :
		comp = cal_comp_memo_new_with_defaults (client);
		break;
	default:
		return NULL;
	}

	if (!comp)
		return icalcomponent_new (priv->kind);

	icalcomp = icalcomponent_new_clone (e_cal_component_get_icalcomponent (comp));
	g_object_unref (comp);

	/* make sure the component has an UID */
	if (!icalcomponent_get_uid (icalcomp)) {
		gchar *uid;

		uid = e_cal_component_gen_uid ();
		icalcomponent_set_uid (icalcomp, uid);

		g_free (uid);
	}

	return icalcomp;
}

/**
 * Returns information about attendees in the component.
 * If there are no attendees, the function returns NULL.
 *
 * The information is like "Status: Accepted: X   Declined: Y  ...".
 *
 * Free returned pointer with g_free.
 **/
gchar *
e_cal_model_get_attendees_status_info (ECalModel *model,
                                       ECalComponent *comp,
                                       ECalClient *cal_client)
{
	struct _values {
		icalparameter_partstat status;
		const gchar *caption;
		gint count;
	} values[] = {
		{ ICAL_PARTSTAT_ACCEPTED,    N_("Accepted"),     0 },
		{ ICAL_PARTSTAT_DECLINED,    N_("Declined"),     0 },
		{ ICAL_PARTSTAT_TENTATIVE,   N_("Tentative"),    0 },
		{ ICAL_PARTSTAT_DELEGATED,   N_("Delegated"),    0 },
		{ ICAL_PARTSTAT_NEEDSACTION, N_("Needs action"), 0 },
		{ ICAL_PARTSTAT_NONE,        N_("Other"),        0 },
		{ ICAL_PARTSTAT_X,           NULL,              -1 }
	};

	GSList *attendees = NULL, *a;
	gboolean have = FALSE;
	gchar *res = NULL;
	gint i;

	g_return_val_if_fail (E_IS_CAL_MODEL (model), NULL);

	if (!comp || !e_cal_component_has_attendees (comp) ||
	    !itip_organizer_is_user_ex (comp, cal_client, TRUE))
		return NULL;

	e_cal_component_get_attendee_list (comp, &attendees);

	for (a = attendees; a; a = a->next) {
		ECalComponentAttendee *att = a->data;

		if (att && att->cutype == ICAL_CUTYPE_INDIVIDUAL &&
		    (att->role == ICAL_ROLE_CHAIR ||
		     att->role == ICAL_ROLE_REQPARTICIPANT ||
		     att->role == ICAL_ROLE_OPTPARTICIPANT)) {
			have = TRUE;

			for (i = 0; values[i].count != -1; i++) {
				if (att->status == values[i].status || values[i].status == ICAL_PARTSTAT_NONE) {
					values[i].count++;
					break;
				}
			}
		}
	}

	if (have) {
		GString *str = g_string_new ("");

		for (i = 0; values[i].count != -1; i++) {
			if (values[i].count > 0) {
				if (str->str && *str->str)
					g_string_append (str, "   ");

				g_string_append_printf (str, "%s: %d", _(values[i].caption), values[i].count);
			}
		}

		g_string_prepend (str, ": ");

		/* To Translators: 'Status' here means the state of the attendees, the resulting string will be in a form:
		 * Status: Accepted: X   Declined: Y   ... */
		g_string_prepend (str, _("Status"));

		res = g_string_free (str, FALSE);
	}

	if (attendees)
		e_cal_component_free_attendee_list (attendees);

	return res;
}

/**
 * e_cal_model_get_color_for_component
 */
const gchar *
e_cal_model_get_color_for_component (ECalModel *model,
                                     ECalModelComponent *comp_data)
{
	ECalModelClass *model_class;
	const gchar *color = NULL;

	g_return_val_if_fail (E_IS_CAL_MODEL (model), NULL);
	g_return_val_if_fail (comp_data != NULL, NULL);

	model_class = (ECalModelClass *) G_OBJECT_GET_CLASS (model);
	if (model_class->get_color_for_component != NULL)
		color = model_class->get_color_for_component (model, comp_data);

	if (!color)
		color = ecm_get_color_for_component (model, comp_data);

	return color;
}

/**
 * e_cal_model_get_rgb_color_for_component
 */
gboolean
e_cal_model_get_rgb_color_for_component (ECalModel *model,
                                         ECalModelComponent *comp_data,
                                         gdouble *red,
                                         gdouble *green,
                                         gdouble *blue)
{
	GdkColor gdk_color;
	const gchar *color;

	color = e_cal_model_get_color_for_component (model, comp_data);
	if (color && gdk_color_parse (color, &gdk_color)) {

		if (red)
			*red = ((double) gdk_color.red)/0xffff;
		if (green)
			*green = ((double) gdk_color.green)/0xffff;
		if (blue)
			*blue = ((double) gdk_color.blue)/0xffff;

		return TRUE;
	}

	return FALSE;
}

/**
 * e_cal_model_get_component_at
 */
ECalModelComponent *
e_cal_model_get_component_at (ECalModel *model,
                              gint row)
{
	ECalModelPrivate *priv;

	g_return_val_if_fail (E_IS_CAL_MODEL (model), NULL);

	priv = model->priv;

	g_return_val_if_fail (row >= 0 && row < priv->objects->len, NULL);

	return g_ptr_array_index (priv->objects, row);
}

ECalModelComponent *
e_cal_model_get_component_for_uid (ECalModel *model,
                                   const ECalComponentId *id)
{
	ECalModelPrivate *priv;

	g_return_val_if_fail (E_IS_CAL_MODEL (model), NULL);

	priv = model->priv;

	return search_by_id_and_client (priv, NULL, id);
}

/**
 * e_cal_model_date_value_to_string
 */
gchar *
e_cal_model_date_value_to_string (ECalModel *model,
                                  gconstpointer value)
{
	ECalModelPrivate *priv;
	ECellDateEditValue *dv = (ECellDateEditValue *) value;
	struct icaltimetype tt;
	struct tm tmp_tm;
	gchar buffer[64];

	g_return_val_if_fail (E_IS_CAL_MODEL (model), g_strdup (""));

	priv = model->priv;

	if (!dv)
		return g_strdup ("");

	/* We currently convert all the dates to the current timezone. */
	tt = dv->tt;
	icaltimezone_convert_time (&tt, dv->zone, priv->zone);

	tmp_tm.tm_year = tt.year - 1900;
	tmp_tm.tm_mon = tt.month - 1;
	tmp_tm.tm_mday = tt.day;
	tmp_tm.tm_hour = tt.hour;
	tmp_tm.tm_min = tt.minute;
	tmp_tm.tm_sec = tt.second;
	tmp_tm.tm_isdst = -1;

	tmp_tm.tm_wday = time_day_of_week (tt.day, tt.month - 1, tt.year);

	memset (buffer, 0, sizeof (buffer));
	e_time_format_date_and_time (&tmp_tm, priv->use_24_hour_format,
				     TRUE, FALSE,
				     buffer, sizeof (buffer));
	return g_strdup (buffer);
}

/* FIXME is it still needed ?
static ECellDateEditValue *
copy_ecdv (ECellDateEditValue *ecdv)
{
	ECellDateEditValue *new_ecdv;
 *
	new_ecdv = g_new0 (ECellDateEditValue, 1);
	new_ecdv->tt = ecdv ? ecdv->tt : icaltime_null_time ();
	new_ecdv->zone = ecdv ? ecdv->zone : NULL;
 *
	return new_ecdv;
} */

struct _ECalModelComponentPrivate {
	gchar nouse;
};

static void e_cal_model_component_finalize (GObject *object);

static GObjectClass *component_parent_class;

/* Class initialization function for the calendar component object */
static void
e_cal_model_component_class_init (ECalModelComponentClass *class)
{
	GObjectClass *object_class;

	object_class = (GObjectClass *) class;

	component_parent_class = g_type_class_peek_parent (class);

	object_class->finalize = e_cal_model_component_finalize;
}

static void
e_cal_model_component_finalize (GObject *object)
{
	ECalModelComponent *comp_data = E_CAL_MODEL_COMPONENT (object);

	if (comp_data->client) {
		g_object_unref (comp_data->client);
		comp_data->client = NULL;
	}
	if (comp_data->icalcomp) {
		icalcomponent_free (comp_data->icalcomp);
		comp_data->icalcomp = NULL;
	}
	if (comp_data->dtstart) {
		g_free (comp_data->dtstart);
		comp_data->dtstart = NULL;
	}
	if (comp_data->dtend) {
		g_free (comp_data->dtend);
		comp_data->dtend = NULL;
	}
	if (comp_data->due) {
		g_free (comp_data->due);
		comp_data->due = NULL;
	}
	if (comp_data->completed) {
		g_free (comp_data->completed);
		comp_data->completed = NULL;
	}
	if (comp_data->created) {
		g_free (comp_data->created);
		comp_data->created = NULL;
	}
	if (comp_data->lastmodified) {
		g_free (comp_data->lastmodified);
		comp_data->lastmodified = NULL;
	}
	if (comp_data->color) {
		g_free (comp_data->color);
		comp_data->color = NULL;
	}

	/* Chain up to parent's finalize() method. */
	G_OBJECT_CLASS (component_parent_class)->finalize (object);
}

/* Object initialization function for the calendar component object */
static void
e_cal_model_component_init (ECalModelComponent *comp)
{
	comp->dtstart = NULL;
	comp->dtend = NULL;
	comp->due = NULL;
	comp->completed = NULL;
	comp->created = NULL;
	comp->lastmodified = NULL;
	comp->color = NULL;
}

GType
e_cal_model_component_get_type (void)
{
	static GType e_cal_model_component_type = 0;

	if (!e_cal_model_component_type) {
		static GTypeInfo info = {
			sizeof (ECalModelComponentClass),
			(GBaseInitFunc) NULL,
			(GBaseFinalizeFunc) NULL,
			(GClassInitFunc) e_cal_model_component_class_init,
			NULL, NULL,
			sizeof (ECalModelComponent),
			0,
			(GInstanceInitFunc) e_cal_model_component_init
		};
		e_cal_model_component_type = g_type_register_static (G_TYPE_OBJECT, "ECalModelComponent", &info, 0);
	}

	return e_cal_model_component_type;
}

/**
 * e_cal_model_generate_instances_sync
 *
 * cb function is not called with cb_data, but with ECalModelGenerateInstancesData which contains cb_data
 */
void
e_cal_model_generate_instances_sync (ECalModel *model,
                                     time_t start,
                                     time_t end,
                                     ECalRecurInstanceFn cb,
                                     gpointer cb_data)
{
	ECalModelGenerateInstancesData mdata;
	gint i, n;

	n = e_table_model_row_count (E_TABLE_MODEL (model));
	for (i = 0; i < n; i++) {
		ECalModelComponent *comp_data = e_cal_model_get_component_at (model, i);

		mdata.comp_data = comp_data;
		mdata.cb_data = cb_data;

		if (comp_data->instance_start < end && comp_data->instance_end > start)
			e_cal_client_generate_instances_for_object_sync (comp_data->client, comp_data->icalcomp, start, end, cb, &mdata);
	}
}

/**
 * e_cal_model_get_object_array
 */
GPtrArray *
e_cal_model_get_object_array (ECalModel *model)
{
	g_return_val_if_fail (E_IS_CAL_MODEL (model), NULL);

	return model->priv->objects;
}

void
e_cal_model_set_instance_times (ECalModelComponent *comp_data,
                                const icaltimezone *zone)
{
	struct icaltimetype start_time, end_time;
	icalcomponent_kind kind;

	kind = icalcomponent_isa (comp_data->icalcomp);
	start_time = icalcomponent_get_dtstart (comp_data->icalcomp);
	end_time = icalcomponent_get_dtend (comp_data->icalcomp);

	if (kind == ICAL_VEVENT_COMPONENT) {
		if (start_time.is_date && icaltime_is_null_time (end_time)) {
			/* If end_time is null and it's an all day event,
			 * just make start_time = end_time so that end_time
			 * will be a valid date
			 */
			end_time = start_time;
			icaltime_adjust (&end_time, 1, 0, 0, 0);
			icalcomponent_set_dtend (comp_data->icalcomp, end_time);
		} else if (start_time.is_date && end_time.is_date &&
			   (icaltime_compare_date_only (start_time, end_time) == 0)) {
			/* If both DTSTART and DTEND are DATE values, and they are the
			 * same day, we add 1 day to DTEND. This means that most
			 * events created with the old Evolution behavior will still
			 * work OK. */
			icaltime_adjust (&end_time, 1, 0, 0, 0);
			icalcomponent_set_dtend (comp_data->icalcomp, end_time);
		}
	}

	if (start_time.zone)
		zone = start_time.zone;
	else {
		icalparameter *param = NULL;
		icalproperty *prop = icalcomponent_get_first_property (comp_data->icalcomp, ICAL_DTSTART_PROPERTY);

	       if (prop)	{
			param = icalproperty_get_first_parameter (prop, ICAL_TZID_PARAMETER);

			if (param) {
				const gchar *tzid = NULL;
				icaltimezone *st_zone = NULL;

				tzid = icalparameter_get_tzid (param);
				if (tzid)
					e_cal_client_get_timezone_sync (comp_data->client, tzid, &st_zone, NULL, NULL);

				if (st_zone)
					zone = st_zone;
			}
	       }
	}

	comp_data->instance_start = icaltime_as_timet_with_zone (start_time, zone);

	if (end_time.zone)
		zone = end_time.zone;
	else {
		icalparameter *param = NULL;
		icalproperty *prop = icalcomponent_get_first_property (comp_data->icalcomp, ICAL_DTSTART_PROPERTY);

	       if (prop)	{
			param = icalproperty_get_first_parameter (prop, ICAL_TZID_PARAMETER);

			if (param) {
				const gchar *tzid = NULL;
				icaltimezone *end_zone = NULL;

				tzid = icalparameter_get_tzid (param);
				if (tzid)
					e_cal_client_get_timezone_sync (comp_data->client, tzid, &end_zone, NULL, NULL);

				if (end_zone)
					zone = end_zone;
			}
	       }

	}
	comp_data->instance_end = icaltime_as_timet_with_zone (end_time, zone);
}

/**
 * e_cal_model_set_default_time_func:
 * This function will be used when creating new item from the "click-to-add",
 * when user didn't fill a start date there.
 **/
void
e_cal_model_set_default_time_func (ECalModel *model,
                                   ECalModelDefaultTimeFunc func,
                                   gpointer user_data)
{
	g_return_if_fail (E_IS_CAL_MODEL (model));

	model->priv->get_default_time = func;
	model->priv->get_default_time_user_data = user_data;
}<|MERGE_RESOLUTION|>--- conflicted
+++ resolved
@@ -39,10 +39,6 @@
 #include "misc.h"
 #include "e-util/e-util.h"
 #include "e-util/e-account-utils.h"
-<<<<<<< HEAD
-#include "e-util/e-extensible.h"
-=======
->>>>>>> 19163c2b
 #include "e-util/e-util-enumtypes.h"
 
 typedef struct {
@@ -514,7 +510,6 @@
 		g_param_spec_object (
 			"default-client",
 			"Default ECalClient",
-<<<<<<< HEAD
 			NULL,
 			E_TYPE_CAL_CLIENT,
 			G_PARAM_READWRITE));
@@ -538,31 +533,6 @@
 			"default-reminder-units",
 			"Default Reminder Units",
 			NULL,
-=======
-			NULL,
-			E_TYPE_CAL_CLIENT,
-			G_PARAM_READWRITE));
-
-	g_object_class_install_property (
-		object_class,
-		PROP_DEFAULT_REMINDER_INTERVAL,
-		g_param_spec_int (
-			"default-reminder-interval",
-			"Default Reminder Interval",
-			NULL,
-			G_MININT,
-			G_MAXINT,
-			0,
-			G_PARAM_READWRITE));
-
-	g_object_class_install_property (
-		object_class,
-		PROP_DEFAULT_REMINDER_UNITS,
-		g_param_spec_enum (
-			"default-reminder-units",
-			"Default Reminder Units",
-			NULL,
->>>>>>> 19163c2b
 			E_TYPE_DURATION_TYPE,
 			E_DURATION_MINUTES,
 			G_PARAM_READWRITE));
@@ -1681,14 +1651,9 @@
 	}
 
 	/* return the first unused color */
-<<<<<<< HEAD
-	assigned_colors[first_empty].uris = g_list_append (assigned_colors[first_empty].uris,
-							   g_strdup (e_client_get_uri (E_CLIENT (comp_data->client))));
-=======
 	assigned_colors[first_empty].uris = g_list_append (
 		assigned_colors[first_empty].uris,
 		g_strdup (e_client_get_uri (E_CLIENT (comp_data->client))));
->>>>>>> 19163c2b
 
 	return assigned_colors[first_empty].color;
 }
@@ -2160,13 +2125,8 @@
 
 static void
 remove_all_for_id_and_client (ECalModel *model,
-<<<<<<< HEAD
-			      ECalClient *client,
-			      const ECalComponentId *id)
-=======
                               ECalClient *client,
                               const ECalComponentId *id)
->>>>>>> 19163c2b
 {
 	ECalModelComponent *comp_data;
 
@@ -2810,7 +2770,6 @@
 	}
 
 	client_data->cancellable = g_cancellable_new ();
-<<<<<<< HEAD
 
 	gvd = g_new0 (struct get_view_data, 1);
 	gvd->client_data = client_data;
@@ -2818,15 +2777,6 @@
 	gvd->tries = 0;
 	gvd->cancellable = g_object_ref (client_data->cancellable);
 
-=======
-
-	gvd = g_new0 (struct get_view_data, 1);
-	gvd->client_data = client_data;
-	gvd->model = model;
-	gvd->tries = 0;
-	gvd->cancellable = g_object_ref (client_data->cancellable);
-
->>>>>>> 19163c2b
 	e_cal_client_get_view (client_data->client, priv->full_sexp, gvd->cancellable, get_view_cb, gvd);
 }
 
@@ -2935,15 +2885,6 @@
 	}
 
 	if (error != NULL) {
-<<<<<<< HEAD
-		const gchar *uri;
-
-		uri = e_client_get_uri (E_CLIENT (client));
-		e_cal_model_remove_client (model, client);
-		g_warning (
-			"%s: Failed to open '%s': %s",
-			G_STRFUNC, uri, error->message);
-=======
 		ESource *source;
 
 		source = e_client_get_source (E_CLIENT (client));
@@ -2953,7 +2894,6 @@
 			G_STRFUNC,
 			e_source_peek_name (source),
 			error->message);
->>>>>>> 19163c2b
 		g_error_free (error);
 		e_cal_model_update_status_message (model, NULL, -1.0);
 		return;
@@ -3026,13 +2966,9 @@
 		const gchar *display_name;
 		gchar *msg;
 
-<<<<<<< HEAD
-		msg = g_strdup_printf (_("Opening %s"), e_client_get_uri (E_CLIENT (client)));
-=======
 		source = e_client_get_source (E_CLIENT (client));
 		display_name = e_source_peek_name (source);
 		msg = g_strdup_printf (_("Opening %s"), display_name);
->>>>>>> 19163c2b
 		e_cal_model_update_status_message (model, msg, -1.0);
 		g_free (msg);
 
