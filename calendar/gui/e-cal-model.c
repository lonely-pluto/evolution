--- conflicted
+++ resolved
@@ -94,20 +94,6 @@
 	/* callback, to retrieve start time for newly added rows by click-to-add */
 	ECalModelDefaultTimeFunc get_default_time;
 	gpointer get_default_time_user_data;
-<<<<<<< HEAD
-
-	gboolean in_added;
-	gboolean in_modified;
-	gboolean in_removed;
-
-	GList *notify_added;
-	GList *notify_modified;
-	GList *notify_removed;
-
-	GMutex *notify_lock;
-};
-=======
->>>>>>> 0f7f4cfe
 
 	gboolean in_added;
 	gboolean in_modified;
@@ -462,75 +448,10 @@
 	model->priv = E_CAL_MODEL_GET_PRIVATE (model);
 
 	/* match none by default */
-<<<<<<< HEAD
-	priv->start = -1;
-	priv->end = -1;
-	priv->search_sexp = NULL;
-	priv->full_sexp = g_strdup ("#f");
-
-	priv->objects = g_ptr_array_new ();
-	priv->kind = ICAL_NO_COMPONENT;
-	priv->flags = 0;
-
-	priv->accounts = itip_addresses_get ();
-
-	priv->use_24_hour_format = TRUE;
-
-	priv->in_added = FALSE;
-	priv->in_modified = FALSE;
-	priv->in_removed = FALSE;
-	priv->notify_added = NULL;
-	priv->notify_modified = NULL;
-	priv->notify_removed = NULL;
-	priv->notify_lock = g_mutex_new ();
-}
-
-static void
-clear_objects_array (ECalModelPrivate *priv)
-{
-	gint i;
-
-	for (i = 0; i < priv->objects->len; i++) {
-		ECalModelComponent *comp_data;
-
-		comp_data = g_ptr_array_index (priv->objects, i);
-		if (comp_data == NULL) {
-			g_warning ("comp_data is null\n");
-			continue;
-		}
-		e_cal_model_free_component_data (comp_data);
-	}
-
-	g_ptr_array_set_size (priv->objects, 0);
-}
-
-static void
-e_cal_model_dispose (GObject *object)
-{
-	ECalModelPrivate *priv;
-	ECalModel *model = (ECalModel *) object;
-
-	g_return_if_fail (E_IS_CAL_MODEL (model));
-
-	priv = model->priv;
-
-	if (priv->clients) {
-		while (priv->clients != NULL) {
-			ECalModelClient *client_data = (ECalModelClient *) priv->clients->data;
-
-			g_signal_handlers_disconnect_matched (client_data->client, G_SIGNAL_MATCH_DATA,
-							      0, 0, NULL, NULL, model);
-			if (client_data->query)
-				g_signal_handlers_disconnect_matched (client_data->query, G_SIGNAL_MATCH_DATA,
-								      0, 0, NULL, NULL, model);
-
-			priv->clients = g_list_remove (priv->clients, client_data);
-=======
 	model->priv->start = -1;
 	model->priv->end = -1;
 	model->priv->search_sexp = NULL;
 	model->priv->full_sexp = g_strdup ("#f");
->>>>>>> 0f7f4cfe
 
 	model->priv->objects = g_ptr_array_new ();
 	model->priv->kind = ICAL_NO_COMPONENT;
@@ -540,25 +461,6 @@
 
 	model->priv->use_24_hour_format = TRUE;
 
-<<<<<<< HEAD
-	g_return_if_fail (E_IS_CAL_MODEL (model));
-
-	priv = model->priv;
-
-	g_free (priv->search_sexp);
-	g_free (priv->full_sexp);
-
-	g_free (priv->default_category);
-
-	clear_objects_array (priv);
-	g_ptr_array_free (priv->objects, FALSE);
-	g_mutex_free (priv->notify_lock);
-
-	g_free (priv);
-
-	if (G_OBJECT_CLASS (e_cal_model_parent_class)->finalize)
-		G_OBJECT_CLASS (e_cal_model_parent_class)->finalize (object);
-=======
 	model->priv->in_added = FALSE;
 	model->priv->in_modified = FALSE;
 	model->priv->in_removed = FALSE;
@@ -566,7 +468,6 @@
 	model->priv->notify_modified = NULL;
 	model->priv->notify_removed = NULL;
 	model->priv->notify_lock = g_mutex_new ();
->>>>>>> 0f7f4cfe
 }
 
 /* ETableModel methods */
