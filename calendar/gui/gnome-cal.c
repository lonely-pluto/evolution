--- conflicted
+++ resolved
@@ -924,75 +924,6 @@
 	}
 }
 
-<<<<<<< HEAD
-/* Gets the focus location based on who is the focused widget within the
- * calendar view.
- */
-static FocusLocation
-get_focus_location (GnomeCalendar *gcal)
-{
-	GnomeCalendarPrivate *priv;
-	ETable *etable, *m_etable;
-
-	priv = gcal->priv;
-
-	etable = e_calendar_table_get_table (E_CALENDAR_TABLE (priv->todo));
-	m_etable = e_memo_table_get_table (E_MEMO_TABLE (priv->memo));
-
-	if (GTK_WIDGET_HAS_FOCUS (etable->table_canvas))
-		return FOCUS_TASKPAD;
-	else if (GTK_WIDGET_HAS_FOCUS (m_etable->table_canvas))
-		return FOCUS_MEMOPAD;
-	else {
-		GtkWidget *widget;
-		EDayView *dv;
-		EWeekView *wv;
-		ECalListView *lv;
-
-		widget = gnome_calendar_get_current_view_widget (gcal);
-
-		switch (priv->current_view_type) {
-		case GNOME_CAL_DAY_VIEW:
-		case GNOME_CAL_WORK_WEEK_VIEW:
-			dv = E_DAY_VIEW (widget);
-
-			if (GTK_WIDGET_HAS_FOCUS (dv->top_canvas)
-			    || GNOME_CANVAS (dv->top_canvas)->focused_item != NULL
-			    || GTK_WIDGET_HAS_FOCUS (dv->main_canvas)
-			    || GNOME_CANVAS (dv->main_canvas)->focused_item != NULL
-			    || GTK_WIDGET_HAS_FOCUS (dv))
-				return FOCUS_CALENDAR;
-			else
-				return FOCUS_OTHER;
-
-		case GNOME_CAL_WEEK_VIEW:
-		case GNOME_CAL_MONTH_VIEW:
-			wv = E_WEEK_VIEW (widget);
-
-			if (GTK_WIDGET_HAS_FOCUS (wv->main_canvas)
-			    || GNOME_CANVAS (wv->main_canvas)->focused_item != NULL
-			    || GTK_WIDGET_HAS_FOCUS (wv))
-				return FOCUS_CALENDAR;
-			else
-				return FOCUS_OTHER;
-
-		case GNOME_CAL_LIST_VIEW:
-			lv = E_CAL_LIST_VIEW (widget);
-
-			if (GTK_WIDGET_HAS_FOCUS (e_table_scrolled_get_table (lv->table_scrolled))
-			    || GTK_WIDGET_HAS_FOCUS (lv))
-				return FOCUS_CALENDAR;
-			else
-				return FOCUS_OTHER;
-
-		default:
-			g_return_val_if_reached (FOCUS_OTHER);
-		}
-	}
-}
-
-=======
->>>>>>> 0f7f4cfe
 /* Computes the range of time that the date navigator is showing */
 static void
 get_date_navigator_range (GnomeCalendar *gcal, time_t *start_time, time_t *end_time)
