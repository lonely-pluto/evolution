/*
 * Evolution calendar - Alarm notification service main file
 *
 * This program is free software; you can redistribute it and/or
 * modify it under the terms of the GNU Lesser General Public
 * License as published by the Free Software Foundation; either
 * version 2 of the License, or (at your option) version 3.
 *
 * This program is distributed in the hope that it will be useful,
 * but WITHOUT ANY WARRANTY; without even the implied warranty of
 * MERCHANTABILITY or FITNESS FOR A PARTICULAR PURPOSE.  See the GNU
 * Lesser General Public License for more details.
 *
 * You should have received a copy of the GNU Lesser General Public
 * License along with the program; if not, see <http://www.gnu.org/licenses/>
 *
 *
 * Authors:
 *		Federico Mena-Quintero <federico@ximian.com>
 *      Rodrigo Moya <rodrigo@ximian.com>
 *
 * Copyright (C) 1999-2008 Novell, Inc. (www.novell.com)
 *
 */

#ifdef HAVE_CONFIG_H
#include <config.h>
#endif

<<<<<<< HEAD
=======
#include <stdlib.h>
>>>>>>> 19163c2b
#include <glib/gi18n.h>

#include "alarm-notify.h"

#ifdef G_OS_WIN32
#include <windows.h>
#include <conio.h>
#ifndef PROCESS_DEP_ENABLE
#define PROCESS_DEP_ENABLE 0x00000001
#endif
#ifndef PROCESS_DEP_DISABLE_ATL_THUNK_EMULATION
#define PROCESS_DEP_DISABLE_ATL_THUNK_EMULATION 0x00000002
#endif
#endif

#include "e-util/e-util-private.h"

gint
main (gint argc,
      gchar **argv)
{
	AlarmNotify *alarm_notify_service;
	gint exit_status;
<<<<<<< HEAD
=======
	GError *error = NULL;
>>>>>>> 19163c2b
#ifdef G_OS_WIN32
	gchar *path;

	/* Reduce risks */
	{
		typedef BOOL (WINAPI *t_SetDllDirectoryA) (LPCSTR lpPathName);
		t_SetDllDirectoryA p_SetDllDirectoryA;

		p_SetDllDirectoryA = GetProcAddress (GetModuleHandle ("kernel32.dll"), "SetDllDirectoryA");
		if (p_SetDllDirectoryA)
			(*p_SetDllDirectoryA) ("");
	}
#ifndef _WIN64
	{
		typedef BOOL (WINAPI *t_SetProcessDEPPolicy) (DWORD dwFlags);
		t_SetProcessDEPPolicy p_SetProcessDEPPolicy;

		p_SetProcessDEPPolicy = GetProcAddress (GetModuleHandle ("kernel32.dll"), "SetProcessDEPPolicy");
		if (p_SetProcessDEPPolicy)
			(*p_SetProcessDEPPolicy) (PROCESS_DEP_ENABLE | PROCESS_DEP_DISABLE_ATL_THUNK_EMULATION);
	}
#endif
#endif

	bindtextdomain (GETTEXT_PACKAGE, EVOLUTION_LOCALEDIR);
	bind_textdomain_codeset (GETTEXT_PACKAGE, "UTF-8");
	textdomain (GETTEXT_PACKAGE);

	gtk_init (&argc, &argv);

#ifdef G_OS_WIN32
	path = g_build_path (";", _e_get_bindir (), g_getenv ("PATH"), NULL);

	if (!g_setenv ("PATH", path, TRUE))
		g_warning ("Could not set PATH for Evolution Alarm Notifier");
#endif

<<<<<<< HEAD
	alarm_notify_service = alarm_notify_new ();
=======
	alarm_notify_service = alarm_notify_new (NULL, &error);

	if (error != NULL) {
		g_printerr ("%s\n", error->message);
		g_error_free (error);
		exit (EXIT_FAILURE);
	}
>>>>>>> 19163c2b

	exit_status = g_application_run (
		G_APPLICATION (alarm_notify_service), argc, argv);

	g_object_unref (alarm_notify_service);

	return exit_status;
}<|MERGE_RESOLUTION|>--- conflicted
+++ resolved
@@ -27,10 +27,7 @@
 #include <config.h>
 #endif
 
-<<<<<<< HEAD
-=======
 #include <stdlib.h>
->>>>>>> 19163c2b
 #include <glib/gi18n.h>
 
 #include "alarm-notify.h"
@@ -54,10 +51,7 @@
 {
 	AlarmNotify *alarm_notify_service;
 	gint exit_status;
-<<<<<<< HEAD
-=======
 	GError *error = NULL;
->>>>>>> 19163c2b
 #ifdef G_OS_WIN32
 	gchar *path;
 
@@ -95,9 +89,6 @@
 		g_warning ("Could not set PATH for Evolution Alarm Notifier");
 #endif
 
-<<<<<<< HEAD
-	alarm_notify_service = alarm_notify_new ();
-=======
 	alarm_notify_service = alarm_notify_new (NULL, &error);
 
 	if (error != NULL) {
@@ -105,7 +96,6 @@
 		g_error_free (error);
 		exit (EXIT_FAILURE);
 	}
->>>>>>> 19163c2b
 
 	exit_status = g_application_run (
 		G_APPLICATION (alarm_notify_service), argc, argv);
