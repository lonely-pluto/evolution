/*
 * This program is free software; you can redistribute it and/or
 * modify it under the terms of the GNU Lesser General Public
 * License as published by the Free Software Foundation; either
 * version 2 of the License, or (at your option) version 3.
 *
 * This program is distributed in the hope that it will be useful,
 * but WITHOUT ANY WARRANTY; without even the implied warranty of
 * MERCHANTABILITY or FITNESS FOR A PARTICULAR PURPOSE.  See the GNU
 * Lesser General Public License for more details.
 *
 * You should have received a copy of the GNU Lesser General Public
 * License along with the program; if not, see <http://www.gnu.org/licenses/>
 *
 *
 * Authors:
 *		Federico Mena-Quintero <federico@ximian.com>
 *
 * Copyright (C) 1999-2008 Novell, Inc. (www.novell.com)
 *
 */

#ifdef HAVE_CONFIG_H
#include <config.h>
#endif

#include <string.h>
#include <camel/camel.h>
#include <libecal/e-cal-client.h>
#include <libedataserver/e-url.h>
#include <libedataserver/e-data-server-util.h>
#include <libedataserverui/e-passwords.h>
#include <libedataserverui/e-client-utils.h>

#include "alarm.h"
#include "alarm-notify.h"
#include "alarm-queue.h"
#include "config-data.h"

#define APPLICATION_ID "org.gnome.EvolutionAlarmNotify"

#define APPLICATION_ID "org.gnome.EvolutionAlarmNotify"

struct _AlarmNotifyPrivate {
	/* Mapping from EUri's to LoadedClient structures */
	/* FIXME do we need per source type uri hashes? or perhaps we
	 * just need to hash based on source */
	GHashTable *uri_client_hash[E_CAL_CLIENT_SOURCE_TYPE_LAST];
        ESourceList *source_lists[E_CAL_CLIENT_SOURCE_TYPE_LAST];
	ESourceList *selected_calendars;
        GMutex *mutex;
};

typedef struct {
	AlarmNotify *an;
	ESourceList *source_list;
	GList *removals;
} ProcessRemovalsData;

<<<<<<< HEAD
G_DEFINE_TYPE (AlarmNotify, alarm_notify, GTK_TYPE_APPLICATION)
=======
/* Forward Declarations */
static void	alarm_notify_initable_init	(GInitableIface *interface);

G_DEFINE_TYPE_WITH_CODE (
	AlarmNotify, alarm_notify, GTK_TYPE_APPLICATION,
	G_IMPLEMENT_INTERFACE (
		G_TYPE_INITABLE, alarm_notify_initable_init))
>>>>>>> 19163c2b

static void
process_removal_in_hash (const gchar *uri,
                         gpointer value,
                         ProcessRemovalsData *prd)
{
	GSList *groups, *sources, *p, *q;
	gboolean found = FALSE;

	/* search the list of selected calendars */
	groups = e_source_list_peek_groups (prd->source_list);
	for (p = groups; p != NULL; p = p->next) {
		ESourceGroup *group = E_SOURCE_GROUP (p->data);

		sources = e_source_group_peek_sources (group);
		for (q = sources; q != NULL; q = q->next) {
			ESource *source = E_SOURCE (q->data);
			gchar *source_uri;
			const gchar *completion = e_source_get_property (source, "alarm");

			source_uri = e_source_get_uri (source);
			if (strcmp (source_uri, uri) == 0)
				if (!completion || !g_ascii_strcasecmp (completion, "true"))
					found = TRUE;

			g_free (source_uri);

			if (found)
				return;
		}
	}

	/* not found, so list it for removal */
	prd->removals = g_list_prepend (prd->removals, (gpointer) uri);
}

static void
alarm_notify_list_changed_cb (ESourceList *source_list,
                              AlarmNotify *an)
{
	GSList *groups, *sources, *p, *q;
	ECalClientSourceType source_type = E_CAL_CLIENT_SOURCE_TYPE_LAST;
	ProcessRemovalsData prd;
	GList *l;
	gint i;

	g_signal_handlers_block_by_func (
		source_list, alarm_notify_list_changed_cb, an);

	/* Figure out the source type */
	for (i = 0; i < E_CAL_CLIENT_SOURCE_TYPE_LAST; i++) {
		if (source_list == an->priv->source_lists[i]) {
			source_type = i;
			break;
		}
	}
	if (source_type == E_CAL_CLIENT_SOURCE_TYPE_LAST)
		return;

	/* process the additions */
	groups = e_source_list_peek_groups (source_list);
	for (p = groups; p != NULL; p = p->next) {
		ESourceGroup *group = E_SOURCE_GROUP (p->data);

		sources = e_source_group_peek_sources (group);
		for (q = sources; q != NULL; q = q->next) {
			ESource *source = E_SOURCE (q->data);
			gchar *uri;
			const gchar *alarm = e_source_get_property (source, "alarm");

			if (alarm && (!g_ascii_strcasecmp (alarm, "false") ||
			    !g_ascii_strcasecmp (alarm, "never")))
				continue;

			uri = e_source_get_uri (source);
			if (!g_hash_table_lookup (an->priv->uri_client_hash[source_type], uri)) {
				debug (("Adding Calendar %s", uri));
				alarm_notify_add_calendar (an, source_type, source, FALSE);
			}
			g_free (uri);
		}
	}

	/* process the removals */
	prd.an = an;
	prd.source_list = an->priv->source_lists[source_type];
	prd.removals = NULL;
	g_hash_table_foreach (
		an->priv->uri_client_hash[source_type],
		(GHFunc) process_removal_in_hash, &prd);

	for (l = prd.removals; l; l = l->next) {
		debug (("Removing Calendar %s", (gchar *)l->data));
		alarm_notify_remove_calendar (an, source_type, l->data);
	}
	g_list_free (prd.removals);
	g_signal_handlers_unblock_by_func (
		source_list, alarm_notify_list_changed_cb, an);

}

static void
alarm_notify_load_calendars (AlarmNotify *an,
                             ECalClientSourceType source_type)
{
	ESourceList *source_list;
	GSList *groups, *sources, *p, *q;

	if (!e_cal_client_get_sources (&source_list, source_type, NULL)) {
		debug (("Cannont get sources"));
		an->priv->source_lists[source_type] = NULL;

		return;
	}

	groups = e_source_list_peek_groups (source_list);
	for (p = groups; p != NULL; p = p->next) {
		ESourceGroup *group = E_SOURCE_GROUP (p->data);

		sources = e_source_group_peek_sources (group);
		for (q = sources; q != NULL; q = q->next) {
			ESource *source = E_SOURCE (q->data);
			gchar *uri;
			const gchar *alarm = e_source_get_property (source, "alarm");

			if (alarm && (!g_ascii_strcasecmp (alarm, "false") || !g_ascii_strcasecmp (alarm, "never")))
				continue;

			uri = e_source_get_uri (source);
			debug (("Loading Calendar %s", uri));
			alarm_notify_add_calendar (an, source_type, source, FALSE);
			g_free (uri);

		}
	}

	e_source_list_sync (source_list, NULL);
	g_signal_connect_object (
		source_list, "changed",
		G_CALLBACK (alarm_notify_list_changed_cb), an, 0);
	an->priv->source_lists[source_type] = source_list;
}

static void
alarm_notify_dequeue_client (gpointer key,
                             ECalClient *client)
{
	alarm_queue_remove_client (client, TRUE);
}

static void
alarm_notify_finalize (GObject *object)
{
	AlarmNotifyPrivate *priv;
	gint ii;

	priv = ALARM_NOTIFY (object)->priv;

	for (ii = 0; ii < E_CAL_CLIENT_SOURCE_TYPE_LAST; ii++) {
		g_hash_table_foreach (
			priv->uri_client_hash[ii],
			(GHFunc) alarm_notify_dequeue_client, NULL);
		g_hash_table_destroy (priv->uri_client_hash[ii]);
	}

	alarm_queue_done ();
	alarm_done ();

	e_passwords_shutdown ();

	g_mutex_free (priv->mutex);

	/* Chain up to parent's finalize() method. */
	G_OBJECT_CLASS (alarm_notify_parent_class)->finalize (object);
}

static void
alarm_notify_startup (GApplication *application)
{
	GtkIconTheme *icon_theme;

	/* Chain up to parent's startup() method. */
	G_APPLICATION_CLASS (alarm_notify_parent_class)->startup (application);

	/* Keep the application running. */
	g_application_hold (application);

	config_data_init_debugging ();

	/* FIXME Ideally we should not use Camel libraries in calendar,
	 *       though it is the case currently for attachments.  Remove
	 *       this once that is fixed. */

	/* Initialize Camel's type system. */
	camel_object_get_type ();

	icon_theme = gtk_icon_theme_get_default ();
	gtk_icon_theme_append_search_path (icon_theme, EVOLUTION_ICONDIR);
}

static void
alarm_notify_activate (GApplication *application)
{
	/* Disregard.  This is just here to prevent the default
	 * activate method from running, which issues a warning
	 * if there are no handlers connected to this signal. */
<<<<<<< HEAD
=======
}

static gboolean
alarm_notify_initable (GInitable *initable,
                       GCancellable *cancellable,
                       GError **error)
{
	/* XXX Just return TRUE for now.  We'll have use for this soon. */
	return TRUE;
>>>>>>> 19163c2b
}

static void
alarm_notify_class_init (AlarmNotifyClass *class)
{
	GObjectClass *object_class;
	GApplicationClass *application_class;

	g_type_class_add_private (class, sizeof (AlarmNotifyPrivate));

	object_class = G_OBJECT_CLASS (class);
	object_class->finalize = alarm_notify_finalize;

	application_class = G_APPLICATION_CLASS (class);
	application_class->startup = alarm_notify_startup;
	application_class->activate = alarm_notify_activate;
<<<<<<< HEAD
=======
}

static void
alarm_notify_initable_init (GInitableIface *interface)
{
	/* XXX Awkward name since we're missing an 'E' prefix. */
	interface->init = alarm_notify_initable;
>>>>>>> 19163c2b
}

static void
alarm_notify_init (AlarmNotify *an)
{
	gint ii;

	an->priv = G_TYPE_INSTANCE_GET_PRIVATE (
		an, TYPE_ALARM_NOTIFY, AlarmNotifyPrivate);
	an->priv->mutex = g_mutex_new ();
	an->priv->selected_calendars = config_data_get_calendars (
		"/apps/evolution/calendar/sources");

	for (ii = 0; ii < E_CAL_CLIENT_SOURCE_TYPE_LAST; ii++)
		an->priv->uri_client_hash[ii] = g_hash_table_new_full (
			g_str_hash, g_str_equal,
			(GDestroyNotify) g_free,
			(GDestroyNotify) g_object_unref);

	alarm_queue_init (an);

	for (ii = 0; ii < E_CAL_CLIENT_SOURCE_TYPE_LAST; ii++)
		alarm_notify_load_calendars (an, ii);
}

ESourceList *
alarm_notify_get_selected_calendars (AlarmNotify *an)
{
	return an->priv->selected_calendars;
}

/**
 * alarm_notify_new:
 *
 * Creates a new #AlarmNotify object.
 *
 * Returns: a newly-created #AlarmNotify
 **/
AlarmNotify *
alarm_notify_new (GCancellable *cancellable,
                  GError **error)
{
<<<<<<< HEAD
	return g_object_new (
		TYPE_ALARM_NOTIFY,
=======
	return g_initable_new (
		TYPE_ALARM_NOTIFY, cancellable, error,
>>>>>>> 19163c2b
		"application-id", APPLICATION_ID, NULL);
}

static void
client_opened_cb (GObject *source_object,
                  GAsyncResult *result,
                  gpointer user_data)
{
	ESource *source = E_SOURCE (source_object);
	AlarmNotify *an = ALARM_NOTIFY (user_data);
	EClient *client = NULL;
	ECalClient *cal_client;
	ECalClientSourceType source_type;
	const gchar *uri;

	e_client_utils_open_new_finish (source, result, &client, NULL);

	if (client == NULL)
		return;

	cal_client = E_CAL_CLIENT (client);
	source_type = e_cal_client_get_source_type (cal_client);
	uri = e_client_get_uri (client);

	g_hash_table_insert (
		an->priv->uri_client_hash[source_type],
		g_strdup (uri), cal_client);

	/* to resolve floating DATE-TIME properly */
	e_cal_client_set_default_timezone (
		cal_client, config_data_get_timezone ());

	alarm_queue_add_client (cal_client);
}

/**
 * alarm_notify_add_calendar:
 * @an: An alarm notification service.
 * @uri: URI of the calendar to load.
 * @load_afterwards: Whether this calendar should be loaded in the future
 * when the alarm daemon starts up.
 *
 * Tells the alarm notification service to load a calendar and start monitoring
 * its alarms.  It can optionally be made to save the URI of this calendar so
 * that it can be loaded in the future when the alarm daemon starts up.
 **/
void
alarm_notify_add_calendar (AlarmNotify *an,
                           ECalClientSourceType source_type,
                           ESource *source,
                           gboolean load_afterwards)
{
	AlarmNotifyPrivate *priv;
	EClientSourceType client_source_type;
	EUri *e_uri;
	gchar *str_uri;
	gchar *pass_key;
	g_return_if_fail (an != NULL);
	g_return_if_fail (IS_ALARM_NOTIFY (an));

	/* Make sure the key used in for getting password is
	 * properly generated for all types of backends. */
	priv = an->priv;
	str_uri = e_source_get_uri (source);
	e_uri = e_uri_new (str_uri);
	if (e_source_get_property (source, "auth-type"))
		pass_key = e_uri_to_string (e_uri, FALSE);
	else
		pass_key = g_strdup (str_uri);
	e_uri_free (e_uri);

	g_mutex_lock (an->priv->mutex);
	/* See if we already know about this uri */
	if (g_hash_table_lookup (priv->uri_client_hash[source_type], str_uri)) {
		g_mutex_unlock (an->priv->mutex);
		g_free (str_uri);
		g_free (pass_key);
		return;
	}

	/* If loading of this requires password and password is not
	 * currently availble in e-password session, skip this source
	 * loading.  We do not really want to prompt for auth from
	 * the alarm dameon. */

	if (e_source_get_property (source, "auth")) {

		if (!e_passwords_get_password (NULL, pass_key)) {
			g_mutex_unlock (an->priv->mutex);
			g_free (str_uri);
			g_free (pass_key);

			return;
		}
	}

	debug (("%s - Calendar Open Async... %p", str_uri, source));

	switch (source_type) {
		case E_CAL_CLIENT_SOURCE_TYPE_EVENTS:
			client_source_type = E_CLIENT_SOURCE_TYPE_EVENTS;
			break;
		case E_CAL_CLIENT_SOURCE_TYPE_TASKS:
			client_source_type = E_CLIENT_SOURCE_TYPE_TASKS;
			break;
		case E_CAL_CLIENT_SOURCE_TYPE_MEMOS:
			client_source_type = E_CLIENT_SOURCE_TYPE_MEMOS;
			break;
		default:
			g_warn_if_reached ();
			client_source_type = E_CLIENT_SOURCE_TYPE_LAST;
	}

	e_client_utils_open_new (
		source, client_source_type, TRUE, NULL,
		e_client_utils_authenticate_handler, NULL,
		client_opened_cb, an);

	g_free (str_uri);
	g_free (pass_key);
	g_mutex_unlock (an->priv->mutex);
}

void
alarm_notify_remove_calendar (AlarmNotify *an,
                              ECalClientSourceType source_type,
                              const gchar *str_uri)
{
	AlarmNotifyPrivate *priv;
	ECalClient *cal_client;

	priv = an->priv;

	cal_client = g_hash_table_lookup (
		priv->uri_client_hash[source_type], str_uri);
	if (cal_client) {
		debug (("Removing Client %p", cal_client));
		alarm_queue_remove_client (cal_client, FALSE);
		g_hash_table_remove (priv->uri_client_hash[source_type], str_uri);
	}
}<|MERGE_RESOLUTION|>--- conflicted
+++ resolved
@@ -57,9 +57,6 @@
 	GList *removals;
 } ProcessRemovalsData;
 
-<<<<<<< HEAD
-G_DEFINE_TYPE (AlarmNotify, alarm_notify, GTK_TYPE_APPLICATION)
-=======
 /* Forward Declarations */
 static void	alarm_notify_initable_init	(GInitableIface *interface);
 
@@ -67,7 +64,6 @@
 	AlarmNotify, alarm_notify, GTK_TYPE_APPLICATION,
 	G_IMPLEMENT_INTERFACE (
 		G_TYPE_INITABLE, alarm_notify_initable_init))
->>>>>>> 19163c2b
 
 static void
 process_removal_in_hash (const gchar *uri,
@@ -274,8 +270,6 @@
 	/* Disregard.  This is just here to prevent the default
 	 * activate method from running, which issues a warning
 	 * if there are no handlers connected to this signal. */
-<<<<<<< HEAD
-=======
 }
 
 static gboolean
@@ -285,7 +279,6 @@
 {
 	/* XXX Just return TRUE for now.  We'll have use for this soon. */
 	return TRUE;
->>>>>>> 19163c2b
 }
 
 static void
@@ -302,8 +295,6 @@
 	application_class = G_APPLICATION_CLASS (class);
 	application_class->startup = alarm_notify_startup;
 	application_class->activate = alarm_notify_activate;
-<<<<<<< HEAD
-=======
 }
 
 static void
@@ -311,7 +302,6 @@
 {
 	/* XXX Awkward name since we're missing an 'E' prefix. */
 	interface->init = alarm_notify_initable;
->>>>>>> 19163c2b
 }
 
 static void
@@ -354,13 +344,8 @@
 alarm_notify_new (GCancellable *cancellable,
                   GError **error)
 {
-<<<<<<< HEAD
-	return g_object_new (
-		TYPE_ALARM_NOTIFY,
-=======
 	return g_initable_new (
 		TYPE_ALARM_NOTIFY, cancellable, error,
->>>>>>> 19163c2b
 		"application-id", APPLICATION_ID, NULL);
 }
 
