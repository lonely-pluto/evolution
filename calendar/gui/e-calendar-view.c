--- conflicted
+++ resolved
@@ -534,58 +534,6 @@
 	e_cal_model_set_use_24_hour_format (cal_view->priv->model, use_24_hour);
 }
 
-<<<<<<< HEAD
-=======
-void
-e_calendar_view_set_activity_handler (ECalendarView *cal_view, EActivityHandler *activity_handler)
-{
-	ECalendarViewPrivate *priv;
-
-	g_return_if_fail (E_IS_CALENDAR_VIEW (cal_view));
-
-	priv = cal_view->priv;
-
-	priv->activity_handler = activity_handler;
-}
-
-void
-e_calendar_view_set_status_message (ECalendarView *cal_view, const gchar *message, int percent)
-{
-	ECalendarViewPrivate *priv;
-
-	g_return_if_fail (E_IS_CALENDAR_VIEW (cal_view));
-
-	priv = cal_view->priv;
-
-	if (!priv->activity_handler)
-		return;
-
-	if (!message || !*message) {
-		if (priv->activity_id != 0) {
-			e_activity_handler_operation_finished (priv->activity_handler, priv->activity_id);
-			priv->activity_id = 0;
-		}
-	} else if (priv->activity_id == 0) {
-		char *client_id = g_strdup_printf ("%p", (gpointer) cal_view);
-
-		priv->activity_id = e_activity_handler_operation_started (
-			priv->activity_handler, client_id, message, TRUE);
-
-		g_free (client_id);
-	} else {
-		double progress;
-
-		if (percent < 0)
-			progress = -1.0;
-		else {
-			progress = ((double) percent / 100);
-		}
-
-		e_activity_handler_operation_progressing (priv->activity_handler, priv->activity_id, message, progress);
-	}
-}
-
->>>>>>> 2914345f
 GList *
 e_calendar_view_get_selected_events (ECalendarView *cal_view)
 {
