--- conflicted
+++ resolved
@@ -1457,14 +1457,10 @@
 
 		source = e_client_get_source (E_CLIENT (default_client));
 
-<<<<<<< HEAD
-		widget = e_alert_dialog_new_for_args (parent, "calendar:prompt-read-only-cal", e_source_peek_name (e_client_get_source (E_CLIENT (default_client))), NULL);
-=======
 		widget = e_alert_dialog_new_for_args (
 			parent, "calendar:prompt-read-only-cal",
 			e_source_peek_name (source),
 			NULL);
->>>>>>> 19163c2b
 
 		g_signal_connect ((GtkDialog *)widget, "response", G_CALLBACK (gtk_widget_destroy),
 				  widget);
@@ -1690,12 +1686,8 @@
 }
 
 void
-<<<<<<< HEAD
-e_calendar_view_modify_and_send (ECalComponent *comp,
-=======
 e_calendar_view_modify_and_send (ECalendarView *cal_view,
                                  ECalComponent *comp,
->>>>>>> 19163c2b
                                  ECalClient *client,
                                  CalObjModType mod,
                                  GtkWindow *toplevel,
@@ -1704,11 +1696,8 @@
 	gboolean only_new_attendees = FALSE;
 	GError *error = NULL;
 
-<<<<<<< HEAD
-=======
 	g_return_if_fail (E_IS_CALENDAR_VIEW (cal_view));
 
->>>>>>> 19163c2b
 	e_cal_component_commit_sequence (comp);
 
 	if (e_cal_client_modify_object_sync (client, e_cal_component_get_icalcomponent (comp), mod, NULL, &error)) {
@@ -1826,87 +1815,6 @@
 	gtk_widget_show (widget);
 }
 
-<<<<<<< HEAD
-/**
- * Returns information about attendees in the component. If no attendees, then returns NULL.
- * The information is like "Status: Accepted: X   Declined: Y  ...".
- * Free returned pointer with g_free.
- **/
-gchar *
-e_calendar_view_get_attendees_status_info (ECalComponent *comp,
-                                           ECalClient *client)
-{
-	struct _values {
-		icalparameter_partstat status;
-		const gchar *caption;
-		gint count;
-	} values[] = {
-		{ ICAL_PARTSTAT_ACCEPTED,    N_("Accepted"),     0 },
-		{ ICAL_PARTSTAT_DECLINED,    N_("Declined"),     0 },
-		{ ICAL_PARTSTAT_TENTATIVE,   N_("Tentative"),    0 },
-		{ ICAL_PARTSTAT_DELEGATED,   N_("Delegated"),    0 },
-		{ ICAL_PARTSTAT_NEEDSACTION, N_("Needs action"), 0 },
-		{ ICAL_PARTSTAT_NONE,        N_("Other"),        0 },
-		{ ICAL_PARTSTAT_X,           NULL,              -1 }
-	};
-
-	GSList *attendees = NULL, *a;
-	gboolean have = FALSE;
-	gchar *res = NULL;
-	gint i;
-
-	if (!comp || !e_cal_component_has_attendees (comp) || !itip_organizer_is_user_ex (comp, client, TRUE))
-		return NULL;
-
-	e_cal_component_get_attendee_list (comp, &attendees);
-
-	for (a = attendees; a; a = a->next) {
-		ECalComponentAttendee *att = a->data;
-
-		if (att && att->cutype == ICAL_CUTYPE_INDIVIDUAL &&
-		    (att->role == ICAL_ROLE_CHAIR ||
-		     att->role == ICAL_ROLE_REQPARTICIPANT ||
-		     att->role == ICAL_ROLE_OPTPARTICIPANT)) {
-			have = TRUE;
-
-			for (i = 0; values[i].count != -1; i++) {
-				if (att->status == values[i].status || values[i].status == ICAL_PARTSTAT_NONE) {
-					values[i].count++;
-					break;
-				}
-			}
-		}
-	}
-
-	if (have) {
-		GString *str = g_string_new ("");
-
-		for (i = 0; values[i].count != -1; i++) {
-			if (values[i].count > 0) {
-				if (str->str && *str->str)
-					g_string_append (str, "   ");
-
-				g_string_append_printf (str, "%s: %d", _(values[i].caption), values[i].count);
-			}
-		}
-
-		g_string_prepend (str, ": ");
-
-		/* To Translators: 'Status' here means the state of the attendees, the resulting string will be in a form:
-		 * Status: Accepted: X   Declined: Y   ... */
-		g_string_prepend (str, _("Status"));
-
-		res = g_string_free (str, FALSE);
-	}
-
-	if (attendees)
-		e_cal_component_free_attendee_list (attendees);
-
-	return res;
-}
-
-=======
->>>>>>> 19163c2b
 /*
  * It is expected to show the tooltips in this below format
  *
@@ -1934,10 +1842,7 @@
 	GdkWindow *window;
 	ECalComponent *newcomp = e_cal_component_new ();
 	icaltimezone *zone, *default_zone;
-<<<<<<< HEAD
-=======
 	ECalModel *model;
->>>>>>> 19163c2b
 	ECalClient *client = NULL;
 	gboolean free_text = FALSE;
 
