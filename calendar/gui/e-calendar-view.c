/*
 * This program is free software; you can redistribute it and/or
 * modify it under the terms of the GNU Lesser General Public
 * License as published by the Free Software Foundation; either
 * version 2 of the License, or (at your option) version 3.
 *
 * This program is distributed in the hope that it will be useful,
 * but WITHOUT ANY WARRANTY; without even the implied warranty of
 * MERCHANTABILITY or FITNESS FOR A PARTICULAR PURPOSE.  See the GNU
 * Lesser General Public License for more details.
 *
 * You should have received a copy of the GNU Lesser General Public
 * License along with the program; if not, see <http://www.gnu.org/licenses/>
 *
 *
 * Authors:
 *		Rodrigo Moya <rodrigo@ximian.com>
 *
 * Copyright (C) 1999-2008 Novell, Inc. (www.novell.com)
 *
 */

#ifdef HAVE_CONFIG_H
#include <config.h>
#endif

#include <string.h>
#include <time.h>
#include <gtk/gtk.h>
#include <glib/gi18n.h>
#include <glib/gstdio.h>
#include <gdk/gdkkeysyms.h>
#include <libedataserver/e-time-utils.h>
#include <e-util/e-util.h>
#include <e-util/e-error.h>
#include <e-util/e-dialog-utils.h>
#include <e-util/e-icon-factory.h>
#include <libecal/e-cal-time-util.h>
#include <libecal/e-cal-component.h>
#include <shell/e-shell.h>

#include "common/authentication.h"
#include "calendar-config.h"
#include "comp-util.h"
#include "e-cal-model-calendar.h"
#include "e-calendar-view.h"
#include "itip-utils.h"
#include "dialogs/delete-comp.h"
#include "dialogs/delete-error.h"
#include "dialogs/event-editor.h"
#include "dialogs/send-comp.h"
#include "dialogs/cancel-comp.h"
#include "dialogs/recur-comp.h"
#include "dialogs/select-source-dialog.h"
#include "print.h"
#include "goto.h"
/*#include "a11y/ea-calendar.h"*/  /* KILL-BONOBO */
#include "e-cal-popup.h"
#include "misc.h"

struct _ECalendarViewPrivate {
	/* The GnomeCalendar we are associated to */
	GnomeCalendar *calendar;

	/* The calendar model we are monitoring */
	ECalModel *model;

	/* The default category */
	gchar *default_category;
};

static void e_calendar_view_get_property (GObject *object, guint property_id, GValue *value, GParamSpec *pspec);
static void e_calendar_view_set_property (GObject *object, guint property_id, const GValue *value, GParamSpec *pspec);
static void e_calendar_view_destroy (GtkObject *object);

/* Property IDs */
enum props {
	PROP_0,
	PROP_MODEL
};

/* FIXME Why are we emitting these event signals here? Can't the model just be listened to? */
/* Signal IDs */
enum {
	SELECTION_CHANGED,
	SELECTED_TIME_CHANGED,
	TIMEZONE_CHANGED,
	EVENT_CHANGED,
	EVENT_ADDED,
	USER_CREATED,
	OPEN_EVENT,
	LAST_SIGNAL
};

static guint signals[LAST_SIGNAL] = { 0 };

G_DEFINE_TYPE (ECalendarView, e_calendar_view, GTK_TYPE_TABLE)

enum TargetType{
	TARGET_TYPE_VCALENDAR
};

static GtkTargetEntry target_types[] = {
	{ (gchar *) "text/x-calendar", 0, TARGET_TYPE_VCALENDAR },
	{ (gchar *) "text/calendar",   0, TARGET_TYPE_VCALENDAR }
};

static guint n_target_types = G_N_ELEMENTS (target_types);

static void
e_calendar_view_set_property (GObject *object, guint property_id, const GValue *value, GParamSpec *pspec)
{
	ECalendarView *cal_view;

	cal_view = E_CALENDAR_VIEW (object);

	switch (property_id) {
	case PROP_MODEL:
		e_calendar_view_set_model (cal_view, E_CAL_MODEL (g_value_get_object (value)));
		break;
	default:
		G_OBJECT_WARN_INVALID_PROPERTY_ID (object, property_id, pspec);
		break;
	}
}

static void
e_calendar_view_get_property (GObject *object, guint property_id, GValue *value, GParamSpec *pspec)
{
	ECalendarView *cal_view;

	cal_view = E_CALENDAR_VIEW (object);

	switch (property_id) {
	case PROP_MODEL:
		g_value_set_object (value, e_calendar_view_get_model (cal_view));
		break;
	default:
		G_OBJECT_WARN_INVALID_PROPERTY_ID (object, property_id, pspec);
		break;
	}
}

static void
e_calendar_view_class_init (ECalendarViewClass *klass)
{
	GObjectClass *gobject_class = G_OBJECT_CLASS (klass);
	GtkObjectClass *object_class = GTK_OBJECT_CLASS (klass);

	GtkBindingSet *binding_set;

	/* Method override */
	gobject_class->set_property = e_calendar_view_set_property;
	gobject_class->get_property = e_calendar_view_get_property;
	object_class->destroy = e_calendar_view_destroy;

	klass->selection_changed = NULL;
	klass->selected_time_changed = NULL;
	klass->event_changed = NULL;
	klass->event_added = NULL;
	klass->user_created = NULL;

	klass->get_selected_events = NULL;
	klass->get_selected_time_range = NULL;
	klass->set_selected_time_range = NULL;
	klass->get_visible_time_range = NULL;
	klass->update_query = NULL;
	klass->open_event = e_calendar_view_open_event;
	klass->paste_text = NULL;

	g_object_class_install_property (gobject_class, PROP_MODEL,
					 g_param_spec_object ("model", NULL, NULL, E_TYPE_CAL_MODEL,
							      G_PARAM_READABLE | G_PARAM_WRITABLE));

	/* Create class' signals */
	signals[SELECTION_CHANGED] =
		g_signal_new ("selection_changed",
			      G_TYPE_FROM_CLASS (klass),
			      G_SIGNAL_RUN_LAST,
			      G_STRUCT_OFFSET (ECalendarViewClass, selection_changed),
			      NULL, NULL,
			      g_cclosure_marshal_VOID__VOID,
			      G_TYPE_NONE, 0);
	signals[SELECTED_TIME_CHANGED] =
		g_signal_new ("selected_time_changed",
			      G_TYPE_FROM_CLASS (klass),
			      G_SIGNAL_RUN_LAST,
			      G_STRUCT_OFFSET (ECalendarViewClass, selected_time_changed),
			      NULL, NULL,
			      g_cclosure_marshal_VOID__VOID,
			      G_TYPE_NONE, 0);
	signals[TIMEZONE_CHANGED] =
		g_signal_new ("timezone_changed",
			      G_TYPE_FROM_CLASS (klass),
			      G_SIGNAL_RUN_LAST,
			      G_STRUCT_OFFSET (ECalendarViewClass, timezone_changed),
			      NULL, NULL,
			      e_marshal_VOID__POINTER_POINTER,
			      G_TYPE_NONE, 2, G_TYPE_POINTER, G_TYPE_POINTER);

	signals[EVENT_CHANGED] =
		g_signal_new ("event_changed",
			      G_TYPE_FROM_CLASS (object_class),
			      G_SIGNAL_RUN_FIRST | G_SIGNAL_ACTION,
			      G_STRUCT_OFFSET (ECalendarViewClass, event_changed),
			      NULL, NULL,
			      g_cclosure_marshal_VOID__POINTER,
			      G_TYPE_NONE, 1,
			      G_TYPE_POINTER);

	signals[EVENT_ADDED] =
		g_signal_new ("event_added",
			      G_TYPE_FROM_CLASS (object_class),
			      G_SIGNAL_RUN_FIRST | G_SIGNAL_ACTION,
			      G_STRUCT_OFFSET (ECalendarViewClass, event_added),
			      NULL, NULL,
			      g_cclosure_marshal_VOID__POINTER,
			      G_TYPE_NONE, 1,
			      G_TYPE_POINTER);

	signals[USER_CREATED] =
		g_signal_new ("user_created",
			      G_TYPE_FROM_CLASS (klass),
			      G_SIGNAL_RUN_LAST,
			      G_STRUCT_OFFSET (ECalendarViewClass, user_created),
			      NULL, NULL,
			      g_cclosure_marshal_VOID__VOID,
			      G_TYPE_NONE, 0);

	signals[OPEN_EVENT] =
		g_signal_new ("open_event",
			      G_TYPE_FROM_CLASS (klass),
			      G_SIGNAL_RUN_FIRST | G_SIGNAL_ACTION,
			      G_STRUCT_OFFSET (ECalendarViewClass, open_event),
			      NULL, NULL,
			      g_cclosure_marshal_VOID__VOID,
			      G_TYPE_NONE, 0);

        /*
         * Key bindings
         */

	binding_set = gtk_binding_set_by_class (klass);

	gtk_binding_entry_add_signal (binding_set, GDK_o,
                                      GDK_CONTROL_MASK,
                                      "open_event", 0);

#if 0  /* KILL-BONOBO */
	/* init the accessibility support for e_day_view */
	e_cal_view_a11y_init ();
#endif
}

void
e_calendar_view_add_event (ECalendarView *cal_view, ECal *client, time_t dtstart,
		      icaltimezone *default_zone, icalcomponent *icalcomp, gboolean in_top_canvas)
{
#if 0  /* KILL-BONOBO */
	ECalComponent *comp;
	struct icaltimetype itime, old_dtstart, old_dtend;
	time_t tt_start, tt_end, new_dtstart = 0;
	struct icaldurationtype ic_dur, ic_oneday;
	gchar *uid;
	gint start_offset, end_offset;
	gboolean all_day_event = FALSE;
	GnomeCalendarViewType view_type;
	GError *error = NULL;

	start_offset = 0;
	end_offset = 0;

	old_dtstart = icalcomponent_get_dtstart (icalcomp);
	tt_start = icaltime_as_timet (old_dtstart);
	old_dtend = icalcomponent_get_dtend (icalcomp);
	tt_end = icaltime_as_timet (old_dtend);
	ic_dur = icaldurationtype_from_int (tt_end - tt_start);

	if (icaldurationtype_as_int (ic_dur) > 60*60*24) {
		/* This is a long event */
		start_offset = old_dtstart.hour * 60 + old_dtstart.minute;
		end_offset = old_dtstart.hour * 60 + old_dtend.minute;
	}

	ic_oneday = icaldurationtype_null_duration ();
	ic_oneday.days = 1;

	view_type = gnome_calendar_get_view (cal_view->priv->calendar);

	switch (view_type) {
	case GNOME_CAL_DAY_VIEW:
	case GNOME_CAL_WORK_WEEK_VIEW:
		if (start_offset == 0 && end_offset == 0 && in_top_canvas)
			all_day_event = TRUE;

		if (all_day_event) {
			ic_dur = ic_oneday;
		} else if (icaldurationtype_as_int (ic_dur) >= 60*60*24
				&& !in_top_canvas) {
			/* copy & paste from top canvas to main canvas */
			gint time_divisions;

			time_divisions = calendar_config_get_time_divisions ();
			ic_dur = icaldurationtype_from_int (time_divisions * 60);
		}

		if (in_top_canvas)
			new_dtstart = dtstart + start_offset * 60;
		else
			new_dtstart = dtstart;
		break;
	case GNOME_CAL_WEEK_VIEW:
	case GNOME_CAL_MONTH_VIEW:
	case GNOME_CAL_LIST_VIEW:
		if (old_dtstart.is_date && old_dtend.is_date
			&& memcmp (&ic_dur, &ic_oneday, sizeof(ic_dur)) == 0)
			all_day_event = TRUE;
		else {
			icaltimetype new_time = icaltime_from_timet_with_zone (dtstart, FALSE, default_zone);

			new_time.hour = old_dtstart.hour;
			new_time.minute = old_dtstart.minute;
			new_time.second = old_dtstart.second;

			new_dtstart = icaltime_as_timet_with_zone (new_time, old_dtstart.zone ? old_dtstart.zone : default_zone);
		}
		break;
	default:
		g_return_if_reached ();
	}

	itime = icaltime_from_timet_with_zone (new_dtstart, FALSE, old_dtstart.zone ? old_dtstart.zone : default_zone);
	/* set the timezone properly */
	itime.zone = old_dtstart.zone ? old_dtstart.zone : default_zone;
	if (all_day_event)
		itime.is_date = TRUE;
	icalcomponent_set_dtstart (icalcomp, itime);

	itime.is_date = FALSE;
	itime = icaltime_add (itime, ic_dur);
	if (all_day_event)
		itime.is_date = TRUE;
	icalcomponent_set_dtend (icalcomp, itime);

	/* FIXME The new uid stuff can go away once we actually set it in the backend */
	uid = e_cal_component_gen_uid ();
	comp = e_cal_component_new ();
	e_cal_component_set_icalcomponent (
		comp, icalcomponent_new_clone (icalcomp));
	e_cal_component_set_uid (comp, uid);
	g_free (uid);

	e_cal_component_commit_sequence (comp);

	uid = NULL;
	if (e_cal_create_object (client, e_cal_component_get_icalcomponent (comp), &uid, &error)) {
		gboolean strip_alarms = TRUE;

		if (uid) {
			e_cal_component_set_uid (comp, uid);
			g_free (uid);
		}

		if ((itip_organizer_is_user (comp, client) || itip_sentby_is_user (comp, client)) &&
		    send_component_dialog ((GtkWindow *) gtk_widget_get_toplevel (GTK_WIDGET (cal_view)),
					   client, comp, TRUE, &strip_alarms)) {
			itip_send_comp (E_CAL_COMPONENT_METHOD_REQUEST, comp,
				client, NULL, NULL, NULL, strip_alarms);
		}
	} else {
		g_message (G_STRLOC ": Could not create the object! %s", error ? error->message : "");
		if (error)
			g_error_free (error);
	}

	g_object_unref (comp);
#endif
}

static void
e_calendar_view_init (ECalendarView *cal_view)
{
	cal_view->priv = g_new0 (ECalendarViewPrivate, 1);
}

static void
e_calendar_view_destroy (GtkObject *object)
{
	ECalendarView *cal_view = (ECalendarView *) object;

	g_return_if_fail (E_IS_CALENDAR_VIEW (cal_view));

	if (cal_view->priv) {
		if (cal_view->priv->model) {
			g_signal_handlers_disconnect_matched (cal_view->priv->model,
							      G_SIGNAL_MATCH_DATA,
							      0, 0, NULL, NULL, cal_view);
			g_object_unref (cal_view->priv->model);
			cal_view->priv->model = NULL;
		}

		if (cal_view->priv->default_category) {
			g_free (cal_view->priv->default_category);
			cal_view->priv->default_category = NULL;
		}

		g_free (cal_view->priv);
		cal_view->priv = NULL;
	}

	if (GTK_OBJECT_CLASS (e_calendar_view_parent_class)->destroy)
		GTK_OBJECT_CLASS (e_calendar_view_parent_class)->destroy (object);
}

GnomeCalendar *
e_calendar_view_get_calendar (ECalendarView *cal_view)
{
	g_return_val_if_fail (E_IS_CALENDAR_VIEW (cal_view), NULL);

	return cal_view->priv->calendar;
}

void
e_calendar_view_set_calendar (ECalendarView *cal_view, GnomeCalendar *calendar)
{
	g_return_if_fail (E_IS_CALENDAR_VIEW (cal_view));

	cal_view->priv->calendar = calendar;
}

ECalModel *
e_calendar_view_get_model (ECalendarView *cal_view)
{
	g_return_val_if_fail (E_IS_CALENDAR_VIEW (cal_view), NULL);

	return cal_view->priv->model;
}

void
e_calendar_view_set_model (ECalendarView *cal_view, ECalModel *model)
{
	g_return_if_fail (E_IS_CALENDAR_VIEW (cal_view));
	g_return_if_fail (E_IS_CAL_MODEL (model));

	if (cal_view->priv->model) {
		g_signal_handlers_disconnect_matched (cal_view->priv->model, G_SIGNAL_MATCH_DATA,
						      0, 0, NULL, NULL, cal_view);
		g_object_unref (cal_view->priv->model);
	}

	cal_view->priv->model = g_object_ref (model);
}

icaltimezone *
e_calendar_view_get_timezone (ECalendarView *cal_view)
{
	g_return_val_if_fail (E_IS_CALENDAR_VIEW (cal_view), NULL);
	return e_cal_model_get_timezone (cal_view->priv->model);
}

void
e_calendar_view_set_timezone (ECalendarView *cal_view, icaltimezone *zone)
{
	icaltimezone *old_zone;

	g_return_if_fail (E_IS_CALENDAR_VIEW (cal_view));

	old_zone = e_cal_model_get_timezone (cal_view->priv->model);
	if (old_zone == zone)
		return;

	e_cal_model_set_timezone (cal_view->priv->model, zone);
	g_signal_emit (G_OBJECT (cal_view), signals[TIMEZONE_CHANGED], 0,
		       old_zone, zone);
}

const gchar *
e_calendar_view_get_default_category (ECalendarView *cal_view)
{
	g_return_val_if_fail (E_IS_CALENDAR_VIEW (cal_view), NULL);
	return (const gchar *) cal_view->priv->default_category;
}

/**
 * e_calendar_view_set_default_category
 * @cal_view: A calendar view.
 * @category: Default category name or NULL for no category.
 *
 * Sets the default category that will be used when creating new calendar
 * components from the given calendar view.
 */
void
e_calendar_view_set_default_category (ECalendarView *cal_view, const gchar *category)
{
	g_return_if_fail (E_IS_CALENDAR_VIEW (cal_view));

	if (cal_view->priv->default_category)
		g_free (cal_view->priv->default_category);

	cal_view->priv->default_category = g_strdup (category);
}

/**
 * e_calendar_view_get_use_24_hour_format:
 * @cal_view: A calendar view.
 *
 * Gets whether the view is using 24 hour times or not.
 *
 * Returns: the 24 hour setting.
 */
gboolean
e_calendar_view_get_use_24_hour_format (ECalendarView *cal_view)
{
	g_return_val_if_fail (E_IS_CALENDAR_VIEW (cal_view), FALSE);

	return e_cal_model_get_use_24_hour_format (cal_view->priv->model);
}

/**
 * e_calendar_view_set_use_24_hour_format
 * @cal_view: A calendar view.
 * @use_24_hour: Whether to use 24 hour times or not.
 *
 * Sets the 12/24 hour times setting for the given view.
 */
void
e_calendar_view_set_use_24_hour_format (ECalendarView *cal_view, gboolean use_24_hour)
{
	g_return_if_fail (E_IS_CALENDAR_VIEW (cal_view));

	e_cal_model_set_use_24_hour_format (cal_view->priv->model, use_24_hour);
}

GList *
e_calendar_view_get_selected_events (ECalendarView *cal_view)
{
	g_return_val_if_fail (E_IS_CALENDAR_VIEW (cal_view), NULL);

	if (E_CALENDAR_VIEW_CLASS (G_OBJECT_GET_CLASS (cal_view))->get_selected_events)
		return E_CALENDAR_VIEW_CLASS (G_OBJECT_GET_CLASS (cal_view))->get_selected_events (cal_view);

	return NULL;
}

gboolean
e_calendar_view_get_selected_time_range (ECalendarView *cal_view, time_t *start_time, time_t *end_time)
{
	g_return_val_if_fail (E_IS_CALENDAR_VIEW (cal_view), FALSE);

	if (E_CALENDAR_VIEW_CLASS (G_OBJECT_GET_CLASS (cal_view))->get_selected_time_range) {
		return E_CALENDAR_VIEW_CLASS (G_OBJECT_GET_CLASS (cal_view))->get_selected_time_range (
			cal_view, start_time, end_time);
	}

	return FALSE;
}

void
e_calendar_view_set_selected_time_range (ECalendarView *cal_view, time_t start_time, time_t end_time)
{
	g_return_if_fail (E_IS_CALENDAR_VIEW (cal_view));

	if (E_CALENDAR_VIEW_CLASS (G_OBJECT_GET_CLASS (cal_view))->set_selected_time_range) {
		E_CALENDAR_VIEW_CLASS (G_OBJECT_GET_CLASS (cal_view))->set_selected_time_range (
			cal_view, start_time, end_time);
	}
}

gboolean
e_calendar_view_get_visible_time_range (ECalendarView *cal_view, time_t *start_time, time_t *end_time)
{
	g_return_val_if_fail (E_IS_CALENDAR_VIEW (cal_view), FALSE);

	if (E_CALENDAR_VIEW_CLASS (G_OBJECT_GET_CLASS (cal_view))->get_visible_time_range) {
		return E_CALENDAR_VIEW_CLASS (G_OBJECT_GET_CLASS (cal_view))->get_visible_time_range (
			cal_view, start_time, end_time);
	}

	return FALSE;
}

void
e_calendar_view_update_query (ECalendarView *cal_view)
{
	g_return_if_fail (E_IS_CALENDAR_VIEW (cal_view));

	if (E_CALENDAR_VIEW_CLASS (G_OBJECT_GET_CLASS (cal_view))->update_query) {
		E_CALENDAR_VIEW_CLASS (G_OBJECT_GET_CLASS (cal_view))->update_query (cal_view);
	}
}

void
e_calendar_view_cut_clipboard (ECalendarView *cal_view)
{
	GList *selected, *l;
	const gchar *uid;

	g_return_if_fail (E_IS_CALENDAR_VIEW (cal_view));

	selected = e_calendar_view_get_selected_events (cal_view);
	if (!selected)
		return;

#if 0  /* KILL-BONOBO */
	e_calendar_view_set_status_message (cal_view, _("Deleting selected objects"), -1);
#endif

	e_calendar_view_copy_clipboard (cal_view);
	for (l = selected; l != NULL; l = l->next) {
		ECalComponent *comp;
		ECalendarViewEvent *event = (ECalendarViewEvent *) l->data;
		GError *error = NULL;

		if (!event)
			continue;

		comp = e_cal_component_new ();
		e_cal_component_set_icalcomponent (comp, icalcomponent_new_clone (event->comp_data->icalcomp));

		if ((itip_organizer_is_user (comp, event->comp_data->client) || itip_sentby_is_user (comp, event->comp_data->client))
		    && cancel_component_dialog ((GtkWindow *) gtk_widget_get_toplevel (GTK_WIDGET (cal_view)),
						event->comp_data->client, comp, TRUE))
			itip_send_comp (E_CAL_COMPONENT_METHOD_CANCEL, comp,
					event->comp_data->client, NULL, NULL, NULL, TRUE);

		e_cal_component_get_uid (comp, &uid);
		if (e_cal_component_is_instance (comp)) {
			gchar *rid = NULL;
			icalcomponent *icalcomp;

			/* when cutting detached instances, only cut that instance */
			rid = e_cal_component_get_recurid_as_string (comp);
			if (e_cal_get_object (event->comp_data->client, uid, rid, &icalcomp, NULL)) {
				e_cal_remove_object_with_mod (event->comp_data->client, uid,
							      rid, CALOBJ_MOD_THIS,
							      &error);
				icalcomponent_free (icalcomp);
			} else
				e_cal_remove_object_with_mod (event->comp_data->client, uid, NULL,
						CALOBJ_MOD_ALL, &error);
			g_free (rid);
		} else
			e_cal_remove_object (event->comp_data->client, uid, &error);
		delete_error_dialog (error, E_CAL_COMPONENT_EVENT);

		g_clear_error (&error);

		g_object_unref (comp);
	}

#if 0  /* KILL-BONOBO */
	e_calendar_view_set_status_message (cal_view, NULL, -1);
#endif

	g_list_free (selected);
}

static void
clipboard_clear_calendar_cb (GtkClipboard *clipboard,
			     gpointer data)
{
	g_free (data);
}

static void
clipboard_get_calendar_cb (GtkClipboard *clipboard,
			   GtkSelectionData *selection_data,
			   guint info,
			   gpointer data)
{
	gchar *comp_str = (gchar *) data;

	switch (info) {
	case TARGET_TYPE_VCALENDAR:
		gtk_selection_data_set (selection_data,
					selection_data->target,
					8,
					(const guchar *) comp_str,
					(gint) strlen (comp_str));
		break;
	default:
		break;
	}
}

static void
add_related_timezones (icalcomponent *des_icalcomp, icalcomponent *src_icalcomp, ECal *client)
{
	icalproperty_kind look_in[] = {
		ICAL_DTSTART_PROPERTY,
		ICAL_DTEND_PROPERTY,
		ICAL_NO_PROPERTY
	};
	gint i;

	g_return_if_fail (des_icalcomp != NULL);
	g_return_if_fail (src_icalcomp != NULL);
	g_return_if_fail (client != NULL);

	for (i = 0; look_in[i] != ICAL_NO_PROPERTY; i++) {
		icalproperty *prop = icalcomponent_get_first_property (src_icalcomp, look_in[i]);

		if (prop) {
			icalparameter *par = icalproperty_get_first_parameter (prop, ICAL_TZID_PARAMETER);

			if (par) {
				const gchar *tzid = icalparameter_get_tzid (par);

				if (tzid) {
					GError *error = NULL;
					icaltimezone *zone = NULL;

					if (!e_cal_get_timezone (client, tzid, &zone, &error)) {
						g_warning ("%s: Cannot get timezone for '%s'. %s", G_STRFUNC, tzid, error ? error->message : "");
						if (error)
							g_error_free (error);
					} else if (zone &&
						icalcomponent_get_timezone (des_icalcomp, icaltimezone_get_tzid (zone)) == NULL) {
						/* do not duplicate timezones in the component */
						icalcomponent *vtz_comp;

						vtz_comp = icaltimezone_get_component (zone);
						if (vtz_comp)
							icalcomponent_add_component (des_icalcomp, icalcomponent_new_clone (vtz_comp));
					}
				}
			}
		}
	}
}

void
e_calendar_view_copy_clipboard (ECalendarView *cal_view)
{
	GList *selected, *l;
	gchar *comp_str;
	icalcomponent *vcal_comp;
	icalcomponent *new_icalcomp;
	ECalendarViewEvent *event;
	GtkClipboard *clipboard;

	g_return_if_fail (E_IS_CALENDAR_VIEW (cal_view));

	selected = e_calendar_view_get_selected_events (cal_view);
	if (!selected)
		return;

	/* create top-level VCALENDAR component and add VTIMEZONE's */
	vcal_comp = e_cal_util_new_top_level ();
	for (l = selected; l != NULL; l = l->next) {
		event = (ECalendarViewEvent *) l->data;

		if (event) {
			e_cal_util_add_timezones_from_component (vcal_comp, event->comp_data->icalcomp);

			add_related_timezones (vcal_comp, event->comp_data->icalcomp, event->comp_data->client);
		}
	}

	for (l = selected; l != NULL; l = l->next) {
		event = (ECalendarViewEvent *) l->data;

		new_icalcomp = icalcomponent_new_clone (event->comp_data->icalcomp);

		/* remove RECURRENCE-IDs from copied objects */
		if (e_cal_util_component_is_instance (new_icalcomp)) {
			icalproperty *prop;

			prop = icalcomponent_get_first_property (new_icalcomp, ICAL_RECURRENCEID_PROPERTY);
			if (prop)
				icalcomponent_remove_property (new_icalcomp, prop);
		}
		icalcomponent_add_component (vcal_comp, new_icalcomp);
	}

	/* copy the VCALENDAR to the clipboard */
	clipboard = gtk_widget_get_clipboard (GTK_WIDGET (cal_view), GDK_SELECTION_CLIPBOARD);
	comp_str = icalcomponent_as_ical_string_r (vcal_comp);

	if (!gtk_clipboard_set_with_data (clipboard, target_types, n_target_types,
					  clipboard_get_calendar_cb,
					  clipboard_clear_calendar_cb,
					  comp_str)) {
		g_free (comp_str);
	} else {
		gtk_clipboard_set_can_store (clipboard, target_types + 1, n_target_types - 1);
	}

	/* free memory */
	icalcomponent_free (vcal_comp);
	g_list_free (selected);
}

static void
clipboard_get_calendar_data (ECalendarView *cal_view, const gchar *text)
{
	icalcomponent *icalcomp;
	icalcomponent_kind kind;
	time_t selected_time_start, selected_time_end;
	icaltimezone *default_zone;
	ECal *client;
	gboolean in_top_canvas;

	g_return_if_fail (E_IS_CALENDAR_VIEW (cal_view));

	if (!text || !*text)
		return;

	icalcomp = icalparser_parse_string ((const gchar *) text);
	if (!icalcomp)
		return;

	default_zone = calendar_config_get_icaltimezone ();
	client = e_cal_model_get_default_client (cal_view->priv->model);

	/* check the type of the component */
	/* FIXME An error dialog if we return? */
	kind = icalcomponent_isa (icalcomp);
	if (kind != ICAL_VCALENDAR_COMPONENT && kind != ICAL_VEVENT_COMPONENT)
		return;

#if 0  /* KILL-BONOBO */
	e_calendar_view_set_status_message (cal_view, _("Updating objects"), -1);
#endif
	e_calendar_view_get_selected_time_range (cal_view, &selected_time_start, &selected_time_end);

	if ((selected_time_end - selected_time_start) == 60 * 60 * 24)
		in_top_canvas = TRUE;
	else
		in_top_canvas = FALSE;

	if (kind == ICAL_VCALENDAR_COMPONENT) {
		icalcomponent *subcomp;

		/* add timezones first, to have them ready */
		for (subcomp = icalcomponent_get_first_component (icalcomp, ICAL_VTIMEZONE_COMPONENT);
		     subcomp;
		     subcomp = icalcomponent_get_next_component (icalcomp, ICAL_VTIMEZONE_COMPONENT)) {
			icaltimezone *zone;
			GError *error = NULL;

			zone = icaltimezone_new ();
			icaltimezone_set_component (zone, subcomp);
			if (!e_cal_add_timezone (client, zone, &error)) {
				icalproperty *tzidprop = icalcomponent_get_first_property (subcomp, ICAL_TZID_PROPERTY);

				g_warning ("%s: Add zone '%s' failed. %s", G_STRFUNC, tzidprop ? icalproperty_get_tzid (tzidprop) : "???", error ? error->message : "");
				if (error)
					g_error_free (error);
			}

			icaltimezone_free (zone, 1);
		}

		for (subcomp = icalcomponent_get_first_component (icalcomp, ICAL_VEVENT_COMPONENT);
		     subcomp;
		     subcomp = icalcomponent_get_next_component (icalcomp, ICAL_VEVENT_COMPONENT)) {
			if (e_cal_util_component_has_recurrences (subcomp)) {
				icalproperty *icalprop = icalcomponent_get_first_property (subcomp, ICAL_RRULE_PROPERTY);
				if (icalprop)
					icalproperty_remove_parameter_by_name (icalprop, "X-EVOLUTION-ENDDATE");
			}

			e_calendar_view_add_event (cal_view, client, selected_time_start, default_zone, subcomp, in_top_canvas);
		}

		icalcomponent_free (icalcomp);
	} else {
		e_calendar_view_add_event (cal_view, client, selected_time_start, default_zone, icalcomp, in_top_canvas);
	}

#if 0  /* KILL-BONOBO */
	e_calendar_view_set_status_message (cal_view, NULL, -1);
#endif
}

static void
e_calendar_view_paste_text (ECalendarView *cal_view)
{
	g_return_if_fail (E_IS_CALENDAR_VIEW (cal_view));

	if (E_CALENDAR_VIEW_CLASS (G_OBJECT_GET_CLASS (cal_view))->paste_text)
		E_CALENDAR_VIEW_CLASS (G_OBJECT_GET_CLASS (cal_view))->paste_text (cal_view);
}

static void
clipboard_paste_received_cb (GtkClipboard *clipboard,
			     GtkSelectionData *selection_data,
			     gpointer data)
{
	if (gtk_clipboard_wait_is_text_available (clipboard)) {
		e_calendar_view_paste_text (E_CALENDAR_VIEW (data));
	} else {
		GdkAtom type = selection_data->type;
		if (type == gdk_atom_intern (target_types[TARGET_TYPE_VCALENDAR].target, TRUE)) {
			gchar *result = NULL;
			result = g_strndup ((const gchar *) selection_data->data,
					    selection_data->length);
			clipboard_get_calendar_data (E_CALENDAR_VIEW (data), result);
			g_free (result);
		}
	}
	g_object_unref (data);
}

void
e_calendar_view_paste_clipboard (ECalendarView *cal_view)
{
	GtkClipboard *clipboard;

	g_return_if_fail (E_IS_CALENDAR_VIEW (cal_view));

	clipboard = gtk_widget_get_clipboard (GTK_WIDGET (cal_view), GDK_SELECTION_CLIPBOARD);
	g_object_ref (cal_view);

	gtk_clipboard_request_contents (clipboard,
					gdk_atom_intern (target_types[TARGET_TYPE_VCALENDAR].target, FALSE),
					clipboard_paste_received_cb, cal_view);
}

static void
add_retract_data (ECalComponent *comp, const gchar *retract_comment, CalObjModType mod)
{
	icalcomponent *icalcomp = NULL;
	icalproperty *icalprop = NULL;

	icalcomp = e_cal_component_get_icalcomponent (comp);
	if (retract_comment && *retract_comment)
		icalprop = icalproperty_new_x (retract_comment);
	else
		icalprop = icalproperty_new_x ("0");
	icalproperty_set_x_name (icalprop, "X-EVOLUTION-RETRACT-COMMENT");
	icalcomponent_add_property (icalcomp, icalprop);

	if (mod == CALOBJ_MOD_ALL)
		icalprop = icalproperty_new_x ("All");
	else
		icalprop = icalproperty_new_x ("This");
	icalproperty_set_x_name (icalprop, "X-EVOLUTION-RECUR-MOD");
	icalcomponent_add_property (icalcomp, icalprop);
}

static gboolean
check_for_retract (ECalComponent *comp, ECal *client)
{
	ECalComponentOrganizer org;
	gchar *email = NULL;
	const gchar *strip = NULL;
	gboolean ret_val = FALSE;

	if (!(e_cal_component_has_attendees (comp) &&
				e_cal_get_save_schedules (client)))
		return ret_val;

	e_cal_component_get_organizer (comp, &org);
	strip = itip_strip_mailto (org.value);

	if (e_cal_get_cal_address (client, &email, NULL) && !g_ascii_strcasecmp (email, strip)) {
		ret_val = TRUE;
	}

	g_free (email);
	return ret_val;
}

static void
delete_event (ECalendarView *cal_view, ECalendarViewEvent *event)
{
	ECalComponent *comp;
	ECalComponentVType vtype;
	gboolean  delete = FALSE;
	GError *error = NULL;

	comp = e_cal_component_new ();
	e_cal_component_set_icalcomponent (comp, icalcomponent_new_clone (event->comp_data->icalcomp));
	vtype = e_cal_component_get_vtype (comp);

	/*FIXME remove it once the we dont set the recurrence id for all the generated instances */
	if (!e_cal_get_static_capability (event->comp_data->client, CAL_STATIC_CAPABILITY_RECURRENCES_NO_MASTER))
		e_cal_component_set_recurid (comp, NULL);

	/*FIXME Retract should be moved to Groupwise features plugin */
	if (check_for_retract (comp, event->comp_data->client)) {
		gchar *retract_comment = NULL;
		gboolean retract = FALSE;

		delete = prompt_retract_dialog (comp, &retract_comment, GTK_WIDGET (cal_view), &retract);
		if (retract) {
			GList *users = NULL;
			icalcomponent *icalcomp = NULL, *mod_comp = NULL;

			add_retract_data (comp, retract_comment, CALOBJ_MOD_ALL);
			icalcomp = e_cal_component_get_icalcomponent (comp);
			icalcomponent_set_method (icalcomp, ICAL_METHOD_CANCEL);
			if (!e_cal_send_objects (event->comp_data->client, icalcomp, &users,
						&mod_comp, &error))	{
				delete_error_dialog (error, E_CAL_COMPONENT_EVENT);
				g_clear_error (&error);
				error = NULL;
			} else {

				if (mod_comp)
					icalcomponent_free (mod_comp);

				if (users) {
					g_list_foreach (users, (GFunc) g_free, NULL);
					g_list_free (users);
				}
			}
		}
	} else
		delete = delete_component_dialog (comp, FALSE, 1, vtype, GTK_WIDGET (cal_view));

	if (delete) {
		const gchar *uid;
		gchar *rid = NULL;

		if ((itip_organizer_is_user (comp, event->comp_data->client) || itip_sentby_is_user (comp, event->comp_data->client))
		    && cancel_component_dialog ((GtkWindow *) gtk_widget_get_toplevel (GTK_WIDGET (cal_view)),
						event->comp_data->client,
						comp, TRUE))
			itip_send_comp (E_CAL_COMPONENT_METHOD_CANCEL, comp,
					event->comp_data->client, NULL, NULL, NULL, TRUE);

		e_cal_component_get_uid (comp, &uid);
		if (!uid || !*uid) {
			g_object_unref (comp);
			return;
		}
		rid = e_cal_component_get_recurid_as_string (comp);
		if (e_cal_util_component_is_instance (event->comp_data->icalcomp) || e_cal_util_component_has_recurrences (event->comp_data->icalcomp))
			e_cal_remove_object_with_mod (event->comp_data->client, uid,
				rid, CALOBJ_MOD_ALL, &error);
		else
			e_cal_remove_object (event->comp_data->client, uid, &error);

		delete_error_dialog (error, E_CAL_COMPONENT_EVENT);
		g_clear_error (&error);
		g_free (rid);
	}

	g_object_unref (comp);
}

void
e_calendar_view_delete_selected_event (ECalendarView *cal_view)
{
	GList *selected;
	ECalendarViewEvent *event;

	selected = e_calendar_view_get_selected_events (cal_view);
	if (!selected)
		return;

	event = (ECalendarViewEvent *) selected->data;
	if (event)
		delete_event (cal_view, event);

	g_list_free (selected);
}

void
e_calendar_view_delete_selected_events (ECalendarView *cal_view)
{
	GList *selected, *l;
	ECalendarViewEvent *event;

	selected = e_calendar_view_get_selected_events (cal_view);
	if (!selected)
		return;

	for (l = selected; l != NULL; l = l->next) {
		event = (ECalendarViewEvent *) l->data;
		if (event)
			delete_event (cal_view, event);
	}

	g_list_free (selected);
}

void
e_calendar_view_delete_selected_occurrence (ECalendarView *cal_view)
{
	GList *selected;
	ECalComponent *comp;
	ECalendarViewEvent *event;
	ECalComponentVType vtype;
	gboolean  delete = FALSE;
	GError *error = NULL;

	selected = e_calendar_view_get_selected_events (cal_view);
	if (!selected)
		return;
	event = (ECalendarViewEvent *) selected->data;
	comp = e_cal_component_new ();
	e_cal_component_set_icalcomponent (comp, icalcomponent_new_clone (event->comp_data->icalcomp));
	vtype = e_cal_component_get_vtype (comp);

	/*FIXME Retract should be moved to Groupwise features plugin */
	if (check_for_retract (comp, event->comp_data->client)) {
		gchar *retract_comment = NULL;
		gboolean retract = FALSE;

		delete = prompt_retract_dialog (comp, &retract_comment, GTK_WIDGET (cal_view), &retract);
		if (retract) {
			GList *users = NULL;
			icalcomponent *icalcomp = NULL, *mod_comp = NULL;

			add_retract_data (comp, retract_comment, CALOBJ_MOD_THIS);
			icalcomp = e_cal_component_get_icalcomponent (comp);
			icalcomponent_set_method (icalcomp, ICAL_METHOD_CANCEL);
			if (!e_cal_send_objects (event->comp_data->client, icalcomp, &users,
						&mod_comp, &error))	{
				delete_error_dialog (error, E_CAL_COMPONENT_EVENT);
				g_clear_error (&error);
				error = NULL;
			} else {
				if (mod_comp)
					icalcomponent_free (mod_comp);
				if (users) {
					g_list_foreach (users, (GFunc) g_free, NULL);
					g_list_free (users);
				}
			}
		}
	} else
		delete = delete_component_dialog (comp, FALSE, 1, vtype, GTK_WIDGET (cal_view));

	if (delete) {
		const gchar *uid;
		gchar *rid = NULL;
		ECalComponentDateTime dt;
		icaltimezone *zone = NULL;
		gboolean is_instance = FALSE;

		e_cal_component_get_uid (comp, &uid);
		e_cal_component_get_dtstart (comp, &dt);
		is_instance = e_cal_component_is_instance (comp);

		if (dt.tzid) {
			GError *error = NULL;

			e_cal_get_timezone (event->comp_data->client, dt.tzid, &zone, &error);
			if (error) {
				zone = e_calendar_view_get_timezone (cal_view);
				g_clear_error(&error);
			}
		} else
			zone = e_calendar_view_get_timezone (cal_view);

		if (is_instance)
			rid = e_cal_component_get_recurid_as_string (comp);

		e_cal_component_free_datetime (&dt);

		if ((itip_organizer_is_user (comp, event->comp_data->client) || itip_sentby_is_user (comp, event->comp_data->client))
				&& cancel_component_dialog ((GtkWindow *) gtk_widget_get_toplevel (GTK_WIDGET (cal_view)),
					event->comp_data->client,
					comp, TRUE) && !e_cal_get_save_schedules (event->comp_data->client)) {
			if (!e_cal_component_is_instance (comp)) {
				ECalComponentRange range;

				/* set the recurrence ID of the object we send */
				range.type = E_CAL_COMPONENT_RANGE_SINGLE;
				e_cal_component_get_dtstart (comp, &range.datetime);
				range.datetime.value->is_date = 1;
				e_cal_component_set_recurid (comp, &range);

				e_cal_component_free_datetime (&range.datetime);
			}
			itip_send_comp (E_CAL_COMPONENT_METHOD_CANCEL, comp, event->comp_data->client, NULL, NULL, NULL, TRUE);
		}

		if (is_instance)
			e_cal_remove_object_with_mod (event->comp_data->client, uid, rid, CALOBJ_MOD_THIS, &error);
		else {
			struct icaltimetype instance_rid;

			instance_rid = icaltime_from_timet_with_zone (event->comp_data->instance_start,
					TRUE, zone ? zone : icaltimezone_get_utc_timezone ());
			e_cal_util_remove_instances (event->comp_data->icalcomp, instance_rid, CALOBJ_MOD_THIS);
			e_cal_modify_object (event->comp_data->client, event->comp_data->icalcomp, CALOBJ_MOD_THIS,
					&error);
		}

		delete_error_dialog (error, E_CAL_COMPONENT_EVENT);
		g_clear_error (&error);
		g_free (rid);
	}

	/* free memory */
	g_list_free (selected);
	g_object_unref (comp);
}

static void
on_new_task (EPopup *ep, EPopupItem *pitem, gpointer data)
{
#if 0  /* KILL-BONOBO */
	ECalendarView *cal_view = data;
	time_t dtstart, dtend;

	e_calendar_view_get_selected_time_range (cal_view, &dtstart, &dtend);
	gnome_calendar_new_task (cal_view->priv->calendar, &dtstart, &dtend);
#endif
}

static void
on_edit_appointment (EPopup *ep, EPopupItem *pitem, gpointer data)
{
	ECalendarView *cal_view = data;
	GList *selected;

	selected = e_calendar_view_get_selected_events (cal_view);
	if (selected) {
		ECalendarViewEvent *event = (ECalendarViewEvent *) selected->data;

		if (event)
			e_calendar_view_edit_appointment (cal_view, event->comp_data->client,
						     event->comp_data->icalcomp,
						     icalcomponent_get_first_property(event->comp_data->icalcomp, ICAL_ATTENDEE_PROPERTY) != NULL);

		g_list_free (selected);
	}
}

static void
on_print (EPopup *ep, EPopupItem *pitem, gpointer data)
{
#if 0  /* KILL-BONOBO */
	ECalendarView *cal_view = data;

	calendar_command_print (cal_view->priv->calendar, GTK_PRINT_OPERATION_ACTION_PRINT_DIALOG);
#endif
}

static void
on_save_as (EPopup *ep, EPopupItem *pitem, gpointer data)
{
	ECalendarView *cal_view = data;
	GList *selected;
	gchar *filename;
	gchar *ical_string;
	ECalendarViewEvent *event;

	selected = e_calendar_view_get_selected_events (cal_view);
	if (!selected)
		return;

	filename = e_file_dialog_save (_("Save as..."), NULL);
	if (filename == NULL)
		return;

	event = (ECalendarViewEvent *) selected->data;
	ical_string = e_cal_get_component_as_string (event->comp_data->client, event->comp_data->icalcomp);
	if (ical_string == NULL) {
		g_warning ("Couldn't convert item to a string");
		return;
	}

	e_write_file_uri (filename, ical_string);
	g_free (ical_string);

	g_list_free (selected);
}

static void
transfer_item_to (ECalendarViewEvent *event, ECal *dest_client, gboolean remove_item)
{
	const gchar *uid;
	gchar *new_uid;
	icalcomponent *orig_icalcomp;
	icalproperty *icalprop;

	uid = icalcomponent_get_uid (event->comp_data->icalcomp);

	/* put the new object into the destination calendar */
	if (e_cal_get_object (dest_client, uid, NULL, &orig_icalcomp, NULL)) {
		icalcomponent_free (orig_icalcomp);

		if (!e_cal_modify_object (dest_client, event->comp_data->icalcomp, CALOBJ_MOD_ALL, NULL))
			return;
	} else {
		if (e_cal_util_component_is_instance (event->comp_data->icalcomp)) {
			icalcomponent *icalcomp = NULL;

			if (e_cal_get_object (event->comp_data->client, uid, NULL, &icalcomp, NULL)) {
				/* use master object when working with recurring event */
				orig_icalcomp = icalcomponent_new_clone (icalcomp);
				icalcomponent_free (icalcomp);
			} else {
				/* ... or remove the recurrence id property... */
				orig_icalcomp = icalcomponent_new_clone (event->comp_data->icalcomp);

				if (e_cal_util_component_has_recurrences (orig_icalcomp)) {
					/* ... for non-detached instances, to make it a master object */
					icalproperty *prop;

					prop = icalcomponent_get_first_property (orig_icalcomp, ICAL_RECURRENCEID_PROPERTY);
					if (prop)
						icalcomponent_remove_property (orig_icalcomp, prop);
				}
			}
		} else
			orig_icalcomp = icalcomponent_new_clone (event->comp_data->icalcomp);

		icalprop = icalproperty_new_x ("1");
		icalproperty_set_x_name (icalprop, "X-EVOLUTION-MOVE-CALENDAR");
		icalcomponent_add_property (orig_icalcomp, icalprop);

		if (!remove_item) {
			/* change the UID to avoid problems with duplicated UIDs */
			new_uid = e_cal_component_gen_uid ();
			icalcomponent_set_uid (orig_icalcomp, new_uid);

			g_free (new_uid);
		}

		new_uid = NULL;
		if (!e_cal_create_object (dest_client, orig_icalcomp, &new_uid, NULL)) {
			icalcomponent_free (orig_icalcomp);
			return;
		}

		if (new_uid)
			g_free (new_uid);
		icalcomponent_free (orig_icalcomp);
	}

	/* remove the item from the source calendar */
	if (remove_item) {
		if (e_cal_util_component_is_instance (event->comp_data->icalcomp) || e_cal_util_component_has_recurrences (event->comp_data->icalcomp)) {
			gchar *rid = NULL;
			struct icaltimetype recur_id = icalcomponent_get_recurrenceid (event->comp_data->icalcomp);

			if (!icaltime_is_null_time (recur_id))
				rid = icaltime_as_ical_string_r (recur_id);

			e_cal_remove_object_with_mod (event->comp_data->client, uid, rid, CALOBJ_MOD_ALL, NULL);
			g_free (rid);
		} else
			e_cal_remove_object (event->comp_data->client, uid, NULL);
	}
}

static void
transfer_selected_items (ECalendarView *cal_view, gboolean remove_item)
{
	GList *selected, *l;
	ESource *destination_source;
	ECal *dest_client;

	selected = e_calendar_view_get_selected_events (cal_view);
	if (!selected)
		return;

	/* prompt the user for destination source */
	destination_source = select_source_dialog ((GtkWindow *) gtk_widget_get_toplevel ((GtkWidget *)cal_view), E_CAL_SOURCE_TYPE_EVENT);
	if (!destination_source)
		return;

	/* open the destination calendar */
	dest_client = auth_new_cal_from_source (destination_source, E_CAL_SOURCE_TYPE_EVENT);
	if (!dest_client || !e_cal_open (dest_client, FALSE, NULL)) {
		if (dest_client)
			g_object_unref (dest_client);
		g_object_unref (destination_source);
		return;
	}

#if 0 /* KILL-BONOBO */
	/* process all selected events */
	if (remove_item)
		e_calendar_view_set_status_message (cal_view, _("Moving items"), -1);
	else
		e_calendar_view_set_status_message (cal_view, _("Copying items"), -1);
#endif

	for (l = selected; l != NULL; l = l->next)
		transfer_item_to ((ECalendarViewEvent *) l->data, dest_client, remove_item);

#if 0 /* KILL-BONOBO */
	e_calendar_view_set_status_message (cal_view, NULL, -1);
#endif

	/* free memory */
	g_object_unref (destination_source);
	g_object_unref (dest_client);
	g_list_free (selected);
}

static void
on_copy_to (EPopup *ep, EPopupItem *pitem, gpointer data)
{
	ECalendarView *cal_view = data;

	transfer_selected_items (cal_view, FALSE);
}

static void
on_move_to (EPopup *ep, EPopupItem *pitem, gpointer data)
{
	ECalendarView *cal_view = data;

	transfer_selected_items (cal_view, TRUE);
}

static void
on_meeting (EPopup *ep, EPopupItem *pitem, gpointer data)
{
	ECalendarView *cal_view = data;
	GList *selected;

	selected = e_calendar_view_get_selected_events (cal_view);
	if (selected) {
		ECalendarViewEvent *event = (ECalendarViewEvent *) selected->data;
		e_calendar_view_edit_appointment (cal_view, event->comp_data->client, event->comp_data->icalcomp, TRUE);

		g_list_free (selected);
	}
}

static void
set_attendee_status_for_delegate (icalcomponent *icalcomp, ECal *client)
{
	icalproperty *prop;
	icalparameter *param;
	gchar *address = NULL;
	ECalComponent *comp;
	gboolean found = FALSE;

	comp = e_cal_component_new ();
	e_cal_component_set_icalcomponent (comp, icalcomponent_new_clone (icalcomp));

	address = itip_get_comp_attendee (comp, client);

	for (prop = icalcomponent_get_first_property (icalcomp, ICAL_ATTENDEE_PROPERTY);
			prop;
			prop = icalcomponent_get_next_property (icalcomp, ICAL_ATTENDEE_PROPERTY)) {
		const gchar *attendee = icalproperty_get_attendee (prop);

		if (!g_ascii_strcasecmp (itip_strip_mailto (attendee), address)) {
			param = icalparameter_new_role (ICAL_ROLE_NONPARTICIPANT);
			icalproperty_set_parameter (prop, param);

			param = icalparameter_new_partstat (ICAL_PARTSTAT_DELEGATED);
			icalproperty_set_parameter (prop, param);

			found = TRUE;
			break;
		}

	}

	/* We couldn find the attendee in the component, so add a new attendee */
	if (!found) {
		gchar *temp = g_strdup_printf ("MAILTO:%s", address);

		prop = icalproperty_new_attendee ((const gchar *) temp);
		icalcomponent_add_property (icalcomp, prop);

		param = icalparameter_new_partstat (ICAL_PARTSTAT_DELEGATED);
		icalproperty_add_parameter (prop, param);

		param = icalparameter_new_role (ICAL_ROLE_NONPARTICIPANT);
		icalproperty_add_parameter (prop, param);

		param = icalparameter_new_cutype (ICAL_CUTYPE_INDIVIDUAL);
		icalproperty_add_parameter (prop, param);

		param = icalparameter_new_rsvp (ICAL_RSVP_TRUE);
		icalproperty_add_parameter (prop, param);

		g_free (temp);
	}

	g_free (address);
	g_object_unref (comp);
}

static void
on_delegate (EPopup *ep, EPopupItem *pitem, gpointer data)
{
	ECalendarView *cal_view = data;
	GList *selected;
	guint32 flags = 0;
	icalcomponent *clone;

	selected = e_calendar_view_get_selected_events (cal_view);
	if (selected) {
		ECalendarViewEvent *event = (ECalendarViewEvent *) selected->data;

		clone = icalcomponent_new_clone (event->comp_data->icalcomp);
		set_attendee_status_for_delegate (clone, event->comp_data->client);

		flags |= COMP_EDITOR_MEETING | COMP_EDITOR_DELEGATE;

		e_calendar_view_open_event_with_flags (cal_view, event->comp_data->client, clone, flags);

		icalcomponent_free (clone);
		g_list_free (selected);
	}
}

static void
on_forward (EPopup *ep, EPopupItem *pitem, gpointer data)
{
	ECalendarView *cal_view = data;
	GList *selected;

	selected = e_calendar_view_get_selected_events (cal_view);
	if (selected) {
		ECalComponent *comp;
		ECalendarViewEvent *event = (ECalendarViewEvent *) selected->data;

		comp = e_cal_component_new ();
		e_cal_component_set_icalcomponent (comp, icalcomponent_new_clone (event->comp_data->icalcomp));
		itip_send_comp (E_CAL_COMPONENT_METHOD_PUBLISH, comp, event->comp_data->client, NULL, NULL, NULL, TRUE);

		g_list_free (selected);
		g_object_unref (comp);
	}
}

static void
on_reply (EPopup *ep, EPopupItem *pitem, gpointer data)
{
	ECalendarView *cal_view = data;
	GList *selected;
	gboolean reply_all = FALSE;

	selected = e_calendar_view_get_selected_events (cal_view);
	if (selected) {
		ECalComponent *comp;
		ECalendarViewEvent *event = (ECalendarViewEvent *) selected->data;

		comp = e_cal_component_new ();
		e_cal_component_set_icalcomponent (comp, icalcomponent_new_clone (event->comp_data->icalcomp));
		reply_to_calendar_comp (E_CAL_COMPONENT_METHOD_REPLY, comp, event->comp_data->client, reply_all, NULL, NULL);

		g_list_free (selected);
		g_object_unref (comp);
	}
}

static void
on_reply_all (EPopup *ep, EPopupItem *pitem, gpointer data)
{
	ECalendarView *cal_view = data;
	GList *selected;
	gboolean reply_all = TRUE;

	selected = e_calendar_view_get_selected_events (cal_view);
	if (selected) {
		ECalComponent *comp;
		ECalendarViewEvent *event = (ECalendarViewEvent *) selected->data;

		comp = e_cal_component_new ();
		e_cal_component_set_icalcomponent (comp, icalcomponent_new_clone (event->comp_data->icalcomp));
		reply_to_calendar_comp (E_CAL_COMPONENT_METHOD_REPLY, comp, event->comp_data->client, reply_all, NULL, NULL);

		g_list_free (selected);
		g_object_unref (comp);
	}
}

static void
on_delete_appointment (EPopup *ep, EPopupItem *pitem, gpointer data)
{
	ECalendarView *cal_view = data;

	e_calendar_view_delete_selected_event (cal_view);
}

static void
on_unrecur_appointment (EPopup *ep, EPopupItem *pitem, gpointer data)
{
	ECalendarView *cal_view = data;
	ECalendarViewEvent *event;
	ECalComponent *comp, *new_comp;
	ECalComponentDateTime date;
	struct icaltimetype itt;
	GList *selected;
	ECal *client;
	gchar *new_uid;
	ECalComponentId *id = NULL;

	selected = e_calendar_view_get_selected_events (cal_view);
	if (!selected)
		return;

	event = (ECalendarViewEvent *) selected->data;
	client = g_object_ref (event->comp_data->client);

	date.value = &itt;
	date.tzid = NULL;

	/* For the recurring object, we add an exception to get rid of the
	   instance. */

	comp = e_cal_component_new ();
	e_cal_component_set_icalcomponent (comp, icalcomponent_new_clone (event->comp_data->icalcomp));
	id = e_cal_component_get_id (comp);

	/* For the unrecurred instance we duplicate the original object,
	   create a new uid for it, get rid of the recurrence rules, and set
	   the start & end times to the instances times. */
	new_comp = e_cal_component_new ();
	e_cal_component_set_icalcomponent (new_comp, icalcomponent_new_clone (event->comp_data->icalcomp));

	new_uid = e_cal_component_gen_uid ();
	e_cal_component_set_uid (new_comp, new_uid);
	g_free (new_uid);
	e_cal_component_set_recurid (new_comp, NULL);
	e_cal_component_set_rdate_list (new_comp, NULL);
	e_cal_component_set_rrule_list (new_comp, NULL);
	e_cal_component_set_exdate_list (new_comp, NULL);
	e_cal_component_set_exrule_list (new_comp, NULL);

	date.value = &itt;
	date.tzid = icaltimezone_get_tzid (e_calendar_view_get_timezone (cal_view));

	*date.value = icaltime_from_timet_with_zone (event->comp_data->instance_start, FALSE,
						     e_calendar_view_get_timezone (cal_view));
	cal_comp_set_dtstart_with_oldzone (client, new_comp, &date);
	*date.value = icaltime_from_timet_with_zone (event->comp_data->instance_end, FALSE,
						     e_calendar_view_get_timezone (cal_view));
	cal_comp_set_dtend_with_oldzone (client, new_comp, &date);
	e_cal_component_commit_sequence (new_comp);

	/* Now update both ECalComponents. Note that we do this last since at
	 * present the updates happen synchronously so our event may disappear.
	 */

	if (!e_cal_remove_object_with_mod (client, id->uid, id->rid, CALOBJ_MOD_THIS,
				NULL))
		g_message ("on_unrecur_appointment(): Could not remove the old object!");

	e_cal_component_free_id (id);
	g_object_unref (comp);

	if (!e_cal_create_object (client, e_cal_component_get_icalcomponent (new_comp), &new_uid, NULL))
		g_message ("on_unrecur_appointment(): Could not update the object!");
	else
		g_free (new_uid);

	g_object_unref (new_comp);
	g_object_unref (client);
	g_list_free (selected);
}

static void
on_delete_occurrence (EPopup *ep, EPopupItem *pitem, gpointer data)
{
	ECalendarView *cal_view = data;

	e_calendar_view_delete_selected_occurrence (cal_view);
}

static void
on_cut (EPopup *ep, EPopupItem *pitem, gpointer data)
{
	ECalendarView *cal_view = data;

	e_calendar_view_cut_clipboard (cal_view);
}

static void
on_copy (EPopup *ep, EPopupItem *pitem, gpointer data)
{
	ECalendarView *cal_view = data;

	e_calendar_view_copy_clipboard (cal_view);
}

static void
on_paste (EPopup *ep, EPopupItem *pitem, gpointer data)
{
	ECalendarView *cal_view = data;

	e_calendar_view_paste_clipboard (cal_view);
}

static EPopupItem ecv_main_items [] = {
	{ E_POPUP_ITEM, (gchar *) "30.task", (gchar *) N_("New _Task"), on_new_task, NULL, (gchar *) "stock_task", 0, 0},

	{ E_POPUP_BAR, (gchar *) "40."},
	{ E_POPUP_ITEM, (gchar *) "40.print", (gchar *) N_("P_rint..."), on_print, NULL, (gchar *) GTK_STOCK_PRINT, 0, 0 },

	{ E_POPUP_BAR, (gchar *) "50." },
	{ E_POPUP_ITEM, (gchar *) "50.paste", (gchar *) N_("_Paste"), on_paste, NULL, (gchar *) GTK_STOCK_PASTE, 0, E_CAL_POPUP_SELECT_EDITABLE },

	{ E_POPUP_BAR, (gchar *) "60." },
	/* FIXME: hook in this somehow */
	{ E_POPUP_SUBMENU, (gchar *) "60.view", (gchar *) N_("_Current View") },
};

static EPopupItem ecv_child_items [] = {
	{ E_POPUP_ITEM, (gchar *) "00.open", (gchar *) N_("_Open"), on_edit_appointment, NULL, (gchar *) GTK_STOCK_OPEN, 0, E_CAL_POPUP_SELECT_NOTEDITING },
	{ E_POPUP_ITEM, (gchar *) "10.saveas", (gchar *) N_("_Save As..."), on_save_as, NULL, (gchar *) GTK_STOCK_SAVE_AS, 0, E_CAL_POPUP_SELECT_NOTEDITING },

	{ E_POPUP_BAR, (gchar *) "30." },

	{ E_POPUP_ITEM, (gchar *) "31.cut", (gchar *) N_("C_ut"), on_cut, NULL, (gchar *) GTK_STOCK_CUT, 0, E_CAL_POPUP_SELECT_NOTEDITING|E_CAL_POPUP_SELECT_EDITABLE|E_CAL_POPUP_SELECT_ORGANIZER },
	{ E_POPUP_ITEM, (gchar *) "32.copy", (gchar *) N_("_Copy"), on_copy, NULL, (gchar *) GTK_STOCK_COPY, 0, E_CAL_POPUP_SELECT_NOTEDITING|E_CAL_POPUP_SELECT_ORGANIZER },
	{ E_POPUP_ITEM, (gchar *) "33.paste", (gchar *) N_("_Paste"), on_paste, NULL, (gchar *) GTK_STOCK_PASTE, 0, E_CAL_POPUP_SELECT_EDITABLE },

	{ E_POPUP_BAR, (gchar *) "40." },

	{ E_POPUP_ITEM, (gchar *) "43.copyto", (gchar *) N_("Cop_y to Calendar..."), on_copy_to, NULL, NULL, 0, E_CAL_POPUP_SELECT_NOTEDITING },
	{ E_POPUP_ITEM, (gchar *) "44.moveto", (gchar *) N_("Mo_ve to Calendar..."), on_move_to, NULL, NULL, 0, E_CAL_POPUP_SELECT_NOTEDITING | E_CAL_POPUP_SELECT_EDITABLE },
	{ E_POPUP_ITEM, (gchar *) "45.delegate", (gchar *) N_("_Delegate Meeting..."), on_delegate, NULL, NULL, 0, E_CAL_POPUP_SELECT_NOTEDITING | E_CAL_POPUP_SELECT_EDITABLE | E_CAL_POPUP_SELECT_DELEGATABLE | E_CAL_POPUP_SELECT_MEETING},
	{ E_POPUP_ITEM, (gchar *) "46.schedule", (gchar *) N_("_Schedule Meeting..."), on_meeting, NULL, NULL, 0, E_CAL_POPUP_SELECT_NOTEDITING | E_CAL_POPUP_SELECT_EDITABLE | E_CAL_POPUP_SELECT_NOTMEETING },
	{ E_POPUP_ITEM, (gchar *) "47.forward", (gchar *) N_("_Forward as iCalendar..."), on_forward, NULL, (gchar *) "mail-forward", 0, E_CAL_POPUP_SELECT_NOTEDITING },
	{ E_POPUP_ITEM, (gchar *) "48.reply", (gchar *) N_("_Reply"), on_reply, NULL, (gchar *) "mail-reply-sender", E_CAL_POPUP_SELECT_MEETING | E_CAL_POPUP_SELECT_NOTEDITING },
	{ E_POPUP_ITEM, (gchar *) "49.reply-all", (gchar *) N_("Reply to _All"), on_reply_all, NULL, (gchar *) "mail-reply-all", E_CAL_POPUP_SELECT_MEETING, E_CAL_POPUP_SELECT_NOTEDITING },

	{ E_POPUP_BAR, (gchar *) "50." },

	{ E_POPUP_ITEM, (gchar *) "51.delete", (gchar *) N_("_Delete"), on_delete_appointment, NULL, (gchar *) GTK_STOCK_DELETE, E_CAL_POPUP_SELECT_NONRECURRING, E_CAL_POPUP_SELECT_NOTEDITING | E_CAL_POPUP_SELECT_EDITABLE },
	{ E_POPUP_ITEM, (gchar *) "52.move", (gchar *) N_("Make this Occurrence _Movable"), on_unrecur_appointment, NULL, NULL, E_CAL_POPUP_SELECT_RECURRING | E_CAL_POPUP_SELECT_INSTANCE, E_CAL_POPUP_SELECT_NOTEDITING | E_CAL_POPUP_SELECT_EDITABLE },
	{ E_POPUP_ITEM, (gchar *) "53.delete", (gchar *) N_("Delete this _Occurrence"), on_delete_occurrence, NULL, (gchar *) GTK_STOCK_DELETE, E_CAL_POPUP_SELECT_RECURRING, E_CAL_POPUP_SELECT_NOTEDITING | E_CAL_POPUP_SELECT_EDITABLE },
	{ E_POPUP_ITEM, (gchar *) "54.delete", (gchar *) N_("Delete _All Occurrences"), on_delete_appointment, NULL, (gchar *) GTK_STOCK_DELETE, E_CAL_POPUP_SELECT_RECURRING, E_CAL_POPUP_SELECT_NOTEDITING | E_CAL_POPUP_SELECT_EDITABLE },
};

void
e_calendar_view_open_event (ECalendarView *cal_view)
{
	GList *selected;

	selected = e_calendar_view_get_selected_events (cal_view);
	if (selected) {
		ECalendarViewEvent *event = (ECalendarViewEvent *) selected->data;
		if (event)
			e_calendar_view_edit_appointment (cal_view, event->comp_data->client,
					event->comp_data->icalcomp, icalcomponent_get_first_property(event->comp_data->icalcomp, ICAL_ATTENDEE_PROPERTY) != NULL);

		g_list_free (selected);
	}
}

/**
 * e_calendar_view_new_appointment_for
 * @cal_view: A calendar view.
 * @dtstart: A Unix time_t that marks the beginning of the appointment.
 * @dtend: A Unix time_t that marks the end of the appointment.
 * @all_day: If TRUE, the dtstart and dtend are expanded to cover
 * the entire day, and the event is set to TRANSPARENT.
 * @meeting: Whether the appointment is a meeting or not.
 *
 * Opens an event editor dialog for a new appointment.
 */
void
e_calendar_view_new_appointment_for (ECalendarView *cal_view,
				     time_t dtstart, time_t dtend,
				     gboolean all_day,
				     gboolean meeting)
{
	ECalendarViewPrivate *priv;
	struct icaltimetype itt;
	ECalComponentDateTime dt;
	ECalComponent *comp;
	icalcomponent *icalcomp;
	ECalComponentTransparency transparency;
	ECal *default_client = NULL;
	guint32 flags = 0;
	gboolean readonly = FALSE;

	g_return_if_fail (E_IS_CALENDAR_VIEW (cal_view));

	priv = cal_view->priv;

	default_client = e_cal_model_get_default_client (priv->model);

	if (!default_client || e_cal_get_load_state (default_client) != E_CAL_LOAD_LOADED) {
		g_warning ("Default client not loaded \n");
		return;
	}

	if (e_cal_is_read_only (default_client, &readonly, NULL) && readonly) {
		GtkWidget *widget;

		widget = e_error_new (NULL, "calendar:prompt-read-only-cal", e_source_peek_name (e_cal_get_source (default_client)), NULL);

		g_signal_connect ((GtkDialog *)widget, "response", G_CALLBACK (gtk_widget_destroy),
				  widget);
		gtk_widget_show (widget);
		return;
	}

	dt.value = &itt;
	if (all_day)
		dt.tzid = NULL;
	else
		dt.tzid = icaltimezone_get_tzid (e_cal_model_get_timezone (cal_view->priv->model));

	icalcomp = e_cal_model_create_component_with_defaults (priv->model, all_day);
	comp = e_cal_component_new ();
	e_cal_component_set_icalcomponent (comp, icalcomp);

	/* DTSTART, DTEND */
	itt = icaltime_from_timet_with_zone (dtstart, FALSE, e_cal_model_get_timezone (cal_view->priv->model));
	if (all_day) {
		itt.hour = itt.minute = itt.second = 0;
		itt.is_date = TRUE;
	}
	e_cal_component_set_dtstart (comp, &dt);

	itt = icaltime_from_timet_with_zone (dtend, FALSE, e_cal_model_get_timezone (cal_view->priv->model));
	if (all_day) {
		/* We round it up to the end of the day, unless it is
		   already set to midnight */
		if (itt.hour != 0 || itt.minute != 0 || itt.second != 0) {
			icaltime_adjust (&itt, 1, 0, 0, 0);
		}
		itt.hour = itt.minute = itt.second = 0;
		itt.is_date = TRUE;
	}
	e_cal_component_set_dtend (comp, &dt);

	/* TRANSPARENCY */
	transparency = all_day ? E_CAL_COMPONENT_TRANSP_TRANSPARENT
		: E_CAL_COMPONENT_TRANSP_OPAQUE;
	e_cal_component_set_transparency (comp, transparency);

	/* CATEGORY */
	e_cal_component_set_categories (comp, priv->default_category);

	/* edit the object */
	e_cal_component_commit_sequence (comp);

	flags |= COMP_EDITOR_NEW_ITEM;
	if (meeting) {
		flags |= COMP_EDITOR_MEETING;
		flags |= COMP_EDITOR_USER_ORG;
	}

	e_calendar_view_open_event_with_flags (cal_view, default_client,
			icalcomp, flags);

	g_object_unref (comp);
}

/**
 * e_calendar_view_new_appointment_full
 * @param cal_view: A calendar view.
 * @param all_day: Whether create all day event or not.
 * @param meeting: This is a meeting or an appointment.
 * @param no_past_date: Don't create event in past date, use actual date instead (if TRUE).
 *
 * Opens an event editor dialog for a new appointment. The appointment's
 * start and end times are set to the currently selected time range in
 * the calendar view.
 *
 * When the selection is for all day and we don't need @all_day event,
 * then this do a rounding to the actual hour for actual day (today) and
 * to the 'day begins' from preferences in other selected day.
 */
void
e_calendar_view_new_appointment_full (ECalendarView *cal_view, gboolean all_day, gboolean meeting, gboolean no_past_date)
{
	time_t dtstart, dtend, now;
	gboolean do_rounding = FALSE;

	g_return_if_fail (E_IS_CALENDAR_VIEW (cal_view));

	now = time (NULL);

	if (!e_calendar_view_get_selected_time_range (cal_view, &dtstart, &dtend)) {
		dtstart = now;
		dtend = dtstart + 3600;
	}

	if (no_past_date && dtstart < now) {
		dtend = time_day_begin (now) + (dtend - dtstart);
		dtstart = time_day_begin (now);
		do_rounding = TRUE;
	}

	/* We either need rounding or don't want to set all_day for this, we will rather use actual */
	/* time in this cases; dtstart should be a midnight in this case */
	if (do_rounding || (!all_day && (dtend - dtstart) == (60 * 60 * 24))) {
		struct tm local = *localtime (&now);
		gint time_div = calendar_config_get_time_divisions ();
		gint hours, mins;

		if (!time_div) /* Possible if your gconf values aren't so nice */
			time_div = 30;

		if (time_day_begin (now) == time_day_begin (dtstart)) {
			/* same day as today */
			hours = local.tm_hour;
			mins = local.tm_min;

			/* round minutes to nearest time division, up or down */
			if ((mins % time_div) >= time_div / 2)
				mins += time_div;
			mins = (mins - (mins % time_div));
		} else {
			/* other day than today */
			hours = calendar_config_get_day_start_hour ();
			mins = calendar_config_get_day_start_minute ();
		}

		dtstart = dtstart + (60 * 60 * hours) + (mins * 60);
		dtend = dtstart + (time_div * 60);
	}

	e_calendar_view_new_appointment_for (cal_view, dtstart, dtend, all_day, meeting);
}

void
e_calendar_view_new_appointment (ECalendarView *cal_view)
{
	g_return_if_fail (E_IS_CALENDAR_VIEW (cal_view));

	e_calendar_view_new_appointment_full (cal_view, FALSE, FALSE, FALSE);
}

/* Ensures the calendar is selected */
static void
object_created_cb (CompEditor *ce, ECalendarView *cal_view)
{
	e_calendar_view_emit_user_created (cal_view);
}

CompEditor *
e_calendar_view_open_event_with_flags (ECalendarView *cal_view, ECal *client, icalcomponent *icalcomp, guint32 flags)
{
	CompEditor *ce;
	const gchar *uid;
	ECalComponent *comp;
	EShell *shell;

	/* FIXME ECalendarView should own an EShell pointer. */
	shell = e_shell_get_default ();

	uid = icalcomponent_get_uid (icalcomp);

	ce = comp_editor_find_instance (uid);
	if (!ce) {
		ce = event_editor_new (client, shell, flags);

		g_signal_connect (ce, "object_created", G_CALLBACK (object_created_cb), cal_view);

		comp = e_cal_component_new ();
		e_cal_component_set_icalcomponent (comp, icalcomponent_new_clone (icalcomp));
		comp_editor_edit_comp (ce, comp);
		if (flags & COMP_EDITOR_MEETING)
			event_editor_show_meeting (EVENT_EDITOR (ce));

		g_object_unref (comp);
	}

	gtk_window_present (GTK_WINDOW (ce));

	return ce;
}

/**
 * e_calendar_view_edit_appointment
 * @cal_view: A calendar view.
 * @client: Calendar client.
 * @icalcomp: The object to be edited.
 * @meeting: Whether the appointment is a meeting or not.
 *
 * Opens an editor window to allow the user to edit the selected
 * object.
 */
void
e_calendar_view_edit_appointment (ECalendarView *cal_view,
			     ECal *client,
			     icalcomponent *icalcomp,
			     gboolean meeting)
{
	guint32 flags = 0;

	g_return_if_fail (E_IS_CALENDAR_VIEW (cal_view));
	g_return_if_fail (E_IS_CAL (client));
	g_return_if_fail (icalcomp != NULL);

	if (meeting) {
		ECalComponent *comp = e_cal_component_new ();
		e_cal_component_set_icalcomponent (comp, icalcomponent_new_clone (icalcomp));
		flags |= COMP_EDITOR_MEETING;
		if (itip_organizer_is_user (comp, client) || itip_sentby_is_user (comp, client) || !e_cal_component_has_attendees (comp))
			flags |= COMP_EDITOR_USER_ORG;
		g_object_unref (comp);
	}

	e_calendar_view_open_event_with_flags (cal_view, client, icalcomp, flags);
}

void
e_calendar_view_modify_and_send (ECalComponent *comp,
				 ECal *client,
				 CalObjModType mod,
				 GtkWindow *toplevel,
				 gboolean new)
{
	if (e_cal_modify_object (client, e_cal_component_get_icalcomponent (comp), mod, NULL)) {
		gboolean strip_alarms = TRUE;

		if ((itip_organizer_is_user (comp, client) || itip_sentby_is_user (comp, client)) &&
		    send_component_dialog (toplevel, client, comp, new, &strip_alarms)) {
			ECalComponent *send_comp = NULL;

			if (mod == CALOBJ_MOD_ALL && e_cal_component_is_instance (comp)) {
				/* Ensure we send the master object, not the instance only */
				icalcomponent *icalcomp = NULL;
				const gchar *uid = NULL;

				e_cal_component_get_uid (comp, &uid);
				if (e_cal_get_object (client, uid, NULL, &icalcomp, NULL) && icalcomp) {
					send_comp = e_cal_component_new ();
					if (!e_cal_component_set_icalcomponent (send_comp, icalcomp)) {
						icalcomponent_free (icalcomp);
						g_object_unref (send_comp);
						send_comp = NULL;
					}
				}
			}

			itip_send_comp (E_CAL_COMPONENT_METHOD_REQUEST, send_comp ? send_comp : comp, client, NULL, NULL, NULL, strip_alarms);

			if (send_comp)
				g_object_unref (send_comp);
		}
	} else {
		g_message (G_STRLOC ": Could not update the object!");
	}
}

static gboolean
tooltip_grab (GtkWidget *tooltip, GdkEventKey *event, ECalendarView *view)
{
	GtkWidget *widget = (GtkWidget *) g_object_get_data (G_OBJECT (view), "tooltip-window");

	if (!widget)
		return TRUE;

	gdk_keyboard_ungrab(GDK_CURRENT_TIME);
	gtk_widget_destroy (widget);
	g_object_set_data (G_OBJECT (view), "tooltip-window", NULL);

	return FALSE;
}

static gchar *
get_label (struct icaltimetype *tt, icaltimezone *f_zone, icaltimezone *t_zone)
{
        gchar buffer[1000];
        struct tm tmp_tm;

	tmp_tm = icaltimetype_to_tm_with_zone (tt, f_zone, t_zone);
        e_time_format_date_and_time (&tmp_tm,
                                     calendar_config_get_24_hour_format (),
                                     FALSE, FALSE,
                                     buffer, 1000);

        return g_strdup (buffer);
}

void
e_calendar_view_move_tip (GtkWidget *widget, gint x, gint y)
{
  GtkRequisition requisition;
  gint w, h;
  GdkScreen *screen;
  GdkScreen *pointer_screen;
  gint monitor_num, px, py;
  GdkRectangle monitor;

  screen = gtk_widget_get_screen (widget);

  gtk_widget_size_request (widget, &requisition);
  w = requisition.width;
  h = requisition.height;

  gdk_display_get_pointer (gdk_screen_get_display (screen),
                           &pointer_screen, &px, &py, NULL);
  if (pointer_screen != screen)
    {
      px = x;
      py = y;
    }
  monitor_num = gdk_screen_get_monitor_at_point (screen, px, py);
  gdk_screen_get_monitor_geometry (screen, monitor_num, &monitor);

  if ((x + w) > monitor.x + monitor.width)
    x -= (x + w) - (monitor.x + monitor.width);
  else if (x < monitor.x)
    x = monitor.x;

  if ((y + h + widget->allocation.height + 4) > monitor.y + monitor.height)
    y = y - h - 36;

  gtk_window_move (GTK_WINDOW (widget), x, y);
  gtk_widget_show (widget);
}

/**
 * Returns information about attendees in the component. If no attendees, then returns NULL.
 * The information is like "Status: Accepted: X   Declined: Y  ...".
 * Free returned pointer with g_free.
 **/
gchar *
e_calendar_view_get_attendees_status_info (ECalComponent *comp, ECal *client)
{
	struct _values {
		icalparameter_partstat status;
		const gchar *caption;
		gint count;
	} values[] = {
		{ ICAL_PARTSTAT_ACCEPTED,    N_("Accepted"),     0 },
		{ ICAL_PARTSTAT_DECLINED,    N_("Declined"),     0 },
		{ ICAL_PARTSTAT_TENTATIVE,   N_("Tentative"),    0 },
		{ ICAL_PARTSTAT_DELEGATED,   N_("Delegated"),    0 },
		{ ICAL_PARTSTAT_NEEDSACTION, N_("Needs action"), 0 },
		{ ICAL_PARTSTAT_NONE,        N_("Other"),        0 },
		{ ICAL_PARTSTAT_X,           NULL,              -1 }
	};

	GSList *attendees = NULL, *a;
	gboolean have = FALSE;
	gchar *res = NULL;
	gint i;

	if (!comp || !e_cal_component_has_attendees (comp) || !itip_organizer_is_user_ex (comp, client, TRUE))
		return NULL;

	e_cal_component_get_attendee_list (comp, &attendees);

	for (a = attendees; a; a = a->next) {
		ECalComponentAttendee *att = a->data;

		if (att && att->cutype == ICAL_CUTYPE_INDIVIDUAL &&
		    (att->role == ICAL_ROLE_CHAIR ||
		     att->role == ICAL_ROLE_REQPARTICIPANT ||
		     att->role == ICAL_ROLE_OPTPARTICIPANT)) {
			have = TRUE;

			for (i = 0; values[i].count != -1; i++) {
				if (att->status == values[i].status || values[i].status == ICAL_PARTSTAT_NONE) {
					values[i].count++;
					break;
				}
			}
		}
	}

	if (have) {
		GString *str = g_string_new ("");

		for (i = 0; values[i].count != -1; i++) {
			if (values[i].count > 0) {
				if (str->str && *str->str)
					g_string_append (str, "   ");

				g_string_append_printf (str, "%s: %d", _(values[i].caption), values[i].count);
			}
		}

		g_string_prepend (str, ": ");

		/* To Translators: 'Status' here means the state of the attendees, the resulting string will be in a form:
		   Status: Accepted: X   Declined: Y   ... */
		g_string_prepend (str, _("Status"));

		res = g_string_free (str, FALSE);
	}

	if (attendees)
		e_cal_component_free_attendee_list (attendees);

	return res;
}

/*
 * It is expected to show the tooltips in this below format
 *
 *	<B>SUBJECT OF THE MEETING</B>
 *	Organiser: NameOfTheUser<email@ofuser.com>
 *	Location: PlaceOfTheMeeting
 *	Time : DateAndTime (xx Minutes)
 *      Status: Accepted: X   Declined: Y   ...
 */

gboolean
e_calendar_view_get_tooltips (ECalendarViewEventData *data)
{
	GtkWidget *label, *box, *hbox, *ebox, *frame;
	const gchar *str;
	gchar *tmp, *tmp1, *tmp2;
	ECalComponentOrganizer organiser;
	ECalComponentDateTime dtstart, dtend;
	icalcomponent *clone_comp;
	time_t t_start, t_end;
	ECalendarViewEvent *pevent;
	GtkStyle *style = gtk_widget_get_default_style ();
	GtkWidget *widget = (GtkWidget *) g_object_get_data (G_OBJECT (data->cal_view), "tooltip-window");
	ECalComponent *newcomp = e_cal_component_new ();
	icaltimezone *zone, *default_zone;
	ECal *client = NULL;
	gboolean free_text = FALSE;

	/* Delete any stray tooltip if left */
	if (widget)
		gtk_widget_destroy (widget);

	default_zone = e_calendar_view_get_timezone  (data->cal_view);
	pevent = data->get_view_event (data->cal_view, data->day, data->event_num);

	client = pevent->comp_data->client;

	clone_comp = icalcomponent_new_clone (pevent->comp_data->icalcomp);
	if (!e_cal_component_set_icalcomponent (newcomp, clone_comp))
		g_warning ("couldn't update calendar component with modified data from backend\n");

	box = gtk_vbox_new (FALSE, 0);

	str = e_calendar_view_get_icalcomponent_summary (pevent->comp_data->client, pevent->comp_data->icalcomp, &free_text);

	if (!(str && *str)) {
		g_object_unref (newcomp);
		gtk_widget_destroy (box);
		g_free (data);

		return FALSE;
	}

	tmp = g_markup_printf_escaped ("<b>%s</b>", str);
	label = gtk_label_new (NULL);
	gtk_label_set_line_wrap ((GtkLabel *)label, TRUE);
	gtk_label_set_markup ((GtkLabel *)label, tmp);

	if (free_text) {
		g_free ((gchar *)str);
		str = NULL;
	}

	hbox = gtk_hbox_new (FALSE, 0);
	gtk_box_pack_start ((GtkBox *)hbox, label, FALSE, FALSE, 0);
	ebox = gtk_event_box_new ();
	gtk_container_add ((GtkContainer *)ebox, hbox);
	gtk_widget_modify_bg (ebox, GTK_STATE_NORMAL, &(style->bg[GTK_STATE_SELECTED]));
	gtk_widget_modify_fg (label, GTK_STATE_NORMAL, &(style->text[GTK_STATE_SELECTED]));

	gtk_box_pack_start ((GtkBox *)box, ebox, FALSE, FALSE, 0);
	g_free (tmp);

	e_cal_component_get_organizer (newcomp, &organiser);
	if (organiser.cn) {
		gchar *ptr;
		ptr = strchr(organiser.value, ':');

		if (ptr) {
			ptr++;
			/* To Translators: It will display "Organiser: NameOfTheUser <email@ofuser.com>" */
			tmp = g_strdup_printf (_("Organizer: %s <%s>"), organiser.cn, ptr);
		}
		else
			/* With SunOne accouts, there may be no ':' in organiser.value*/
			tmp = g_strdup_printf (_("Organizer: %s"), organiser.cn);

		label = gtk_label_new (tmp);
		hbox = gtk_hbox_new (FALSE, 0);
		gtk_box_pack_start ((GtkBox *)hbox, label, FALSE, FALSE, 0);
		ebox = gtk_event_box_new ();
		gtk_container_add ((GtkContainer *)ebox, hbox);
		gtk_box_pack_start ((GtkBox *)box, ebox, FALSE, FALSE, 0);

		g_free (tmp);
	}

	e_cal_component_get_location (newcomp, &str);

	if (str) {
		/* To Translators: It will display "Location: PlaceOfTheMeeting" */
		tmp = g_markup_printf_escaped (_("Location: %s"), str);
		label = gtk_label_new (NULL);
		gtk_label_set_markup ((GtkLabel *)label, tmp);
		hbox = gtk_hbox_new (FALSE, 0);
		gtk_box_pack_start ((GtkBox *)hbox, label, FALSE, FALSE, 0);
		ebox = gtk_event_box_new ();
		gtk_container_add ((GtkContainer *)ebox, hbox);
		gtk_box_pack_start ((GtkBox *)box, ebox, FALSE, FALSE, 0);
		g_free (tmp);
	}
	e_cal_component_get_dtstart (newcomp, &dtstart);
	e_cal_component_get_dtend (newcomp, &dtend);

	if (dtstart.tzid) {
		zone = icalcomponent_get_timezone (e_cal_component_get_icalcomponent (newcomp), dtstart.tzid);
		if (!zone)
			e_cal_get_timezone (client, dtstart.tzid, &zone, NULL);

		if (!zone)
			zone = default_zone;

	} else {
		zone = NULL;
	}
	t_start = icaltime_as_timet_with_zone (*dtstart.value, zone);
	t_end = icaltime_as_timet_with_zone (*dtend.value, zone);

	tmp1 = get_label(dtstart.value, zone, default_zone);
	tmp = calculate_time (t_start, t_end);

	/* To Translators: It will display "Time: ActualStartDateAndTime (DurationOfTheMeeting)"*/
	tmp2 = g_strdup_printf(_("Time: %s %s"), tmp1, tmp);
	if (zone && !cal_comp_util_compare_event_timezones (newcomp, client, default_zone)) {
		g_free (tmp);
		g_free (tmp1);

		tmp1 = get_label (dtstart.value, zone, zone);
		tmp = g_strconcat (tmp2, "\n\t[ ", tmp1, " ", icaltimezone_get_display_name (zone), " ]", NULL);
	} else {
		g_free (tmp);
		tmp = tmp2;
		tmp2 = NULL;
	}

	e_cal_component_free_datetime (&dtstart);
	e_cal_component_free_datetime (&dtend);

	hbox = gtk_hbox_new (FALSE, 0);
	gtk_box_pack_start ((GtkBox *)hbox, gtk_label_new_with_mnemonic (tmp), FALSE, FALSE, 0);
	ebox = gtk_event_box_new ();
	gtk_container_add ((GtkContainer *)ebox, hbox);
	gtk_box_pack_start ((GtkBox *)box, ebox, FALSE, FALSE, 0);

	g_free (tmp);
	g_free (tmp2);
	g_free (tmp1);

	tmp = e_calendar_view_get_attendees_status_info (newcomp, pevent->comp_data->client);
	if (tmp) {
		hbox = gtk_hbox_new (FALSE, 0);
		gtk_box_pack_start ((GtkBox *)hbox, gtk_label_new (tmp), FALSE, FALSE, 0);
		ebox = gtk_event_box_new ();
		gtk_container_add ((GtkContainer *)ebox, hbox);
		gtk_box_pack_start ((GtkBox *)box, ebox, FALSE, FALSE, 0);

		g_free (tmp);
	}

	pevent->tooltip = gtk_window_new (GTK_WINDOW_POPUP);
	frame = gtk_frame_new (NULL);
	gtk_frame_set_shadow_type ((GtkFrame *)frame, GTK_SHADOW_IN);

	gtk_window_set_type_hint (GTK_WINDOW (pevent->tooltip), GDK_WINDOW_TYPE_HINT_TOOLTIP);
	gtk_window_move ((GtkWindow *)pevent->tooltip, pevent->x +16, pevent->y+16);
	gtk_container_add ((GtkContainer *)frame, box);
	gtk_container_add ((GtkContainer *)pevent->tooltip, frame);

	gtk_widget_show_all (pevent->tooltip);

	e_calendar_view_move_tip (pevent->tooltip, pevent->x +16, pevent->y+16);

	gdk_keyboard_grab (pevent->tooltip->window, FALSE, GDK_CURRENT_TIME);
	g_signal_connect (pevent->tooltip, "key-press-event", G_CALLBACK (tooltip_grab), data->cal_view);
	pevent->timeout = -1;

	g_object_set_data (G_OBJECT (data->cal_view), "tooltip-window", pevent->tooltip);
	g_object_unref (newcomp);
	g_free (data);

	return FALSE;
}

static gboolean
icalcomp_contains_category (icalcomponent *icalcomp, const gchar *category)
{
	icalproperty *property;

	g_return_val_if_fail (icalcomp != NULL && category != NULL, FALSE);

	for (property = icalcomponent_get_first_property (icalcomp, ICAL_CATEGORIES_PROPERTY);
	     property != NULL;
	     property = icalcomponent_get_next_property (icalcomp, ICAL_CATEGORIES_PROPERTY)) {
		gchar *value = icalproperty_get_value_as_string_r (property);

		if (value && strcmp (category, value) == 0) {
			g_free (value);
			return TRUE;
		}
		g_free (value);
	}

	return FALSE;
}

/* e_calendar_view_get_icalcomponent_summary returns summary of calcomp,
 * and for type of birthday or anniversary it append number of years since
 * beginning. In this case, the free_text is set to TRUE and caller need
 * to g_free returned string, otherwise free_text is set to FALSE and
 * returned value is owned by calcomp.
 */

const gchar *
e_calendar_view_get_icalcomponent_summary (ECal *ecal, icalcomponent *icalcomp, gboolean *free_text)
{
	const gchar *summary;

	g_return_val_if_fail (icalcomp != NULL && free_text != NULL, NULL);

	*free_text = FALSE;
	summary = icalcomponent_get_summary (icalcomp);

	if (icalcomp_contains_category (icalcomp, _("Birthday")) ||
	    icalcomp_contains_category (icalcomp, _("Anniversary"))) {
		struct icaltimetype dtstart, dtnow;
		icalcomponent *item_icalcomp = NULL;

		if (e_cal_get_object (ecal,
				      icalcomponent_get_uid (icalcomp),
				      icalcomponent_get_relcalid (icalcomp),
				      &item_icalcomp,
				      NULL)) {
			dtstart = icalcomponent_get_dtstart (item_icalcomp);
			dtnow = icalcomponent_get_dtstart (icalcomp);

			if (dtnow.year - dtstart.year > 0) {
				summary = g_strdup_printf ("%s (%d)", summary ? summary : "", dtnow.year - dtstart.year);
				*free_text = summary != NULL;
			}
		}
	}

	return summary;
}

void
e_calendar_view_emit_user_created (ECalendarView *cal_view)
{
	g_return_if_fail (E_IS_CALENDAR_VIEW (cal_view));

	g_signal_emit (cal_view, signals[USER_CREATED], 0);
}

void
draw_curved_rectangle (cairo_t *cr, double x0, double y0,
			double rect_width, double rect_height,
			double radius)
{
	double x1, y1;

	x1 = x0 + rect_width;
	y1 = y0 + rect_height;

	if (!rect_width || !rect_height)
	    return;
	if (rect_width / 2 < radius) {
	    if (rect_height / 2 < radius) {
		cairo_move_to  (cr, x0, (y0 + y1)/2);
		cairo_curve_to (cr, x0 ,y0, x0, y0, (x0 + x1)/2, y0);
		cairo_curve_to (cr, x1, y0, x1, y0, x1, (y0 + y1)/2);
		cairo_curve_to (cr, x1, y1, x1, y1, (x1 + x0)/2, y1);
		cairo_curve_to (cr, x0, y1, x0, y1, x0, (y0 + y1)/2);
	    } else {
		cairo_move_to  (cr, x0, y0 + radius);
		cairo_curve_to (cr, x0 ,y0, x0, y0, (x0 + x1)/2, y0);
		cairo_curve_to (cr, x1, y0, x1, y0, x1, y0 + radius);
		cairo_line_to (cr, x1 , y1 - radius);
		cairo_curve_to (cr, x1, y1, x1, y1, (x1 + x0)/2, y1);
		cairo_curve_to (cr, x0, y1, x0, y1, x0, y1- radius);
		}
	} else {
	    if (rect_height / 2 < radius) {
		cairo_move_to  (cr, x0, (y0 + y1)/2);
		cairo_curve_to (cr, x0 , y0, x0 , y0, x0 + radius, y0);
		cairo_line_to (cr, x1 - radius, y0);
		cairo_curve_to (cr, x1, y0, x1, y0, x1, (y0 + y1)/2);
		cairo_curve_to (cr, x1, y1, x1, y1, x1 - radius, y1);
		cairo_line_to (cr, x0 + radius, y1);
		cairo_curve_to (cr, x0, y1, x0, y1, x0, (y0 + y1)/2);
	    } else {
		cairo_move_to  (cr, x0, y0 + radius);
		cairo_curve_to (cr, x0 , y0, x0 , y0, x0 + radius, y0);
		cairo_line_to (cr, x1 - radius, y0);
		cairo_curve_to (cr, x1, y0, x1, y0, x1, y0 + radius);
		cairo_line_to (cr, x1 , y1 - radius);
		cairo_curve_to (cr, x1, y1, x1, y1, x1 - radius, y1);
		cairo_line_to (cr, x0 + radius, y1);
		cairo_curve_to (cr, x0, y1, x0, y1, x0, y1- radius);
		}
	}
	cairo_close_path (cr);
}

static void
error_response(GtkWidget *widget, gint response, gpointer data)
{
<<<<<<< HEAD
	if (response == GTK_RESPONSE_DELETE_EVENT)
		gtk_widget_destroy(widget);
	else if (response == GTK_RESPONSE_OK)
		gtk_widget_destroy(widget);
=======
	gtk_widget_destroy (widget);
}

void
e_calendar_utils_show_error_silent (GtkWidget *widget)
{
	EActivityHandler *handler = calendar_component_peek_activity_handler (calendar_component_peek ());

	if (!g_object_get_data ((GObject *) widget, "response-handled")) {
		g_signal_connect(widget, "response", G_CALLBACK(error_response), NULL);
	}

	e_activity_handler_make_error (handler, "calendar", E_LOG_ERROR, widget);
}

void
e_calendar_utils_show_info_silent (GtkWidget *widget)
{
	EActivityHandler *handler = calendar_component_peek_activity_handler (calendar_component_peek ());

	if (!g_object_get_data ((GObject *) widget, "response-handled")) {
		g_signal_connect(widget, "response", G_CALLBACK(error_response), NULL);
	}

	e_activity_handler_make_error (handler, "calendar", E_LOG_WARNINGS, widget);
>>>>>>> 067ef558
}

/* returns either light or dark yellow, based on the base_background,
   which is the default background color */
GdkColor
get_today_background (const GdkColor base_background)
{
	GdkColor res = base_background;

	if (res.red > 0x7FFF) {
		/* light yellow for a light theme */
		res.red   = 0xFFFF;
		res.green = 0xFFFF;
		res.blue  = 0xC0C0;
	} else {
		/* dark yellow for a dark theme */
		res.red   = 0x3F3F;
		res.green = 0x3F3F;
		res.blue  = 0x0000;
	}

	return res;
}
<|MERGE_RESOLUTION|>--- conflicted
+++ resolved
@@ -2492,38 +2492,10 @@
 static void
 error_response(GtkWidget *widget, gint response, gpointer data)
 {
-<<<<<<< HEAD
 	if (response == GTK_RESPONSE_DELETE_EVENT)
 		gtk_widget_destroy(widget);
 	else if (response == GTK_RESPONSE_OK)
 		gtk_widget_destroy(widget);
-=======
-	gtk_widget_destroy (widget);
-}
-
-void
-e_calendar_utils_show_error_silent (GtkWidget *widget)
-{
-	EActivityHandler *handler = calendar_component_peek_activity_handler (calendar_component_peek ());
-
-	if (!g_object_get_data ((GObject *) widget, "response-handled")) {
-		g_signal_connect(widget, "response", G_CALLBACK(error_response), NULL);
-	}
-
-	e_activity_handler_make_error (handler, "calendar", E_LOG_ERROR, widget);
-}
-
-void
-e_calendar_utils_show_info_silent (GtkWidget *widget)
-{
-	EActivityHandler *handler = calendar_component_peek_activity_handler (calendar_component_peek ());
-
-	if (!g_object_get_data ((GObject *) widget, "response-handled")) {
-		g_signal_connect(widget, "response", G_CALLBACK(error_response), NULL);
-	}
-
-	e_activity_handler_make_error (handler, "calendar", E_LOG_WARNINGS, widget);
->>>>>>> 067ef558
 }
 
 /* returns either light or dark yellow, based on the base_background,
