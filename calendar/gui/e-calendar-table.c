/*
 * This program is free software; you can redistribute it and/or
 * modify it under the terms of the GNU Lesser General Public
 * License as published by the Free Software Foundation; either
 * version 2 of the License, or (at your option) version 3.
 *
 * This program is distributed in the hope that it will be useful,
 * but WITHOUT ANY WARRANTY; without even the implied warranty of
 * MERCHANTABILITY or FITNESS FOR A PARTICULAR PURPOSE.  See the GNU
 * Lesser General Public License for more details.
 *
 * You should have received a copy of the GNU Lesser General Public
 * License along with the program; if not, see <http://www.gnu.org/licenses/>
 *
 *
 * Authors:
 *		Damon Chaplin <damon@ximian.com>
 *		Rodrigo Moya <rodrigo@ximian.com>
 *
 * Copyright (C) 1999-2008 Novell, Inc. (www.novell.com)
 *
 */

/*
 * ECalendarTable - displays the ECalComponent objects in a table (an ETable).
 * Used for calendar events and tasks.
 */

#ifdef HAVE_CONFIG_H
#include <config.h>
#endif

#include <sys/stat.h>
#include <unistd.h>
#include <glib/gi18n.h>
#include <glib/gstdio.h>
#include <gtk/gtk.h>
#include <gdk/gdkkeysyms.h>
#include <misc/e-gui-utils.h>
#include <table/e-cell-checkbox.h>
#include <table/e-cell-toggle.h>
#include <table/e-cell-text.h>
#include <table/e-cell-combo.h>
#include <e-util/e-dialog-utils.h>
#include <e-util/e-util-private.h>
#include <table/e-cell-date-edit.h>
#include <table/e-cell-percent.h>
#include <libecal/e-cal-time-util.h>
#include <libedataserver/e-time-utils.h>

#include "calendar-config.h"
#include "dialogs/delete-comp.h"
#include "dialogs/delete-error.h"
#include "dialogs/task-editor.h"
#include "e-cal-model-tasks.h"
#include "e-calendar-table.h"
#include "e-calendar-view.h"
#include "e-cell-date-edit-text.h"
#include "print.h"
#include <e-util/e-icon-factory.h>
#include "e-cal-popup.h"
#include "misc.h"

#define E_CALENDAR_TABLE_GET_PRIVATE(obj) \
	(G_TYPE_INSTANCE_GET_PRIVATE \
	((obj), E_TYPE_CALENDAR_TABLE, ECalendarTablePrivate))

<<<<<<< HEAD
struct _ECalendarTablePrivate {
	gpointer shell_view;  /* weak pointer */
	ECalModel *model;
=======
static GtkTargetEntry target_types[] = {
	{ (gchar *) "text/x-calendar", 0, TARGET_TYPE_VCALENDAR },
	{ (gchar *) "text/calendar",   0, TARGET_TYPE_VCALENDAR }
>>>>>>> e4afd3f9
};

enum {
	PROP_0,
	PROP_MODEL,
	PROP_SHELL_VIEW
};

<<<<<<< HEAD
=======
extern ECompEditorRegistry *comp_editor_registry;

static void e_calendar_table_destroy		(GtkObject	*object);

static void e_calendar_table_on_double_click	(ETable		*table,
						 gint		 row,
						 gint		 col,
						 GdkEvent	*event,
						 ECalendarTable *cal_table);
static gint e_calendar_table_show_popup_menu    (ETable *table,
						 GdkEvent *gdk_event,
						 ECalendarTable *cal_table);

static gint e_calendar_table_on_right_click	(ETable		*table,
						 gint		 row,
						 gint		 col,
						 GdkEvent       *event,
						 ECalendarTable *cal_table);
static gboolean e_calendar_table_on_popup_menu  (GtkWidget *widget,
						 gpointer data);

static gint e_calendar_table_on_key_press	(ETable		*table,
						 gint		 row,
						 gint		 col,
						 GdkEventKey	*event,
						 ECalendarTable *cal_table);

static struct tm e_calendar_table_get_current_time (ECellDateEdit *ecde,
						    gpointer data);
static void mark_as_complete_cb (EPopup *ep, EPopupItem *pitem, void *data);

static void hide_completed_rows (ECalModel *model, GList *clients_list, char *hide_sexp, GPtrArray *comp_objects);
static void show_completed_rows (ECalModel *model, GList *clients_list, char *show_sexp, GPtrArray *comp_objects);

/* Signal IDs */
>>>>>>> e4afd3f9
enum {
	OPEN_COMPONENT,
	POPUP_EVENT,
	STATUS_MESSAGE,
	USER_CREATED,
	LAST_SIGNAL
};

enum {
	TARGET_TYPE_VCALENDAR
};

static GtkTargetEntry target_types[] = {
	{ "text/calendar", 0, TARGET_TYPE_VCALENDAR },
	{ "text/x-calendar", 0, TARGET_TYPE_VCALENDAR }
};

static guint n_target_types = G_N_ELEMENTS (target_types);

static struct tm e_calendar_table_get_current_time (ECellDateEdit *ecde, gpointer data);

static gpointer parent_class;
static guint signals[LAST_SIGNAL];
static GdkAtom clipboard_atom;

/* The icons to represent the task. */
#define E_CALENDAR_MODEL_NUM_ICONS	4
static const char* icon_names[E_CALENDAR_MODEL_NUM_ICONS] = {
	"stock_task", "stock_task-recurring", "stock_task-assigned", "stock_task-assigned-to"
};
static GdkPixbuf* icon_pixbufs[E_CALENDAR_MODEL_NUM_ICONS] = { NULL };

static void
calendar_table_emit_open_component (ECalendarTable *cal_table,
                                    ECalModelComponent *comp_data)
{
	guint signal_id = signals[OPEN_COMPONENT];

	g_signal_emit (cal_table, signal_id, 0, comp_data);
}

static void
calendar_table_emit_popup_event (ECalendarTable *cal_table,
                                 GdkEvent *event)
{
	guint signal_id = signals[POPUP_EVENT];

	g_signal_emit (cal_table, signal_id, 0, event);
}

static void
calendar_table_emit_status_message (ECalendarTable *cal_table,
                                    const gchar *message,
                                    gdouble percent)
{
	guint signal_id = signals[STATUS_MESSAGE];

	g_signal_emit (cal_table, signal_id, 0, message, percent);
}

static void
calendar_table_emit_user_created (ECalendarTable *cal_table)
{
	guint signal_id = signals[USER_CREATED];

	g_signal_emit (cal_table, signal_id, 0);
}

static gint
calendar_table_date_compare_cb (gconstpointer a,
                                gconstpointer b)
{
	ECellDateEditValue *dv1 = (ECellDateEditValue *) a;
	ECellDateEditValue *dv2 = (ECellDateEditValue *) b;
	struct icaltimetype tt;

	/* First check if either is NULL. NULL dates sort last. */
	if (!dv1 || !dv2) {
		if (dv1 == dv2)
			return 0;
		else if (dv1)
			return -1;
		else
			return 1;
	}

	/* Copy the 2nd value and convert it to the same timezone as the
	   first. */
	tt = dv2->tt;

	icaltimezone_convert_time (&tt, dv2->zone, dv1->zone);

	/* Now we can compare them. */

	return icaltime_compare (dv1->tt, tt);
}

static gint
calendar_table_percent_compare_cb (gconstpointer a,
                                   gconstpointer b)
{
	int percent1 = GPOINTER_TO_INT (a);
	int percent2 = GPOINTER_TO_INT (b);

	return (percent1 < percent2) ? -1 : (percent1 > percent2);
}

static gint
calendar_table_priority_compare_cb (gconstpointer a,
                                    gconstpointer b)
{
	int priority1, priority2;

	priority1 = e_cal_util_priority_from_string ((const char*) a);
	priority2 = e_cal_util_priority_from_string ((const char*) b);

	/* We change undefined priorities so they appear after 'Low'. */
	if (priority1 <= 0)
		priority1 = 10;
	if (priority2 <= 0)
		priority2 = 10;

	/* We'll just use the ordering of the priority values. */
	return (priority1 < priority2) ? -1 : (priority1 > priority2);
}

static gint
calendar_table_status_compare_cb (gconstpointer a,
                                  gconstpointer b)
{
	const gchar *string_a = a;
	const gchar *string_b = b;
	gint status_a = -2;
	gint status_b = -2;

	if (string_a == NULL || *string_a == '\0')
		status_a = -1;
	else if (!g_utf8_collate (string_a, _("Not Started")))
		status_a = 0;
	else if (!g_utf8_collate (string_a, _("In Progress")))
		status_a = 1;
	else if (!g_utf8_collate (string_a, _("Completed")))
		status_a = 2;
	else if (!g_utf8_collate (string_a, _("Canceled")))
		status_a = 3;

	if (string_b == NULL || *string_b == '\0')
		status_b = -1;
	else if (!g_utf8_collate (string_b, _("Not Started")))
		status_b = 0;
	else if (!g_utf8_collate (string_b, _("In Progress")))
		status_b = 1;
	else if (!g_utf8_collate (string_b, _("Completed")))
		status_b = 2;
	else if (!g_utf8_collate (string_b, _("Canceled")))
		status_b = 3;

	return (status_a < status_b) ? -1 : (status_a > status_b);
}

static void
calendar_table_double_click_cb (ECalendarTable *cal_table,
                                gint row,
                                gint col,
                                GdkEvent *event)
{
	ECalModel *model;
	ECalModelComponent *comp_data;

	model = e_calendar_table_get_model (cal_table);
	comp_data = e_cal_model_get_component_at (model, row);
	calendar_table_emit_open_component (cal_table, comp_data);
}

static void
calendar_table_model_cal_view_progress_cb (ECalendarTable *cal_table,
                                           const gchar *message,
                                           gint progress,
                                           ECalSourceType type)
{
	gdouble percent = (gdouble) progress;

	calendar_table_emit_status_message (cal_table, message, percent);
}

static void
calendar_table_model_cal_view_done_cb (ECalendarTable *cal_table,
                                       ECalendarStatus status,
                                       ECalSourceType type)
{
	calendar_table_emit_status_message (cal_table, NULL, -1.0);
}

static gboolean
calendar_table_query_tooltip_cb (ECalendarTable *cal_table,
                                 gint x,
                                 gint y,
                                 gboolean keyboard_mode,
                                 GtkTooltip *tooltip)
{
	ECalModel *model;
	ECalModelComponent *comp_data;
	int row = -1, col = -1;
	GtkWidget *box, *l, *w;
	GtkStyle *style = gtk_widget_get_default_style ();
	char *tmp;
	const char *str;
	GString *tmp2;
	char buff[1001];
	gboolean free_text = FALSE;
	ECalComponent *new_comp;
	ECalComponentOrganizer organizer;
	ECalComponentDateTime dtstart, dtdue;
	icalcomponent *clone;
	icaltimezone *zone, *default_zone;
	GSList *desc, *p;
	int len;
	ETable *etable;
	ESelectionModel *esm;
	struct tm tmp_tm;

	if (keyboard_mode)
		return FALSE;

	etable = e_calendar_table_get_table (cal_table);
	e_table_get_mouse_over_cell (etable, &row, &col);
	if (row == -1 || !etable)
		return FALSE;

	/* Respect sorting option; the 'e_table_get_mouse_over_cell'
	 * returns sorted row, not the model one. */
	esm = e_table_get_selection_model (etable);
	if (esm && esm->sorter && e_sorter_needs_sorting (esm->sorter))
		row = e_sorter_sorted_to_model (esm->sorter, row);

	model = e_calendar_table_get_model (cal_table);
	comp_data = e_cal_model_get_component_at (model, row);
	if (!comp_data || !comp_data->icalcomp)
		return FALSE;

	new_comp = e_cal_component_new ();
	clone = icalcomponent_new_clone (comp_data->icalcomp);
	if (!e_cal_component_set_icalcomponent (new_comp, clone)) {
		g_object_unref (new_comp);
		return FALSE;
	}

	box = gtk_vbox_new (FALSE, 0);

	str = e_calendar_view_get_icalcomponent_summary (
		comp_data->client, comp_data->icalcomp, &free_text);
	if (!(str && *str)) {
		if (free_text)
			g_free ((char *)str);
		free_text = FALSE;
		str = _("* No Summary *");
	}

	l = gtk_label_new (NULL);
	tmp = g_markup_printf_escaped ("<b>%s</b>", str);
	gtk_label_set_line_wrap (GTK_LABEL (l), TRUE);
	gtk_label_set_markup (GTK_LABEL (l), tmp);
	gtk_misc_set_alignment (GTK_MISC (l), 0.0, 0.5);
	w = gtk_event_box_new ();

	gtk_widget_modify_bg (w, GTK_STATE_NORMAL, &(style->bg[GTK_STATE_SELECTED]));
	gtk_widget_modify_fg (l, GTK_STATE_NORMAL, &(style->text[GTK_STATE_SELECTED]));
	gtk_container_add (GTK_CONTAINER (w), l);
	gtk_box_pack_start (GTK_BOX (box), w, TRUE, TRUE, 0);
	g_free (tmp);

	if (free_text)
		g_free ((char *)str);
	free_text = FALSE;

	w = gtk_event_box_new ();
	gtk_widget_modify_bg (w, GTK_STATE_NORMAL, &(style->bg[GTK_STATE_NORMAL]));

	l = gtk_vbox_new (FALSE, 0);
	gtk_container_add (GTK_CONTAINER (w), l);
	gtk_box_pack_start (GTK_BOX (box), w, FALSE, FALSE, 0);
	w = l;

	e_cal_component_get_organizer (new_comp, &organizer);
	if (organizer.cn) {
		char *ptr ;
		ptr = strchr( organizer.value, ':');

		if (ptr) {
			ptr++;
			/* To Translators: It will display "Organizer: NameOfTheUser <email@ofuser.com>" */
			tmp = g_strdup_printf (_("Organizer: %s <%s>"), organizer.cn, ptr);
		} else {
			/* With SunOne accounts, there may be no ':' in organiser.value */
			tmp = g_strdup_printf (_("Organizer: %s"), organizer.cn);
		}

		l = gtk_label_new (tmp);
		gtk_label_set_line_wrap (GTK_LABEL (l), FALSE);
		gtk_misc_set_alignment (GTK_MISC (l), 0.0, 0.5);
		gtk_box_pack_start (GTK_BOX (w), l, FALSE, FALSE, 0);
		g_free (tmp);
	}

	e_cal_component_get_dtstart (new_comp, &dtstart);
	e_cal_component_get_due (new_comp, &dtdue);

	default_zone = e_cal_model_get_timezone (model);

	if (dtstart.tzid) {
		zone = icalcomponent_get_timezone (e_cal_component_get_icalcomponent (new_comp), dtstart.tzid);
		if (!zone)
			e_cal_get_timezone (
				comp_data->client, dtstart.tzid, &zone, NULL);
		if (!zone)
			zone = default_zone;
	} else {
		zone = NULL;
	}

	tmp2 = g_string_new ("");

	if (dtstart.value) {
		buff[0] = 0;

		tmp_tm = icaltimetype_to_tm_with_zone (
			dtstart.value, zone, default_zone);
		e_time_format_date_and_time (
			&tmp_tm, calendar_config_get_24_hour_format (),
			FALSE, FALSE, buff, 1000);

		if (buff [0]) {
			g_string_append (tmp2, _("Start: "));
			g_string_append (tmp2, buff);
		}
	}

	if (dtdue.value) {
		buff[0] = 0;

		tmp_tm = icaltimetype_to_tm_with_zone (
			dtdue.value, zone, default_zone);
		e_time_format_date_and_time (
			&tmp_tm, calendar_config_get_24_hour_format (),
			FALSE, FALSE, buff, 1000);

		if (buff [0]) {
			if (tmp2->len)
				g_string_append (tmp2, "; ");

			g_string_append (tmp2, _("Due: "));
			g_string_append (tmp2, buff);
		}
	}

	if (tmp2->len) {
		l = gtk_label_new (tmp2->str);
		gtk_misc_set_alignment (GTK_MISC (l), 0.0, 0.5);
		gtk_box_pack_start (GTK_BOX (w), l, FALSE, FALSE, 0);
	}

	g_string_free (tmp2, TRUE);

	e_cal_component_free_datetime (&dtstart);
	e_cal_component_free_datetime (&dtdue);

	tmp = e_calendar_view_get_attendees_status_info (
		new_comp, comp_data->client);
	if (tmp) {
		l = gtk_label_new (tmp);
		gtk_misc_set_alignment (GTK_MISC (l), 0.0, 0.5);
		gtk_box_pack_start (GTK_BOX (w), l, FALSE, FALSE, 0);

		g_free (tmp);
		tmp = NULL;
	}

	tmp2 = g_string_new ("");
	e_cal_component_get_description_list (new_comp, &desc);
	for (len = 0, p = desc; p != NULL; p = p->next) {
		ECalComponentText *text = p->data;

		if (text->value != NULL) {
			len += strlen (text->value);
			g_string_append (tmp2, text->value);
			if (len > 1024) {
				g_string_set_size (tmp2, 1020);
				g_string_append (tmp2, "...");
				break;
			}
		}
	}
	e_cal_component_free_text_list (desc);

	if (tmp2->len) {
		l = gtk_label_new (tmp2->str);
		gtk_label_set_line_wrap (GTK_LABEL (l), TRUE);
		gtk_misc_set_alignment (GTK_MISC (l), 0.0, 0.5);
		gtk_box_pack_start (GTK_BOX (box), l, FALSE, FALSE, 0);
	}

	g_string_free (tmp2, TRUE);

	gtk_widget_show_all (box);
	gtk_tooltip_set_custom (tooltip, box);

	g_object_unref (new_comp);

	return TRUE;
}

static gboolean
calendar_table_popup_menu_cb (ECalendarTable *cal_table)
{
	calendar_table_emit_popup_event (cal_table, NULL);

	return TRUE;
}

static gint
calendar_table_right_click_cb (ECalendarTable *cal_table,
                               gint row,
                               gint col,
                               GdkEvent *event)
{
	calendar_table_emit_popup_event (cal_table, event);

	return TRUE;
}

static void
calendar_table_set_model (ECalendarTable *cal_table,
                          ECalModel *model)
{
	g_return_if_fail (cal_table->priv->model == NULL);

	cal_table->priv->model = g_object_ref (model);

	g_signal_connect_swapped (
		model, "row_appended",
		G_CALLBACK (calendar_table_emit_user_created), cal_table);

	g_signal_connect_swapped (
		model, "cal-view-progress",
		G_CALLBACK (calendar_table_model_cal_view_progress_cb),
		cal_table);

	g_signal_connect_swapped (
		model, "cal-view-done",
		G_CALLBACK (calendar_table_model_cal_view_done_cb),
		cal_table);
}

static void
calendar_table_set_shell_view (ECalendarTable *cal_table,
                               EShellView *shell_view)
{
	g_return_if_fail (cal_table->priv->shell_view == NULL);

	cal_table->priv->shell_view = shell_view;

	g_object_add_weak_pointer (
		G_OBJECT (shell_view),
		&cal_table->priv->shell_view);
}

static void
calendar_table_set_property (GObject *object,
                             guint property_id,
                             const GValue *value,
                             GParamSpec *pspec)
{
	switch (property_id) {
		case PROP_MODEL:
			calendar_table_set_model (
				E_CALENDAR_TABLE (object),
				g_value_get_object (value));
			return;

		case PROP_SHELL_VIEW:
			calendar_table_set_shell_view (
				E_CALENDAR_TABLE (object),
				g_value_get_object (value));
			return;
	}

	G_OBJECT_WARN_INVALID_PROPERTY_ID (object, property_id, pspec);
}

static void
calendar_table_get_property (GObject *object,
                             guint property_id,
                             GValue *value,
                             GParamSpec *pspec)
{
	switch (property_id) {
		case PROP_MODEL:
			g_value_set_object (
				value, e_calendar_table_get_model (
				E_CALENDAR_TABLE (object)));
			return;

		case PROP_SHELL_VIEW:
			g_value_set_object (
				value, e_calendar_table_get_shell_view (
				E_CALENDAR_TABLE (object)));
			return;
	}

	G_OBJECT_WARN_INVALID_PROPERTY_ID (object, property_id, pspec);
}

static void
calendar_table_dispose (GObject *object)
{
	ECalendarTablePrivate *priv;

	priv = E_CALENDAR_TABLE_GET_PRIVATE (object);

	if (priv->model != NULL) {
		g_object_unref (priv->model);
		priv->model = NULL;
	}

	/* Chain up to parent's dispose() method. */
	G_OBJECT_CLASS (parent_class)->dispose (object);
}

static void
calendar_table_constructed (GObject *object)
{
	ECalendarTable *cal_table;
	GtkWidget *widget;
	ECalModel *model;
	ETable *table;
	ECell *cell, *popup_cell;
	ETableExtras *extras;
	gint i;
	GdkPixbuf *pixbuf;
	GList *strings;
	AtkObject *a11y;
	gchar *etspecfile;

	cal_table = E_CALENDAR_TABLE (object);
	model = e_calendar_table_get_model (cal_table);

	/* Create the header columns */

	extras = e_table_extras_new ();

	/*
	 * Normal string fields.
	 */
	cell = e_cell_text_new (NULL, GTK_JUSTIFY_LEFT);
	g_object_set (cell,
		      "strikeout_column", E_CAL_MODEL_TASKS_FIELD_STRIKEOUT,
		      "bold_column", E_CAL_MODEL_TASKS_FIELD_OVERDUE,
		      "bg_color_column", E_CAL_MODEL_FIELD_COLOR,
		      NULL);

	e_table_extras_add_cell (extras, "calstring", cell);


	/*
	 * Date fields.
	 */
	cell = e_cell_date_edit_text_new (NULL, GTK_JUSTIFY_LEFT);
	g_object_set (cell,
		      "strikeout_column", E_CAL_MODEL_TASKS_FIELD_STRIKEOUT,
		      "bold_column", E_CAL_MODEL_TASKS_FIELD_OVERDUE,
		      "bg_color_column", E_CAL_MODEL_FIELD_COLOR,
		      NULL);

	popup_cell = e_cell_date_edit_new ();
	e_cell_popup_set_child (E_CELL_POPUP (popup_cell), cell);
	g_object_unref (cell);

	e_table_extras_add_cell (extras, "dateedit", popup_cell);
	cal_table->dates_cell = E_CELL_DATE_EDIT (popup_cell);

	e_cell_date_edit_set_get_time_callback (
		E_CELL_DATE_EDIT (popup_cell),
		e_calendar_table_get_current_time, cal_table, NULL);

	/*
	 * Combo fields.
	 */

	/* Classification field. */
	cell = e_cell_text_new (NULL, GTK_JUSTIFY_LEFT);
	g_object_set (cell,
		      "strikeout_column", E_CAL_MODEL_TASKS_FIELD_STRIKEOUT,
		      "bold_column", E_CAL_MODEL_TASKS_FIELD_OVERDUE,
		      "bg_color_column", E_CAL_MODEL_FIELD_COLOR,
		      "editable", FALSE,
		      NULL);

	popup_cell = e_cell_combo_new ();
	e_cell_popup_set_child (E_CELL_POPUP (popup_cell), cell);
	g_object_unref (cell);

	strings = NULL;
	strings = g_list_append (strings, (char*) _("Public"));
	strings = g_list_append (strings, (char*) _("Private"));
	strings = g_list_append (strings, (char*) _("Confidential"));
	e_cell_combo_set_popdown_strings (E_CELL_COMBO (popup_cell),
					  strings);

	e_table_extras_add_cell (extras, "classification", popup_cell);

	/* Priority field. */
	cell = e_cell_text_new (NULL, GTK_JUSTIFY_LEFT);
	g_object_set (G_OBJECT (cell),
		      "strikeout_column", E_CAL_MODEL_TASKS_FIELD_STRIKEOUT,
		      "bold_column", E_CAL_MODEL_TASKS_FIELD_OVERDUE,
		      "bg_color_column", E_CAL_MODEL_FIELD_COLOR,
		      "editable", FALSE,
		      NULL);

	popup_cell = e_cell_combo_new ();
	e_cell_popup_set_child (E_CELL_POPUP (popup_cell), cell);
	g_object_unref (cell);

	strings = NULL;
	strings = g_list_append (strings, (char*) _("High"));
	strings = g_list_append (strings, (char*) _("Normal"));
	strings = g_list_append (strings, (char*) _("Low"));
	strings = g_list_append (strings, (char*) _("Undefined"));
	e_cell_combo_set_popdown_strings (E_CELL_COMBO (popup_cell),
					  strings);

	e_table_extras_add_cell (extras, "priority", popup_cell);

	/* Percent field. */
	cell = e_cell_percent_new (NULL, GTK_JUSTIFY_LEFT);
	g_object_set (G_OBJECT (cell),
		      "strikeout_column", E_CAL_MODEL_TASKS_FIELD_STRIKEOUT,
		      "bold_column", E_CAL_MODEL_TASKS_FIELD_OVERDUE,
		      "bg_color_column", E_CAL_MODEL_FIELD_COLOR,
		      NULL);

	popup_cell = e_cell_combo_new ();
	e_cell_popup_set_child (E_CELL_POPUP (popup_cell), cell);
	g_object_unref (cell);

	strings = NULL;
	strings = g_list_append (strings, (char*) _("0%"));
	strings = g_list_append (strings, (char*) _("10%"));
	strings = g_list_append (strings, (char*) _("20%"));
	strings = g_list_append (strings, (char*) _("30%"));
	strings = g_list_append (strings, (char*) _("40%"));
	strings = g_list_append (strings, (char*) _("50%"));
	strings = g_list_append (strings, (char*) _("60%"));
	strings = g_list_append (strings, (char*) _("70%"));
	strings = g_list_append (strings, (char*) _("80%"));
	strings = g_list_append (strings, (char*) _("90%"));
	strings = g_list_append (strings, (char*) _("100%"));
	e_cell_combo_set_popdown_strings (E_CELL_COMBO (popup_cell),
					  strings);

	e_table_extras_add_cell (extras, "percent", popup_cell);

	/* Transparency field. */
	cell = e_cell_text_new (NULL, GTK_JUSTIFY_LEFT);
	g_object_set (G_OBJECT (cell),
		      "strikeout_column", E_CAL_MODEL_TASKS_FIELD_STRIKEOUT,
		      "bold_column", E_CAL_MODEL_TASKS_FIELD_OVERDUE,
		      "bg_color_column", E_CAL_MODEL_FIELD_COLOR,
		      "editable", FALSE,
		      NULL);

	popup_cell = e_cell_combo_new ();
	e_cell_popup_set_child (E_CELL_POPUP (popup_cell), cell);
	g_object_unref (cell);

	strings = NULL;
	strings = g_list_append (strings, (char*) _("Free"));
	strings = g_list_append (strings, (char*) _("Busy"));
	e_cell_combo_set_popdown_strings (E_CELL_COMBO (popup_cell),
					  strings);

	e_table_extras_add_cell (extras, "transparency", popup_cell);

	/* Status field. */
	cell = e_cell_text_new (NULL, GTK_JUSTIFY_LEFT);
	g_object_set (G_OBJECT (cell),
		      "strikeout_column", E_CAL_MODEL_TASKS_FIELD_STRIKEOUT,
		      "bold_column", E_CAL_MODEL_TASKS_FIELD_OVERDUE,
		      "bg_color_column", E_CAL_MODEL_FIELD_COLOR,
		      "editable", FALSE,
		      NULL);

	popup_cell = e_cell_combo_new ();
	e_cell_popup_set_child (E_CELL_POPUP (popup_cell), cell);
	g_object_unref (cell);

	strings = NULL;
	strings = g_list_append (strings, (char*) _("Not Started"));
	strings = g_list_append (strings, (char*) _("In Progress"));
	strings = g_list_append (strings, (char*) _("Completed"));
	strings = g_list_append (strings, (char*) _("Canceled"));
	e_cell_combo_set_popdown_strings (E_CELL_COMBO (popup_cell),
					  strings);

	e_table_extras_add_cell (extras, "calstatus", popup_cell);

	e_table_extras_add_compare (extras, "date-compare",
				    calendar_table_date_compare_cb);
	e_table_extras_add_compare (extras, "percent-compare",
				    calendar_table_percent_compare_cb);
	e_table_extras_add_compare (extras, "priority-compare",
				    calendar_table_priority_compare_cb);
	e_table_extras_add_compare (extras, "status-compare",
				    calendar_table_status_compare_cb);

	/* Create pixmaps */

	if (!icon_pixbufs[0])
		for (i = 0; i < E_CALENDAR_MODEL_NUM_ICONS; i++) {
			icon_pixbufs[i] = e_icon_factory_get_icon (icon_names[i], GTK_ICON_SIZE_MENU);
		}

	cell = e_cell_toggle_new (0, E_CALENDAR_MODEL_NUM_ICONS, icon_pixbufs);
	e_table_extras_add_cell(extras, "icon", cell);
	e_table_extras_add_pixbuf(extras, "icon", icon_pixbufs[0]);

	pixbuf = e_icon_factory_get_icon ("stock_check-filled", GTK_ICON_SIZE_MENU);
	e_table_extras_add_pixbuf(extras, "complete", pixbuf);
	g_object_unref(pixbuf);

	/* Create the table */

	etspecfile = g_build_filename (
		EVOLUTION_ETSPECDIR, "e-calendar-table.etspec", NULL);
	widget = e_table_scrolled_new_from_spec_file (
		E_TABLE_MODEL (model), extras, etspecfile, NULL);
	gtk_table_attach (
		GTK_TABLE (cal_table), widget, 0, 1, 0, 1,
		GTK_EXPAND | GTK_FILL, GTK_EXPAND | GTK_FILL, 0, 0);
	cal_table->etable = widget;
	gtk_widget_show (widget);
	g_free (etspecfile);

	table = e_table_scrolled_get_table (E_TABLE_SCROLLED (widget));
	g_signal_connect_swapped (
		table, "double-click",
		G_CALLBACK (calendar_table_double_click_cb), cal_table);
	g_signal_connect_swapped (
		table, "query-tooltip",
		G_CALLBACK (calendar_table_query_tooltip_cb), cal_table);
	g_signal_connect_swapped (
		table, "popup-menu",
		G_CALLBACK (calendar_table_popup_menu_cb), cal_table);
	g_signal_connect_swapped (
		table, "right-click",
		G_CALLBACK (calendar_table_right_click_cb), cal_table);
	gtk_widget_set_has_tooltip (GTK_WIDGET (table), TRUE);

	a11y = gtk_widget_get_accessible (GTK_WIDGET (table));
	if (a11y)
		atk_object_set_name (a11y, _("Tasks"));
}

static void
calendar_table_class_init (ECalendarTableClass *class)
{
	GObjectClass *object_class;

	parent_class = g_type_class_peek_parent (class);
	g_type_class_add_private (class, sizeof (ECalendarTablePrivate));

	object_class = G_OBJECT_CLASS (class);
	object_class->set_property = calendar_table_set_property;
	object_class->get_property = calendar_table_get_property;
	object_class->dispose = calendar_table_dispose;
	object_class->constructed = calendar_table_constructed;

	g_object_class_install_property (
		object_class,
		PROP_MODEL,
		g_param_spec_object (
			"model",
			_("Model"),
			NULL,
			E_TYPE_CAL_MODEL,
			G_PARAM_READWRITE |
			G_PARAM_CONSTRUCT_ONLY));

	g_object_class_install_property (
		object_class,
		PROP_SHELL_VIEW,
		g_param_spec_object (
			"shell-view",
			_("Shell View"),
			NULL,
			E_TYPE_SHELL_VIEW,
			G_PARAM_READWRITE |
			G_PARAM_CONSTRUCT_ONLY));

	signals[OPEN_COMPONENT] = g_signal_new (
		"open-component",
		G_TYPE_FROM_CLASS (class),
		G_SIGNAL_RUN_LAST | G_SIGNAL_ACTION,
		G_STRUCT_OFFSET (ECalendarTableClass, open_component),
		NULL, NULL,
		g_cclosure_marshal_VOID__OBJECT,
		G_TYPE_NONE, 1,
		E_TYPE_CAL_MODEL_COMPONENT);

	signals[POPUP_EVENT] = g_signal_new (
		"popup-event",
		G_TYPE_FROM_CLASS (class),
		G_SIGNAL_RUN_LAST | G_SIGNAL_ACTION,
		G_STRUCT_OFFSET (ECalendarTableClass, popup_event),
		NULL, NULL,
		g_cclosure_marshal_VOID__BOXED,
		G_TYPE_NONE, 1,
		GDK_TYPE_EVENT | G_SIGNAL_TYPE_STATIC_SCOPE);

	signals[STATUS_MESSAGE] = g_signal_new (
		"status-message",
		G_TYPE_FROM_CLASS (class),
		G_SIGNAL_RUN_LAST | G_SIGNAL_ACTION,
		G_STRUCT_OFFSET (ECalendarTableClass, status_message),
		NULL, NULL,
		g_cclosure_marshal_VOID__STRING,
		G_TYPE_NONE, 1,
		G_TYPE_STRING);

	signals[USER_CREATED] = g_signal_new (
		"user-created",
		G_TYPE_FROM_CLASS (class),
		G_SIGNAL_RUN_LAST | G_SIGNAL_ACTION,
		G_STRUCT_OFFSET (ECalendarTableClass, user_created),
		NULL, NULL,
		g_cclosure_marshal_VOID__VOID,
		G_TYPE_NONE, 0);

	clipboard_atom = gdk_atom_intern ("CLIPBOARD", FALSE);
}

static void
calendar_table_init (ECalendarTable *cal_table)
{
	cal_table->priv = E_CALENDAR_TABLE_GET_PRIVATE (cal_table);
}

GType
e_calendar_table_get_type (void)
{
	static GType type = 0;

	if (G_UNLIKELY (type == 0)) {
		static const GTypeInfo type_info = {
			sizeof (ECalendarTableClass),
			(GBaseInitFunc) NULL,
			(GBaseFinalizeFunc) NULL,
			(GClassInitFunc) calendar_table_class_init,
			(GClassFinalizeFunc) NULL,
			NULL,  /* class_data */
			sizeof (ECalendarTable),
			0,     /* n_preallocs */
			(GInstanceInitFunc) calendar_table_init,
			NULL   /* value_table */
		};

		type = g_type_register_static (
			GTK_TYPE_TABLE, "ECalendarTable", &type_info, 0);
	}

	return type;
}

/**
 * e_calendar_table_new:
 * @shell_view: an #EShellView
 * @model: an #ECalModel for the table
 *
 * Returns a new #ECalendarTable.
 *
 * Returns: a new #ECalendarTable
 **/
GtkWidget *
e_calendar_table_new (EShellView *shell_view,
                      ECalModel *model)
{
	g_return_val_if_fail (E_IS_SHELL_VIEW (shell_view), NULL);
	g_return_val_if_fail (E_IS_CAL_MODEL (model), NULL);

	return g_object_new (
		E_TYPE_CALENDAR_TABLE,
		"model", model, "shell-view", shell_view, NULL);
}

EShellView *
e_calendar_table_get_shell_view (ECalendarTable *cal_table)
{
	g_return_val_if_fail (E_IS_CALENDAR_TABLE (cal_table), NULL);

	return cal_table->priv->shell_view;
}

/**
 * e_calendar_table_get_model:
 * @cal_table: A calendar table.
 *
 * Queries the calendar data model that a calendar table is using.
 *
 * Return value: A calendar model.
 **/
ECalModel *
e_calendar_table_get_model (ECalendarTable *cal_table)
{
	g_return_val_if_fail (E_IS_CALENDAR_TABLE (cal_table), NULL);

	return cal_table->priv->model;
}


/**
 * e_calendar_table_get_table:
 * @cal_table: A calendar table.
 *
 * Queries the #ETable widget that the calendar table is using.
 *
 * Return value: The #ETable widget that the calendar table uses to display its
 * data.
 **/
ETable *
e_calendar_table_get_table (ECalendarTable *cal_table)
{
	ETableScrolled *table_scrolled;

	g_return_val_if_fail (E_IS_CALENDAR_TABLE (cal_table), NULL);

	table_scrolled = E_TABLE_SCROLLED (cal_table->etable);

	return e_table_scrolled_get_table (table_scrolled);
}

/* Used from e_table_selected_row_foreach(); puts the selected row number in an
 * int pointed to by the closure data.
 */
static void
get_selected_row_cb (int model_row, gpointer data)
{
	int *row;

	row = data;
	*row = model_row;
}

/*
 * Returns the component that is selected in the table; only works if there is
 * one and only one selected row.
 */
static ECalModelComponent *
get_selected_comp (ECalendarTable *cal_table)
{
	ECalModel *model;
	ETable *etable;
	int row;

	model = e_calendar_table_get_model (cal_table);
	etable = e_calendar_table_get_table (cal_table);
	if (e_table_selected_count (etable) != 1)
		return NULL;

	row = -1;
	e_table_selected_row_foreach (etable,
				      get_selected_row_cb,
				      &row);
	g_return_val_if_fail (row != -1, NULL);

	return e_cal_model_get_component_at (model, row);
}

struct get_selected_uids_closure {
	ECalendarTable *cal_table;
	GSList *objects;
};

/* Used from e_table_selected_row_foreach(), builds a list of the selected UIDs */
static void
add_uid_cb (int model_row, gpointer data)
{
	struct get_selected_uids_closure *closure = data;
	ECalModelComponent *comp_data;
	ECalModel *model;

	model = e_calendar_table_get_model (closure->cal_table);
	comp_data = e_cal_model_get_component_at (model, model_row);

	closure->objects = g_slist_prepend (closure->objects, comp_data);
}

/* Deletes all of the selected components in the table */
static void
delete_selected_components (ECalendarTable *cal_table)
{
	GSList *objs, *l;
	const gchar *status_message;

	objs = e_calendar_table_get_selected (cal_table);

	status_message = _("Deleting selected objects");
	calendar_table_emit_status_message (cal_table, status_message, -1.0);

	for (l = objs; l; l = l->next) {
		ECalModelComponent *comp_data = (ECalModelComponent *) l->data;
		GError *error = NULL;

		e_cal_remove_object (comp_data->client,
				     icalcomponent_get_uid (comp_data->icalcomp), &error);
		delete_error_dialog (error, E_CAL_COMPONENT_TODO);
		g_clear_error (&error);
	}

	calendar_table_emit_status_message (cal_table, NULL, -1.0);

	g_slist_free (objs);
}
static void
add_retract_data (ECalComponent *comp, const char *retract_comment)
{
	icalcomponent *icalcomp = NULL;
	icalproperty *icalprop = NULL;

	icalcomp = e_cal_component_get_icalcomponent (comp);
	if (retract_comment && *retract_comment)
		icalprop = icalproperty_new_x (retract_comment);
	else
		icalprop = icalproperty_new_x ("0");
	icalproperty_set_x_name (icalprop, "X-EVOLUTION-RETRACT-COMMENT");
	icalcomponent_add_property (icalcomp, icalprop);
}

static gboolean
check_for_retract (ECalComponent *comp, ECal *client)
{
	ECalComponentOrganizer org;
	char *email = NULL;
	const char *strip = NULL;
	gboolean ret_val = FALSE;

	if (!(e_cal_component_has_attendees (comp) &&
				e_cal_get_save_schedules (client)))
		return ret_val;

	e_cal_component_get_organizer (comp, &org);
	strip = itip_strip_mailto (org.value);

	if (e_cal_get_cal_address (client, &email, NULL) && !g_ascii_strcasecmp (email, strip)) {
		ret_val = TRUE;
	}

	g_free (email);
	return ret_val;
}

/**
 * e_calendar_table_delete_selected:
 * @cal_table: A calendar table.
 *
 * Deletes the selected components in the table; asks the user first.
 **/
void
e_calendar_table_delete_selected (ECalendarTable *cal_table)
{
	ETable *etable;
	int n_selected;
	ECalModelComponent *comp_data;
	ECalComponent *comp = NULL;
	gboolean  delete = FALSE;
	GError *error = NULL;

	g_return_if_fail (cal_table != NULL);
	g_return_if_fail (E_IS_CALENDAR_TABLE (cal_table));

	etable = e_calendar_table_get_table (cal_table);

	n_selected = e_table_selected_count (etable);
	if (n_selected <= 0)
		return;

	if (n_selected == 1)
		comp_data = get_selected_comp (cal_table);
	else
		comp_data = NULL;

	/* FIXME: this may be something other than a TODO component */

	if (comp_data) {
		comp = e_cal_component_new ();
		e_cal_component_set_icalcomponent (comp, icalcomponent_new_clone (comp_data->icalcomp));
	}

	if ((n_selected == 1) && comp && check_for_retract (comp, comp_data->client)) {
		char *retract_comment = NULL;
		gboolean retract = FALSE;

		delete = prompt_retract_dialog (comp, &retract_comment, GTK_WIDGET (cal_table), &retract);
		if (retract) {
			GList *users = NULL;
			icalcomponent *icalcomp = NULL, *mod_comp = NULL;

			add_retract_data (comp, retract_comment);
			icalcomp = e_cal_component_get_icalcomponent (comp);
			icalcomponent_set_method (icalcomp, ICAL_METHOD_CANCEL);
			if (!e_cal_send_objects (comp_data->client, icalcomp, &users,
						&mod_comp, &error))	{
				delete_error_dialog (error, E_CAL_COMPONENT_TODO);
				g_clear_error (&error);
				error = NULL;
			} else {

				if (mod_comp)
					icalcomponent_free (mod_comp);

				if (users) {
					g_list_foreach (users, (GFunc) g_free, NULL);
					g_list_free (users);
				}
			}

		}
	} else {
		delete = delete_component_dialog (comp, FALSE, n_selected, E_CAL_COMPONENT_TODO, GTK_WIDGET (cal_table));
	}

	if (delete)
		delete_selected_components (cal_table);

	/* free memory */
	if (comp)
		g_object_unref (comp);
}

/**
 * e_calendar_table_get_selected:
 * @cal_table:
 *
 * Get the currently selected ECalModelComponent's on the table.
 *
 * Return value: A GSList of the components, which should be
 * g_slist_free'd when finished with.
 **/
GSList *
e_calendar_table_get_selected (ECalendarTable *cal_table)
{
	struct get_selected_uids_closure closure;
	ETable *etable;

	closure.cal_table = cal_table;
	closure.objects = NULL;

	etable = e_calendar_table_get_table (cal_table);
	e_table_selected_row_foreach (etable, add_uid_cb, &closure);

	return closure.objects;
}

/**
 * e_calendar_table_cut_clipboard:
 * @cal_table: A calendar table.
 *
 * Cuts selected tasks in the given calendar table
 */
void
e_calendar_table_cut_clipboard (ECalendarTable *cal_table)
{
	g_return_if_fail (E_IS_CALENDAR_TABLE (cal_table));

	e_calendar_table_copy_clipboard (cal_table);
	delete_selected_components (cal_table);
}

static void
clipboard_get_calendar_cb (GtkClipboard *clipboard,
			   GtkSelectionData *selection_data,
			   guint info,
			   gpointer data)
{
	gchar *comp_str = (gchar *) data;

	switch (info) {
	case TARGET_TYPE_VCALENDAR:
		gtk_selection_data_set (selection_data,
					gdk_atom_intern (target_types[info].target, FALSE), 8,
					(const guchar *) comp_str,
					(gint) strlen (comp_str));
		break;
	default:
		break;
	}
}

/* callback for e_table_selected_row_foreach */
static void
copy_row_cb (int model_row, gpointer data)
{
	ECalendarTable *cal_table;
	ECalModelComponent *comp_data;
	ECalModel *model;
	gchar *comp_str;
	icalcomponent *child;

	cal_table = E_CALENDAR_TABLE (data);

	g_return_if_fail (cal_table->tmp_vcal != NULL);

	model = e_calendar_table_get_model (cal_table);
	comp_data = e_cal_model_get_component_at (model, model_row);
	if (!comp_data)
		return;

	/* add timezones to the VCALENDAR component */
	e_cal_util_add_timezones_from_component (cal_table->tmp_vcal, comp_data->icalcomp);

	/* add the new component to the VCALENDAR component */
	comp_str = icalcomponent_as_ical_string_r (comp_data->icalcomp);
	child = icalparser_parse_string (comp_str);
	if (child) {
		icalcomponent_add_component (cal_table->tmp_vcal,
					     icalcomponent_new_clone (child));
		icalcomponent_free (child);
	}
	g_free (comp_str);
}

/**
 * e_calendar_table_copy_clipboard:
 * @cal_table: A calendar table.
 *
 * Copies selected tasks into the clipboard
 */
void
e_calendar_table_copy_clipboard (ECalendarTable *cal_table)
{
	ETable *etable;
	GtkClipboard *clipboard;
	char *comp_str;

	g_return_if_fail (E_IS_CALENDAR_TABLE (cal_table));

	/* create temporary VCALENDAR object */
	cal_table->tmp_vcal = e_cal_util_new_top_level ();

	etable = e_calendar_table_get_table (cal_table);
	e_table_selected_row_foreach (etable, copy_row_cb, cal_table);
	comp_str = icalcomponent_as_ical_string_r (cal_table->tmp_vcal);
	clipboard = gtk_widget_get_clipboard (GTK_WIDGET (cal_table), clipboard_atom);
	if (!gtk_clipboard_set_with_data(clipboard, target_types, n_target_types,
					 clipboard_get_calendar_cb,
					 NULL, comp_str)) {
		/* no-op */
	} else {
		gtk_clipboard_set_can_store (clipboard, target_types + 1, n_target_types - 1);
	}

	/* free memory */
	icalcomponent_free (cal_table->tmp_vcal);
	g_free (comp_str);
	cal_table->tmp_vcal = NULL;
}

static void
clipboard_get_calendar_data (ECalendarTable *cal_table, const gchar *text)
{
	icalcomponent *icalcomp;
	char *uid;
	ECalComponent *comp;
	ECalModel *model;
	ECal *client;
	icalcomponent_kind kind;
	const gchar *status_message;

	g_return_if_fail (E_IS_CALENDAR_TABLE (cal_table));

	if (!text || !*text)
		return;

	icalcomp = icalparser_parse_string (text);
	if (!icalcomp)
		return;

	/* check the type of the component */
	kind = icalcomponent_isa (icalcomp);
	if (kind != ICAL_VCALENDAR_COMPONENT &&
	    kind != ICAL_VEVENT_COMPONENT &&
	    kind != ICAL_VTODO_COMPONENT &&
	    kind != ICAL_VJOURNAL_COMPONENT) {
		return;
	}

	model = e_calendar_table_get_model (cal_table);
	client = e_cal_model_get_default_client (model);

	status_message = _("Updating objects");
	calendar_table_emit_status_message (cal_table, status_message, -1.0);

	if (kind == ICAL_VCALENDAR_COMPONENT) {
		icalcomponent_kind child_kind;
		icalcomponent *subcomp;
		icalcomponent *vcal_comp;

		vcal_comp = icalcomp;
		subcomp = icalcomponent_get_first_component (
			vcal_comp, ICAL_ANY_COMPONENT);
		while (subcomp) {
			child_kind = icalcomponent_isa (subcomp);
			if (child_kind == ICAL_VEVENT_COMPONENT ||
			    child_kind == ICAL_VTODO_COMPONENT ||
			    child_kind == ICAL_VJOURNAL_COMPONENT) {
				ECalComponent *tmp_comp;

				uid = e_cal_component_gen_uid ();
				tmp_comp = e_cal_component_new ();
				e_cal_component_set_icalcomponent (
					tmp_comp, icalcomponent_new_clone (subcomp));
				e_cal_component_set_uid (tmp_comp, uid);
				free (uid);

				/* FIXME should we convert start/due/complete times? */
				/* FIXME Error handling */
				e_cal_create_object (client, e_cal_component_get_icalcomponent (tmp_comp), NULL, NULL);

				g_object_unref (tmp_comp);
			}
			subcomp = icalcomponent_get_next_component (
				vcal_comp, ICAL_ANY_COMPONENT);
		}
	} else {
		comp = e_cal_component_new ();
		e_cal_component_set_icalcomponent (comp, icalcomp);
		uid = e_cal_component_gen_uid ();
		e_cal_component_set_uid (comp, (const char *) uid);
		free (uid);

		e_cal_create_object (client, e_cal_component_get_icalcomponent (comp), NULL, NULL);

		g_object_unref (comp);
	}

	calendar_table_emit_status_message (cal_table, NULL, -1.0);
}

static void
clipboard_paste_received_cb (GtkClipboard *clipboard,
			     GtkSelectionData *selection_data,
			     gpointer data)
{
	ECalendarTable *cal_table = E_CALENDAR_TABLE (data);
	ETable *e_table = e_calendar_table_get_table (cal_table);
	GnomeCanvas *canvas = e_table->table_canvas;
	GnomeCanvasItem *item = GNOME_CANVAS (canvas)->focused_item;

	if (gtk_clipboard_wait_is_text_available (clipboard) &&
	    GTK_WIDGET_HAS_FOCUS (canvas) &&
	    E_IS_TABLE_ITEM (item) &&
	    E_TABLE_ITEM (item)->editing_col >= 0 &&
	    E_TABLE_ITEM (item)->editing_row >= 0) {
		ETableItem *eti = E_TABLE_ITEM (item);
		ECellView *cell_view = eti->cell_views[eti->editing_col];
		e_cell_text_paste_clipboard (cell_view, eti->editing_col, eti->editing_row);
	} else {
		GdkAtom type = selection_data->type;
		if (type == gdk_atom_intern (target_types[TARGET_TYPE_VCALENDAR].target, TRUE)) {
			gchar *result = NULL;
			result = g_strndup ((const gchar *) selection_data->data,
					    selection_data->length);
			clipboard_get_calendar_data (cal_table, result);
			g_free (result);
		}
	}
	g_object_unref (cal_table);
}

/**
 * e_calendar_table_paste_clipboard:
 * @cal_table: A calendar table.
 *
 * Pastes tasks currently in the clipboard into the given calendar table
 */
void
e_calendar_table_paste_clipboard (ECalendarTable *cal_table)
{
	GtkClipboard *clipboard;

<<<<<<< HEAD
	g_return_if_fail (E_IS_CALENDAR_TABLE (cal_table));
=======
			if (itip_organizer_is_user (comp, client) ||
					!e_cal_component_has_attendees (comp))
				flags |= COMP_EDITOR_USER_ORG;
		}

		tedit = task_editor_new (client, flags);
		comp_editor_edit_comp (tedit, comp);
		g_object_unref (comp);

		if (flags & COMP_EDITOR_IS_ASSIGNED)
			task_editor_show_assignment (TASK_EDITOR (tedit));

		e_comp_editor_registry_add (comp_editor_registry, tedit, FALSE);
	}
	gtk_window_present (GTK_WINDOW (tedit));
}

/* Opens the task in the specified row */
static void
open_task_by_row (ECalendarTable *cal_table, int row)
{
	ECalModelComponent *comp_data;
	icalproperty *prop;

	comp_data = e_cal_model_get_component_at (cal_table->model, row);
	prop = icalcomponent_get_first_property (comp_data->icalcomp, ICAL_ATTENDEE_PROPERTY);
	e_calendar_table_open_task (cal_table, comp_data->client, comp_data->icalcomp, prop ? TRUE : FALSE);
}

static void
e_calendar_table_on_double_click (ETable *table,
				  gint row,
				  gint col,
				  GdkEvent *event,
				  ECalendarTable *cal_table)
{
	open_task_by_row (cal_table, row);
}

/* popup menu callbacks */

static void
e_calendar_table_on_open_task (EPopup *ep, EPopupItem *pitem, void *data)
{
	ECalendarTable *cal_table = data;
	ECalModelComponent *comp_data;
	icalproperty *prop;

	comp_data = e_calendar_table_get_selected_comp (cal_table);

	if (!comp_data)
		return;

	prop = icalcomponent_get_first_property (comp_data->icalcomp, ICAL_ATTENDEE_PROPERTY);
	e_calendar_table_open_task (cal_table, comp_data->client, comp_data->icalcomp, prop ? TRUE : FALSE);
}

static void
e_calendar_table_on_save_as (EPopup *ep, EPopupItem *pitem, void *data)
{
	ECalendarTable *cal_table = data;
	ECalModelComponent *comp_data;
	char *filename;
	char *ical_string;

	comp_data = e_calendar_table_get_selected_comp (cal_table);
	if (comp_data == NULL)
		return;

	filename = e_file_dialog_save (_("Save as..."), NULL);
	if (filename == NULL)
		return;

	ical_string = e_cal_get_component_as_string (comp_data->client, comp_data->icalcomp);
	if (ical_string == NULL) {
		g_warning ("Couldn't convert item to a string");
		return;
	}

	e_write_file_uri (filename, ical_string);

	g_free (ical_string);
}

static void
e_calendar_table_on_print_task (EPopup *ep, EPopupItem *pitem, void *data)
{
	ECalendarTable *cal_table = data;
	ECalModelComponent *comp_data;
	ECalComponent *comp;

	comp_data = e_calendar_table_get_selected_comp (cal_table);
	if (comp_data == NULL)
		return;

	comp = e_cal_component_new ();
	e_cal_component_set_icalcomponent (comp, icalcomponent_new_clone (comp_data->icalcomp));
	print_comp (comp, comp_data->client, GTK_PRINT_OPERATION_ACTION_PRINT_DIALOG);

	g_object_unref (comp);
}

static void
e_calendar_table_on_cut (EPopup *ep, EPopupItem *pitem, void *data)
{
	ECalendarTable *cal_table = data;

	e_calendar_table_cut_clipboard (cal_table);
}

static void
e_calendar_table_on_copy (EPopup *ep, EPopupItem *pitem, void *data)
{
	ECalendarTable *cal_table = data;

	e_calendar_table_copy_clipboard (cal_table);
}

static void
e_calendar_table_on_paste (EPopup *ep, EPopupItem *pitem, void *data)
{
	ECalendarTable *cal_table = data;

	e_calendar_table_paste_clipboard (cal_table);
}

static void
e_calendar_table_on_assign (EPopup *ep, EPopupItem *pitem, void *data)
{
	ECalendarTable *cal_table = data;
	ECalModelComponent *comp_data;

	comp_data = e_calendar_table_get_selected_comp (cal_table);
	if (comp_data)
		e_calendar_table_open_task (cal_table, comp_data->client, comp_data->icalcomp, TRUE);
}

static void
e_calendar_table_on_forward (EPopup *ep, EPopupItem *pitem, void *data)
{
	ECalendarTable *cal_table = data;
	ECalModelComponent *comp_data;

	comp_data = e_calendar_table_get_selected_comp (cal_table);
	if (comp_data) {
		ECalComponent *comp;

		comp = e_cal_component_new ();
		e_cal_component_set_icalcomponent (comp, icalcomponent_new_clone (comp_data->icalcomp));
		itip_send_comp (E_CAL_COMPONENT_METHOD_PUBLISH, comp, comp_data->client, NULL, NULL, NULL, TRUE);

		g_object_unref (comp);
	}
}

struct AffectedComponents {
	ECalendarTable *cal_table;
	GSList *components; /* contains pointers to ECalModelComponent */
};

/**
 * get_selected_components_cb
 * Helper function to fill list of selected components in ECalendarTable.
 * This function is called from e_table_selected_row_foreach.
 **/
static void
get_selected_components_cb (int model_row, gpointer data)
{
	struct AffectedComponents *ac = (struct AffectedComponents *) data;

	if (!ac || !ac->cal_table)
		return;

	ac->components = g_slist_prepend (ac->components, e_cal_model_get_component_at (E_CAL_MODEL (ac->cal_table->model), model_row));
}

/**
 * do_for_selected_components
 * Calls function func for all selected components in cal_table.
 *
 * @param cal_table Table with selected components of our interest
 * @param func Function to be called on each selected component from cal_table.
 *        The first parameter of this function is a pointer to ECalModelComponent and
 *        the second parameter of this function is pointer to cal_table
 **/
static void
do_for_selected_components (ECalendarTable *cal_table, GFunc func)
{
	ETable *etable;
	struct AffectedComponents ac;

	g_return_if_fail (cal_table != NULL);

	ac.cal_table = cal_table;
	ac.components = NULL;

	etable = e_table_scrolled_get_table (E_TABLE_SCROLLED (cal_table->etable));
	e_table_selected_row_foreach (etable, get_selected_components_cb, &ac);

	g_slist_foreach (ac.components, func, cal_table);
	g_slist_free (ac.components);
}

/**
 * mark_comp_complete_cb
 * Function used in call to @ref do_for_selected_components to mark each component as complete
 **/
static void
mark_comp_complete_cb (gpointer data, gpointer user_data)
{
	ECalendarTable *cal_table;
	ECalModelComponent *comp_data;

	comp_data = (ECalModelComponent *) data;
	cal_table = E_CALENDAR_TABLE (user_data);

	e_cal_model_tasks_mark_comp_complete (E_CAL_MODEL_TASKS (cal_table->model), comp_data);
}

/**
 * mark_comp_incomplete_cb
 * Function used in call to @ref do_for_selected_components to mark each component as incomplete
 **/
static void
mark_comp_incomplete_cb (gpointer data, gpointer user_data)
{
	ECalendarTable *cal_table;
	ECalModelComponent *comp_data;

	comp_data = (ECalModelComponent *) data;
	cal_table = E_CALENDAR_TABLE (user_data);

	e_cal_model_tasks_mark_comp_incomplete (E_CAL_MODEL_TASKS (cal_table->model), comp_data);
}

/* Callback used for the "mark tasks as incomplete" menu item */
static void
mark_as_incomplete_cb (EPopup *ep, EPopupItem *pitem, void *data)
{
	do_for_selected_components (data, mark_comp_incomplete_cb);
}

/* Callback used for the "mark tasks as complete" menu item */
static void
mark_as_complete_cb (EPopup *ep, EPopupItem *pitem, void *data)
{
	do_for_selected_components (data, mark_comp_complete_cb);
}

/* Opens the URL of the task */
static void
open_url_cb (EPopup *ep, EPopupItem *pitem, void *data)
{
	ECalendarTable *cal_table = data;
	ECalModelComponent *comp_data;
	icalproperty *prop;

	comp_data = e_calendar_table_get_selected_comp (cal_table);
	if (!comp_data)
		return;

	prop = icalcomponent_get_first_property (comp_data->icalcomp, ICAL_URL_PROPERTY);
	if (!prop)
		return;

	/* FIXME Pass a parent window. */
	e_show_uri (NULL, icalproperty_get_url (prop));
}

/* Opens a new task editor */
static void
on_new_task (EPopup *ep, EPopupItem *pitem, void *data)
{
	ECalendarTable *cal_table = data;
	ETasks *tasks = g_object_get_data (G_OBJECT (cal_table), "tasks");

	if (!tasks)
		return;

	e_tasks_new_task (tasks);

}

/* Callback for the "delete tasks" menu item */
static void
delete_cb (EPopup *ep, EPopupItem *pitem, void *data)
{
	ECalendarTable *cal_table = data;

	e_calendar_table_delete_selected (cal_table);
}

static EPopupItem tasks_popup_items [] = {
	{ E_POPUP_ITEM, (gchar *) "00.newtask", (gchar *) N_("New _Task"), on_new_task, NULL, (gchar *) "stock_task", 0, 0},
	{ E_POPUP_BAR, (gchar *) "01.bar" },

	{ E_POPUP_ITEM, (gchar *) "03.open", (gchar *) N_("_Open"), e_calendar_table_on_open_task, NULL, (gchar *) GTK_STOCK_OPEN, E_CAL_POPUP_SELECT_ONE },
	{ E_POPUP_ITEM, (gchar *) "05.openweb", (gchar *) N_("Open _Web Page"), open_url_cb, NULL, NULL, E_CAL_POPUP_SELECT_ONE, E_CAL_POPUP_SELECT_HASURL },
	{ E_POPUP_ITEM, (gchar *) "10.saveas", (gchar *) N_("_Save As..."), e_calendar_table_on_save_as, NULL, (gchar *) GTK_STOCK_SAVE_AS, E_CAL_POPUP_SELECT_ONE },
	{ E_POPUP_ITEM, (gchar *) "20.print", (gchar *) N_("P_rint..."), e_calendar_table_on_print_task, NULL, (gchar *) GTK_STOCK_PRINT, E_CAL_POPUP_SELECT_ONE },

	{ E_POPUP_BAR, (gchar *) "30.bar" },

	{ E_POPUP_ITEM, (gchar *) "40.cut", (gchar *) N_("C_ut"), e_calendar_table_on_cut, NULL, (gchar *) GTK_STOCK_CUT, 0, E_CAL_POPUP_SELECT_EDITABLE },
	{ E_POPUP_ITEM, (gchar *) "50.copy", (gchar *) N_("_Copy"), e_calendar_table_on_copy, NULL, (gchar *) GTK_STOCK_COPY, 0, 0 },
	{ E_POPUP_ITEM, (gchar *) "60.paste", (gchar *) N_("_Paste"), e_calendar_table_on_paste, NULL, (gchar *) GTK_STOCK_PASTE, 0, E_CAL_POPUP_SELECT_EDITABLE },

	{ E_POPUP_BAR, (gchar *) "70.bar" },

	{ E_POPUP_ITEM, (gchar *) "80.assign", (gchar *) N_("_Assign Task"), e_calendar_table_on_assign, NULL, NULL, E_CAL_POPUP_SELECT_ONE, E_CAL_POPUP_SELECT_EDITABLE|E_CAL_POPUP_SELECT_ASSIGNABLE },
	{ E_POPUP_ITEM, (gchar *) "90.forward", (gchar *) N_("_Forward as iCalendar"), e_calendar_table_on_forward, NULL, (gchar *) "mail-forward", E_CAL_POPUP_SELECT_ONE },
	{ E_POPUP_ITEM, (gchar *) "a0.markonecomplete", (gchar *) N_("_Mark as Complete"), mark_as_complete_cb, NULL, NULL, E_CAL_POPUP_SELECT_ONE, E_CAL_POPUP_SELECT_EDITABLE | E_CAL_POPUP_SELECT_NOTCOMPLETE},
	{ E_POPUP_ITEM, (gchar *) "b0.markmanycomplete", (gchar *) N_("_Mark Selected Tasks as Complete"), mark_as_complete_cb, NULL, NULL, E_CAL_POPUP_SELECT_MANY, E_CAL_POPUP_SELECT_EDITABLE | E_CAL_POPUP_SELECT_NOTCOMPLETE },
	{ E_POPUP_ITEM, (gchar *) "c0.markoneincomplete", (gchar *) N_("_Mark as Incomplete"), mark_as_incomplete_cb, NULL, NULL, E_CAL_POPUP_SELECT_ONE, E_CAL_POPUP_SELECT_EDITABLE|E_CAL_POPUP_SELECT_COMPLETE},
	{ E_POPUP_ITEM, (gchar *) "d0.markmanyincomplete", (gchar *) N_("_Mark Selected Tasks as Incomplete"), mark_as_incomplete_cb, NULL, NULL, E_CAL_POPUP_SELECT_MANY, E_CAL_POPUP_SELECT_EDITABLE | E_CAL_POPUP_SELECT_COMPLETE },

	{ E_POPUP_BAR, (gchar *) "e0.bar" },

	{ E_POPUP_ITEM, (gchar *) "f0.delete", (gchar *) N_("_Delete"), delete_cb, NULL, (gchar *) GTK_STOCK_DELETE, E_CAL_POPUP_SELECT_ONE, E_CAL_POPUP_SELECT_EDITABLE },
	{ E_POPUP_ITEM, (gchar *) "g0.deletemany", (gchar *) N_("_Delete Selected Tasks"), delete_cb, NULL, (gchar *) GTK_STOCK_DELETE, E_CAL_POPUP_SELECT_MANY, E_CAL_POPUP_SELECT_EDITABLE },
};

static void
ect_popup_free(EPopup *ep, GSList *items, void *data)
{
	g_slist_free(items);
}

static gint
e_calendar_table_show_popup_menu (ETable *table,
				  GdkEvent *gdk_event,
				  ECalendarTable *cal_table)
{
	GtkMenu *menu;
	GSList *selection, *l, *menus = NULL;
	GPtrArray *events;
	ECalPopup *ep;
	ECalPopupTargetSelect *t;
	int i;

	selection = get_selected_objects (cal_table);
	if (!selection)
		return TRUE;

	/** @HookPoint-ECalPopup: Tasks Table Context Menu
	 * @Id: org.gnome.evolution.tasks.table.popup
	 * @Class: org.gnome.evolution.calendar.popup:1.0
	 * @Target: ECalPopupTargetSelect
	 *
	 * The context menu on the tasks table.
	 */
	ep = e_cal_popup_new("org.gnome.evolution.tasks.table.popup");

	events = g_ptr_array_new();
	for (l=selection;l;l=g_slist_next(l))
		g_ptr_array_add(events, e_cal_model_copy_component_data((ECalModelComponent *)l->data));
	g_slist_free(selection);

	t = e_cal_popup_target_new_select(ep, cal_table->model, events);
	t->target.widget = (GtkWidget *)cal_table;

	for (i=0;i<sizeof(tasks_popup_items)/sizeof(tasks_popup_items[0]);i++)
		menus = g_slist_prepend(menus, &tasks_popup_items[i]);
	e_popup_add_items((EPopup *)ep, menus, NULL, ect_popup_free, cal_table);

	menu = e_popup_create_menu_once((EPopup *)ep, (EPopupTarget *)t, 0);

	gtk_menu_popup(menu, NULL, NULL, NULL, NULL, gdk_event?gdk_event->button.button:0,
		       gdk_event?gdk_event->button.time:gtk_get_current_event_time());

	return TRUE;
}

static gint
e_calendar_table_on_right_click (ETable *table,
				 gint row,
				 gint col,
				 GdkEvent *event,
				 ECalendarTable *cal_table)
{
	return e_calendar_table_show_popup_menu (table, event, cal_table);
}
>>>>>>> e4afd3f9

	clipboard = gtk_widget_get_clipboard (
		GTK_WIDGET (cal_table), clipboard_atom);

	gtk_clipboard_request_contents (
		clipboard, gdk_atom_intern (target_types[0].target, FALSE),
		clipboard_paste_received_cb, g_object_ref (cal_table));
}

static void
hide_completed_rows (ECalModel *model, GList *clients_list, char *hide_sexp, GPtrArray *comp_objects)
{
	GList *l, *m, *objects;
	ECal *client;
	int pos;

	for (l = clients_list; l != NULL; l = l->next) {
		client = l->data;

		if (!e_cal_get_object_list (client, hide_sexp, &objects, NULL)) {
			g_warning (G_STRLOC ": Could not get the objects");

			continue;
		}

		for (m = objects; m; m = m->next) {
			ECalModelComponent *comp_data;
			ECalComponentId *id;
			ECalComponent *comp = e_cal_component_new ();

			e_cal_component_set_icalcomponent (comp, icalcomponent_new_clone (m->data));
			id = e_cal_component_get_id (comp);

			if ((comp_data =  e_cal_model_get_component_for_uid (model, id))) {
				e_table_model_pre_change (E_TABLE_MODEL (model));
				pos = get_position_in_array (comp_objects, comp_data);
				e_table_model_row_deleted (E_TABLE_MODEL (model), pos);

				if (g_ptr_array_remove (comp_objects, comp_data))
					e_cal_model_free_component_data (comp_data);
			}
			e_cal_component_free_id (id);
			g_object_unref (comp);
		}

		g_list_foreach (objects, (GFunc) icalcomponent_free, NULL);
		g_list_free (objects);

		/* to notify about changes, because in call of row_deleted there are still all events */
		e_table_model_changed (E_TABLE_MODEL (model));
	}
}

static void
show_completed_rows (ECalModel *model, GList *clients_list, char *show_sexp, GPtrArray *comp_objects)
{
	GList *l, *m, *objects;
	ECal *client;

	for (l = clients_list; l != NULL; l = l->next) {
		client = l->data;

		if (!e_cal_get_object_list (client, show_sexp, &objects, NULL)) {
			g_warning (G_STRLOC ": Could not get the objects");

			continue;
		}

		for (m = objects; m; m = m->next) {
			ECalModelComponent *comp_data;
			ECalComponentId *id;
			ECalComponent *comp = e_cal_component_new ();

			e_cal_component_set_icalcomponent (comp, icalcomponent_new_clone (m->data));
			id = e_cal_component_get_id (comp);

			if (!(e_cal_model_get_component_for_uid (model, id))) {
				e_table_model_pre_change (E_TABLE_MODEL (model));
				comp_data = g_new0 (ECalModelComponent, 1);
				comp_data->client = g_object_ref (client);
				comp_data->icalcomp = icalcomponent_new_clone (m->data);
				e_cal_model_set_instance_times (comp_data,
						e_cal_model_get_timezone (model));
				comp_data->dtstart = comp_data->dtend = comp_data->due = comp_data->completed = NULL;
				comp_data->color = NULL;

				g_ptr_array_add (comp_objects, comp_data);
				e_table_model_row_inserted (E_TABLE_MODEL (model), comp_objects->len - 1);
			}
			e_cal_component_free_id (id);
			g_object_unref (comp);
		}
	}
}

/* Loads the state of the table (headers shown etc.) from the given file. */
void
e_calendar_table_load_state (ECalendarTable *cal_table,
                             const gchar *filename)
{
	ETable *table;

	g_return_if_fail (E_IS_CALENDAR_TABLE (cal_table));
	g_return_if_fail (filename != NULL);

	table = e_calendar_table_get_table (cal_table);
	e_table_load_state (table, filename);
}


/* Saves the state of the table (headers shown etc.) to the given file. */
void
e_calendar_table_save_state (ECalendarTable *cal_table,
                             const gchar *filename)
{
	ETable *table;

	g_return_if_fail (E_IS_CALENDAR_TABLE (cal_table));
	g_return_if_fail (filename != NULL);

	table = e_calendar_table_get_table (cal_table);
	e_table_save_state (table, filename);
}

/* Returns the current time, for the ECellDateEdit items.
   FIXME: Should probably use the timezone of the item rather than the
   current timezone, though that may be difficult to get from here. */
static struct tm
e_calendar_table_get_current_time (ECellDateEdit *ecde, gpointer data)
{
	icaltimezone *zone;
	struct tm tmp_tm = { 0 };
	struct icaltimetype tt;

	/* Get the current timezone. */
	zone = calendar_config_get_icaltimezone ();

	tt = icaltime_from_timet_with_zone (time (NULL), FALSE, zone);

	/* Now copy it to the struct tm and return it. */
	tmp_tm.tm_year  = tt.year - 1900;
	tmp_tm.tm_mon   = tt.month - 1;
	tmp_tm.tm_mday  = tt.day;
	tmp_tm.tm_hour  = tt.hour;
	tmp_tm.tm_min   = tt.minute;
	tmp_tm.tm_sec   = tt.second;
	tmp_tm.tm_isdst = -1;

	return tmp_tm;
}

/**
 * e_calendar_table_hide_completed_tasks:
 * @table: A calendar table model.
 * @client_list: Clients List
 *
 * Hide completed tasks.
 */
void
e_calendar_table_process_completed_tasks (ECalendarTable *table, GList *clients_list, gboolean config_changed)
{
	ECalModel *model;
	static GMutex *mutex = NULL;
	char *hide_sexp, *show_sexp;
	GPtrArray *comp_objects = NULL;

	if (!mutex)
		mutex = g_mutex_new ();

	g_mutex_lock (mutex);

	model = e_calendar_table_get_model (table);
	comp_objects = e_cal_model_get_object_array (model);

	hide_sexp = calendar_config_get_hide_completed_tasks_sexp (TRUE);
	show_sexp = calendar_config_get_hide_completed_tasks_sexp (FALSE);

	/* If hide option is unchecked */
	if (!(hide_sexp && show_sexp))
		show_sexp = g_strdup ("(is-completed?)");

	/* Delete rows from model*/
	if (hide_sexp) {
		hide_completed_rows (model, clients_list, hide_sexp, comp_objects);
	}

	/* Insert rows into model */
	if (config_changed) {
		show_completed_rows (model, clients_list, show_sexp, comp_objects);
	}

	g_free (hide_sexp);
	g_free (show_sexp);
	g_mutex_unlock (mutex);
}<|MERGE_RESOLUTION|>--- conflicted
+++ resolved
@@ -65,15 +65,9 @@
 	(G_TYPE_INSTANCE_GET_PRIVATE \
 	((obj), E_TYPE_CALENDAR_TABLE, ECalendarTablePrivate))
 
-<<<<<<< HEAD
 struct _ECalendarTablePrivate {
 	gpointer shell_view;  /* weak pointer */
 	ECalModel *model;
-=======
-static GtkTargetEntry target_types[] = {
-	{ (gchar *) "text/x-calendar", 0, TARGET_TYPE_VCALENDAR },
-	{ (gchar *) "text/calendar",   0, TARGET_TYPE_VCALENDAR }
->>>>>>> e4afd3f9
 };
 
 enum {
@@ -82,44 +76,6 @@
 	PROP_SHELL_VIEW
 };
 
-<<<<<<< HEAD
-=======
-extern ECompEditorRegistry *comp_editor_registry;
-
-static void e_calendar_table_destroy		(GtkObject	*object);
-
-static void e_calendar_table_on_double_click	(ETable		*table,
-						 gint		 row,
-						 gint		 col,
-						 GdkEvent	*event,
-						 ECalendarTable *cal_table);
-static gint e_calendar_table_show_popup_menu    (ETable *table,
-						 GdkEvent *gdk_event,
-						 ECalendarTable *cal_table);
-
-static gint e_calendar_table_on_right_click	(ETable		*table,
-						 gint		 row,
-						 gint		 col,
-						 GdkEvent       *event,
-						 ECalendarTable *cal_table);
-static gboolean e_calendar_table_on_popup_menu  (GtkWidget *widget,
-						 gpointer data);
-
-static gint e_calendar_table_on_key_press	(ETable		*table,
-						 gint		 row,
-						 gint		 col,
-						 GdkEventKey	*event,
-						 ECalendarTable *cal_table);
-
-static struct tm e_calendar_table_get_current_time (ECellDateEdit *ecde,
-						    gpointer data);
-static void mark_as_complete_cb (EPopup *ep, EPopupItem *pitem, void *data);
-
-static void hide_completed_rows (ECalModel *model, GList *clients_list, char *hide_sexp, GPtrArray *comp_objects);
-static void show_completed_rows (ECalModel *model, GList *clients_list, char *show_sexp, GPtrArray *comp_objects);
-
-/* Signal IDs */
->>>>>>> e4afd3f9
 enum {
 	OPEN_COMPONENT,
 	POPUP_EVENT,
@@ -1509,392 +1465,7 @@
 {
 	GtkClipboard *clipboard;
 
-<<<<<<< HEAD
 	g_return_if_fail (E_IS_CALENDAR_TABLE (cal_table));
-=======
-			if (itip_organizer_is_user (comp, client) ||
-					!e_cal_component_has_attendees (comp))
-				flags |= COMP_EDITOR_USER_ORG;
-		}
-
-		tedit = task_editor_new (client, flags);
-		comp_editor_edit_comp (tedit, comp);
-		g_object_unref (comp);
-
-		if (flags & COMP_EDITOR_IS_ASSIGNED)
-			task_editor_show_assignment (TASK_EDITOR (tedit));
-
-		e_comp_editor_registry_add (comp_editor_registry, tedit, FALSE);
-	}
-	gtk_window_present (GTK_WINDOW (tedit));
-}
-
-/* Opens the task in the specified row */
-static void
-open_task_by_row (ECalendarTable *cal_table, int row)
-{
-	ECalModelComponent *comp_data;
-	icalproperty *prop;
-
-	comp_data = e_cal_model_get_component_at (cal_table->model, row);
-	prop = icalcomponent_get_first_property (comp_data->icalcomp, ICAL_ATTENDEE_PROPERTY);
-	e_calendar_table_open_task (cal_table, comp_data->client, comp_data->icalcomp, prop ? TRUE : FALSE);
-}
-
-static void
-e_calendar_table_on_double_click (ETable *table,
-				  gint row,
-				  gint col,
-				  GdkEvent *event,
-				  ECalendarTable *cal_table)
-{
-	open_task_by_row (cal_table, row);
-}
-
-/* popup menu callbacks */
-
-static void
-e_calendar_table_on_open_task (EPopup *ep, EPopupItem *pitem, void *data)
-{
-	ECalendarTable *cal_table = data;
-	ECalModelComponent *comp_data;
-	icalproperty *prop;
-
-	comp_data = e_calendar_table_get_selected_comp (cal_table);
-
-	if (!comp_data)
-		return;
-
-	prop = icalcomponent_get_first_property (comp_data->icalcomp, ICAL_ATTENDEE_PROPERTY);
-	e_calendar_table_open_task (cal_table, comp_data->client, comp_data->icalcomp, prop ? TRUE : FALSE);
-}
-
-static void
-e_calendar_table_on_save_as (EPopup *ep, EPopupItem *pitem, void *data)
-{
-	ECalendarTable *cal_table = data;
-	ECalModelComponent *comp_data;
-	char *filename;
-	char *ical_string;
-
-	comp_data = e_calendar_table_get_selected_comp (cal_table);
-	if (comp_data == NULL)
-		return;
-
-	filename = e_file_dialog_save (_("Save as..."), NULL);
-	if (filename == NULL)
-		return;
-
-	ical_string = e_cal_get_component_as_string (comp_data->client, comp_data->icalcomp);
-	if (ical_string == NULL) {
-		g_warning ("Couldn't convert item to a string");
-		return;
-	}
-
-	e_write_file_uri (filename, ical_string);
-
-	g_free (ical_string);
-}
-
-static void
-e_calendar_table_on_print_task (EPopup *ep, EPopupItem *pitem, void *data)
-{
-	ECalendarTable *cal_table = data;
-	ECalModelComponent *comp_data;
-	ECalComponent *comp;
-
-	comp_data = e_calendar_table_get_selected_comp (cal_table);
-	if (comp_data == NULL)
-		return;
-
-	comp = e_cal_component_new ();
-	e_cal_component_set_icalcomponent (comp, icalcomponent_new_clone (comp_data->icalcomp));
-	print_comp (comp, comp_data->client, GTK_PRINT_OPERATION_ACTION_PRINT_DIALOG);
-
-	g_object_unref (comp);
-}
-
-static void
-e_calendar_table_on_cut (EPopup *ep, EPopupItem *pitem, void *data)
-{
-	ECalendarTable *cal_table = data;
-
-	e_calendar_table_cut_clipboard (cal_table);
-}
-
-static void
-e_calendar_table_on_copy (EPopup *ep, EPopupItem *pitem, void *data)
-{
-	ECalendarTable *cal_table = data;
-
-	e_calendar_table_copy_clipboard (cal_table);
-}
-
-static void
-e_calendar_table_on_paste (EPopup *ep, EPopupItem *pitem, void *data)
-{
-	ECalendarTable *cal_table = data;
-
-	e_calendar_table_paste_clipboard (cal_table);
-}
-
-static void
-e_calendar_table_on_assign (EPopup *ep, EPopupItem *pitem, void *data)
-{
-	ECalendarTable *cal_table = data;
-	ECalModelComponent *comp_data;
-
-	comp_data = e_calendar_table_get_selected_comp (cal_table);
-	if (comp_data)
-		e_calendar_table_open_task (cal_table, comp_data->client, comp_data->icalcomp, TRUE);
-}
-
-static void
-e_calendar_table_on_forward (EPopup *ep, EPopupItem *pitem, void *data)
-{
-	ECalendarTable *cal_table = data;
-	ECalModelComponent *comp_data;
-
-	comp_data = e_calendar_table_get_selected_comp (cal_table);
-	if (comp_data) {
-		ECalComponent *comp;
-
-		comp = e_cal_component_new ();
-		e_cal_component_set_icalcomponent (comp, icalcomponent_new_clone (comp_data->icalcomp));
-		itip_send_comp (E_CAL_COMPONENT_METHOD_PUBLISH, comp, comp_data->client, NULL, NULL, NULL, TRUE);
-
-		g_object_unref (comp);
-	}
-}
-
-struct AffectedComponents {
-	ECalendarTable *cal_table;
-	GSList *components; /* contains pointers to ECalModelComponent */
-};
-
-/**
- * get_selected_components_cb
- * Helper function to fill list of selected components in ECalendarTable.
- * This function is called from e_table_selected_row_foreach.
- **/
-static void
-get_selected_components_cb (int model_row, gpointer data)
-{
-	struct AffectedComponents *ac = (struct AffectedComponents *) data;
-
-	if (!ac || !ac->cal_table)
-		return;
-
-	ac->components = g_slist_prepend (ac->components, e_cal_model_get_component_at (E_CAL_MODEL (ac->cal_table->model), model_row));
-}
-
-/**
- * do_for_selected_components
- * Calls function func for all selected components in cal_table.
- *
- * @param cal_table Table with selected components of our interest
- * @param func Function to be called on each selected component from cal_table.
- *        The first parameter of this function is a pointer to ECalModelComponent and
- *        the second parameter of this function is pointer to cal_table
- **/
-static void
-do_for_selected_components (ECalendarTable *cal_table, GFunc func)
-{
-	ETable *etable;
-	struct AffectedComponents ac;
-
-	g_return_if_fail (cal_table != NULL);
-
-	ac.cal_table = cal_table;
-	ac.components = NULL;
-
-	etable = e_table_scrolled_get_table (E_TABLE_SCROLLED (cal_table->etable));
-	e_table_selected_row_foreach (etable, get_selected_components_cb, &ac);
-
-	g_slist_foreach (ac.components, func, cal_table);
-	g_slist_free (ac.components);
-}
-
-/**
- * mark_comp_complete_cb
- * Function used in call to @ref do_for_selected_components to mark each component as complete
- **/
-static void
-mark_comp_complete_cb (gpointer data, gpointer user_data)
-{
-	ECalendarTable *cal_table;
-	ECalModelComponent *comp_data;
-
-	comp_data = (ECalModelComponent *) data;
-	cal_table = E_CALENDAR_TABLE (user_data);
-
-	e_cal_model_tasks_mark_comp_complete (E_CAL_MODEL_TASKS (cal_table->model), comp_data);
-}
-
-/**
- * mark_comp_incomplete_cb
- * Function used in call to @ref do_for_selected_components to mark each component as incomplete
- **/
-static void
-mark_comp_incomplete_cb (gpointer data, gpointer user_data)
-{
-	ECalendarTable *cal_table;
-	ECalModelComponent *comp_data;
-
-	comp_data = (ECalModelComponent *) data;
-	cal_table = E_CALENDAR_TABLE (user_data);
-
-	e_cal_model_tasks_mark_comp_incomplete (E_CAL_MODEL_TASKS (cal_table->model), comp_data);
-}
-
-/* Callback used for the "mark tasks as incomplete" menu item */
-static void
-mark_as_incomplete_cb (EPopup *ep, EPopupItem *pitem, void *data)
-{
-	do_for_selected_components (data, mark_comp_incomplete_cb);
-}
-
-/* Callback used for the "mark tasks as complete" menu item */
-static void
-mark_as_complete_cb (EPopup *ep, EPopupItem *pitem, void *data)
-{
-	do_for_selected_components (data, mark_comp_complete_cb);
-}
-
-/* Opens the URL of the task */
-static void
-open_url_cb (EPopup *ep, EPopupItem *pitem, void *data)
-{
-	ECalendarTable *cal_table = data;
-	ECalModelComponent *comp_data;
-	icalproperty *prop;
-
-	comp_data = e_calendar_table_get_selected_comp (cal_table);
-	if (!comp_data)
-		return;
-
-	prop = icalcomponent_get_first_property (comp_data->icalcomp, ICAL_URL_PROPERTY);
-	if (!prop)
-		return;
-
-	/* FIXME Pass a parent window. */
-	e_show_uri (NULL, icalproperty_get_url (prop));
-}
-
-/* Opens a new task editor */
-static void
-on_new_task (EPopup *ep, EPopupItem *pitem, void *data)
-{
-	ECalendarTable *cal_table = data;
-	ETasks *tasks = g_object_get_data (G_OBJECT (cal_table), "tasks");
-
-	if (!tasks)
-		return;
-
-	e_tasks_new_task (tasks);
-
-}
-
-/* Callback for the "delete tasks" menu item */
-static void
-delete_cb (EPopup *ep, EPopupItem *pitem, void *data)
-{
-	ECalendarTable *cal_table = data;
-
-	e_calendar_table_delete_selected (cal_table);
-}
-
-static EPopupItem tasks_popup_items [] = {
-	{ E_POPUP_ITEM, (gchar *) "00.newtask", (gchar *) N_("New _Task"), on_new_task, NULL, (gchar *) "stock_task", 0, 0},
-	{ E_POPUP_BAR, (gchar *) "01.bar" },
-
-	{ E_POPUP_ITEM, (gchar *) "03.open", (gchar *) N_("_Open"), e_calendar_table_on_open_task, NULL, (gchar *) GTK_STOCK_OPEN, E_CAL_POPUP_SELECT_ONE },
-	{ E_POPUP_ITEM, (gchar *) "05.openweb", (gchar *) N_("Open _Web Page"), open_url_cb, NULL, NULL, E_CAL_POPUP_SELECT_ONE, E_CAL_POPUP_SELECT_HASURL },
-	{ E_POPUP_ITEM, (gchar *) "10.saveas", (gchar *) N_("_Save As..."), e_calendar_table_on_save_as, NULL, (gchar *) GTK_STOCK_SAVE_AS, E_CAL_POPUP_SELECT_ONE },
-	{ E_POPUP_ITEM, (gchar *) "20.print", (gchar *) N_("P_rint..."), e_calendar_table_on_print_task, NULL, (gchar *) GTK_STOCK_PRINT, E_CAL_POPUP_SELECT_ONE },
-
-	{ E_POPUP_BAR, (gchar *) "30.bar" },
-
-	{ E_POPUP_ITEM, (gchar *) "40.cut", (gchar *) N_("C_ut"), e_calendar_table_on_cut, NULL, (gchar *) GTK_STOCK_CUT, 0, E_CAL_POPUP_SELECT_EDITABLE },
-	{ E_POPUP_ITEM, (gchar *) "50.copy", (gchar *) N_("_Copy"), e_calendar_table_on_copy, NULL, (gchar *) GTK_STOCK_COPY, 0, 0 },
-	{ E_POPUP_ITEM, (gchar *) "60.paste", (gchar *) N_("_Paste"), e_calendar_table_on_paste, NULL, (gchar *) GTK_STOCK_PASTE, 0, E_CAL_POPUP_SELECT_EDITABLE },
-
-	{ E_POPUP_BAR, (gchar *) "70.bar" },
-
-	{ E_POPUP_ITEM, (gchar *) "80.assign", (gchar *) N_("_Assign Task"), e_calendar_table_on_assign, NULL, NULL, E_CAL_POPUP_SELECT_ONE, E_CAL_POPUP_SELECT_EDITABLE|E_CAL_POPUP_SELECT_ASSIGNABLE },
-	{ E_POPUP_ITEM, (gchar *) "90.forward", (gchar *) N_("_Forward as iCalendar"), e_calendar_table_on_forward, NULL, (gchar *) "mail-forward", E_CAL_POPUP_SELECT_ONE },
-	{ E_POPUP_ITEM, (gchar *) "a0.markonecomplete", (gchar *) N_("_Mark as Complete"), mark_as_complete_cb, NULL, NULL, E_CAL_POPUP_SELECT_ONE, E_CAL_POPUP_SELECT_EDITABLE | E_CAL_POPUP_SELECT_NOTCOMPLETE},
-	{ E_POPUP_ITEM, (gchar *) "b0.markmanycomplete", (gchar *) N_("_Mark Selected Tasks as Complete"), mark_as_complete_cb, NULL, NULL, E_CAL_POPUP_SELECT_MANY, E_CAL_POPUP_SELECT_EDITABLE | E_CAL_POPUP_SELECT_NOTCOMPLETE },
-	{ E_POPUP_ITEM, (gchar *) "c0.markoneincomplete", (gchar *) N_("_Mark as Incomplete"), mark_as_incomplete_cb, NULL, NULL, E_CAL_POPUP_SELECT_ONE, E_CAL_POPUP_SELECT_EDITABLE|E_CAL_POPUP_SELECT_COMPLETE},
-	{ E_POPUP_ITEM, (gchar *) "d0.markmanyincomplete", (gchar *) N_("_Mark Selected Tasks as Incomplete"), mark_as_incomplete_cb, NULL, NULL, E_CAL_POPUP_SELECT_MANY, E_CAL_POPUP_SELECT_EDITABLE | E_CAL_POPUP_SELECT_COMPLETE },
-
-	{ E_POPUP_BAR, (gchar *) "e0.bar" },
-
-	{ E_POPUP_ITEM, (gchar *) "f0.delete", (gchar *) N_("_Delete"), delete_cb, NULL, (gchar *) GTK_STOCK_DELETE, E_CAL_POPUP_SELECT_ONE, E_CAL_POPUP_SELECT_EDITABLE },
-	{ E_POPUP_ITEM, (gchar *) "g0.deletemany", (gchar *) N_("_Delete Selected Tasks"), delete_cb, NULL, (gchar *) GTK_STOCK_DELETE, E_CAL_POPUP_SELECT_MANY, E_CAL_POPUP_SELECT_EDITABLE },
-};
-
-static void
-ect_popup_free(EPopup *ep, GSList *items, void *data)
-{
-	g_slist_free(items);
-}
-
-static gint
-e_calendar_table_show_popup_menu (ETable *table,
-				  GdkEvent *gdk_event,
-				  ECalendarTable *cal_table)
-{
-	GtkMenu *menu;
-	GSList *selection, *l, *menus = NULL;
-	GPtrArray *events;
-	ECalPopup *ep;
-	ECalPopupTargetSelect *t;
-	int i;
-
-	selection = get_selected_objects (cal_table);
-	if (!selection)
-		return TRUE;
-
-	/** @HookPoint-ECalPopup: Tasks Table Context Menu
-	 * @Id: org.gnome.evolution.tasks.table.popup
-	 * @Class: org.gnome.evolution.calendar.popup:1.0
-	 * @Target: ECalPopupTargetSelect
-	 *
-	 * The context menu on the tasks table.
-	 */
-	ep = e_cal_popup_new("org.gnome.evolution.tasks.table.popup");
-
-	events = g_ptr_array_new();
-	for (l=selection;l;l=g_slist_next(l))
-		g_ptr_array_add(events, e_cal_model_copy_component_data((ECalModelComponent *)l->data));
-	g_slist_free(selection);
-
-	t = e_cal_popup_target_new_select(ep, cal_table->model, events);
-	t->target.widget = (GtkWidget *)cal_table;
-
-	for (i=0;i<sizeof(tasks_popup_items)/sizeof(tasks_popup_items[0]);i++)
-		menus = g_slist_prepend(menus, &tasks_popup_items[i]);
-	e_popup_add_items((EPopup *)ep, menus, NULL, ect_popup_free, cal_table);
-
-	menu = e_popup_create_menu_once((EPopup *)ep, (EPopupTarget *)t, 0);
-
-	gtk_menu_popup(menu, NULL, NULL, NULL, NULL, gdk_event?gdk_event->button.button:0,
-		       gdk_event?gdk_event->button.time:gtk_get_current_event_time());
-
-	return TRUE;
-}
-
-static gint
-e_calendar_table_on_right_click (ETable *table,
-				 gint row,
-				 gint col,
-				 GdkEvent *event,
-				 ECalendarTable *cal_table)
-{
-	return e_calendar_table_show_popup_menu (table, event, cal_table);
-}
->>>>>>> e4afd3f9
 
 	clipboard = gtk_widget_get_clipboard (
 		GTK_WIDGET (cal_table), clipboard_atom);
