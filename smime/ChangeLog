--- conflicted
+++ resolved
@@ -1,5 +1,3 @@
-<<<<<<< HEAD
-=======
 2009-04-24  Milan Crha  <mcrha@redhat.com>
 
 	** Fix for bug #572348
@@ -31,7 +29,6 @@
 	(import_ca): Destroy file chooser dialog early enough to not have
 	hidden any other windows below it.
 
->>>>>>> 23df7699
 2008-10-10  Sankar P  <psankar@novell.com>
 
 License Changes
