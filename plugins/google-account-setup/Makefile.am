INCLUDES = 						\
<<<<<<< HEAD
	$(EVOLUTION_CALENDAR_CFLAGS)			\
	$(EVOLUTION_ADDRESSBOOK_CFLAGS) \
=======
>>>>>>> 23df7699
	-I .						\
	-I$(top_srcdir)	                                \
	-DCALDAV_GLADEDIR=\""$(gladedir)"\"		\
	$(EVOLUTION_CALENDAR_CFLAGS)			\
	$(EVOLUTION_ADDRESSBOOK_CFLAGS)

@EVO_PLUGIN_RULE@

plugin_DATA = org-gnome-evolution-google.eplug
plugin_LTLIBRARIES = liborg-gnome-evolution-google.la

liborg_gnome_evolution_google_la_SOURCES =        \
	google-source.c \
	google-contacts-source.h \
	google-contacts-source.c

liborg_gnome_evolution_google_la_LIBADD = 	\
	$(EVOLUTION_CALENDAR_LIBS)		\
	$(EPLUGIN_LIBS)		

liborg_gnome_evolution_google_la_LDFLAGS = -module -avoid-version $(NO_UNDEFINED)

EXTRA_DIST =				\
	org-gnome-evolution-google.eplug.xml

CLEANFILES = org-gnome-evolution-google.eplug<|MERGE_RESOLUTION|>--- conflicted
+++ resolved
@@ -1,9 +1,4 @@
 INCLUDES = 						\
-<<<<<<< HEAD
-	$(EVOLUTION_CALENDAR_CFLAGS)			\
-	$(EVOLUTION_ADDRESSBOOK_CFLAGS) \
-=======
->>>>>>> 23df7699
 	-I .						\
 	-I$(top_srcdir)	                                \
 	-DCALDAV_GLADEDIR=\""$(gladedir)"\"		\
