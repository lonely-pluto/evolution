/*
 *
 * This program is free software; you can redistribute it and/or
 * modify it under the terms of the GNU Lesser General Public
 * License as published by the Free Software Foundation; either
 * version 2 of the License, or (at your option) version 3.
 *
 * This program is distributed in the hope that it will be useful,
 * but WITHOUT ANY WARRANTY; without even the implied warranty of
 * MERCHANTABILITY or FITNESS FOR A PARTICULAR PURPOSE.  See the GNU
 * Lesser General Public License for more details.
 *
 * You should have received a copy of the GNU Lesser General Public
 * License along with the program; if not, see <http://www.gnu.org/licenses/>
 *
 *
 * Copyright (C) 1999-2008 Novell, Inc. (www.novell.com)
 *
 */

#ifdef HAVE_CONFIG_H
#include <config.h>
#endif

#include <unistd.h>
#include <sys/types.h>
#ifdef HAVE_SYS_WAIT_H
#  include <sys/wait.h>
#endif
#include <stdlib.h>
#include <gtk/gtk.h>
#include <glib/gi18n.h>
#include <glib/gstdio.h>
#include "mail/em-config.h"
#include "mail/em-account-editor.h"
#include "e-util/e-alert-dialog.h"
#include "e-util/e-util.h"
#include "e-util/e-dialog-utils.h"
#include "shell/e-shell-utils.h"
#include "shell/e-shell-window.h"

#ifdef G_OS_WIN32
#ifdef localtime_r
#undef localtime_r
#endif
/* The localtime() in Microsoft's C library *is* thread-safe */
#define localtime_r(timep, result)  (localtime (timep) ? memcpy ((result), localtime (timep), sizeof (*(result))) : 0)
#endif
<<<<<<< HEAD

gboolean	e_plugin_ui_init		(GtkUIManager *ui_manager,
						 EShellWindow *shell_window);
=======
>>>>>>> 19163c2b

gboolean	e_plugin_ui_init	(GtkUIManager *ui_manager,
					 EShellWindow *shell_window);
GtkWidget *	backup_restore_page	(EPlugin *ep,
					 EConfigHookItemFactoryData *hook_data);
void		backup_restore_commit	(EPlugin *ep,
					 EMConfigTargetAccount *target);
void		backup_restore_abort	(EPlugin *ep,
					 EMConfigTargetAccount *target);

typedef enum _br_flags {
	BR_OK = 1 << 0,
	BR_START = 1 << 1
}br_flags;

gint e_plugin_lib_enable (EPlugin *ep, gint enable);

gint
e_plugin_lib_enable (EPlugin *ep,
                     gint enable)
{
	return 0;
}

static void
backup (const gchar *filename,
        gboolean restart)
{
	if (restart)
		execl (
			EVOLUTION_TOOLSDIR "/evolution-backup",
			"evolution-backup",
			"--gui",
			"--backup",
			"--restart",
			filename,
			NULL);
	else
		execl (
			EVOLUTION_TOOLSDIR "/evolution-backup",
			"evolution-backup",
			"--gui",
			"--backup",
			filename,
			NULL);
}

static void
restore (const gchar *filename,
         gboolean restart)
{
	if (restart)
		execl (
			EVOLUTION_TOOLSDIR "/evolution-backup",
			"evolution-backup",
			"--gui",
			"--restore",
			"--restart",
			filename,
			NULL);
	else
		execl (
			EVOLUTION_TOOLSDIR "/evolution-backup",
			"evolution-backup",
			"--gui",
			"--restore",
			filename,
			NULL);
}

static gboolean
sanity_check (const gchar *filename)
{
	gchar *command;
	gint result;
	gchar *quotedfname, *toolfname;

	quotedfname = g_shell_quote (filename);
	toolfname = g_build_filename (EVOLUTION_TOOLSDIR, "evolution-backup", NULL);

	command =  g_strdup_printf("%s --check %s", toolfname, quotedfname);
	result = system (command);
	g_free (command);
	g_free (quotedfname);
	g_free (toolfname);

#ifdef HAVE_SYS_WAIT_H
	g_message (
		"Sanity check result %d:%d %d",
		WIFEXITED (result), WEXITSTATUS (result), result);

	return WIFEXITED (result) && (WEXITSTATUS (result) == 0);
#else
	return result;
#endif
}

static guint32
dialog_prompt_user (GtkWindow *parent,
                    const gchar *string,
                    const gchar *tag,
                    ...)
{
	GtkWidget *dialog;
	GtkWidget *check = NULL;
	GtkWidget *container;
	va_list ap;
	gint button;
	guint32 mask = 0;
	EAlert *alert = NULL;

	va_start (ap, tag);
	alert = e_alert_new_valist (tag, ap);
	va_end (ap);

	dialog = e_alert_dialog_new (parent, alert);
	g_object_unref (alert);

	container = e_alert_dialog_get_content_area (E_ALERT_DIALOG (dialog));

	check = gtk_check_button_new_with_mnemonic (string);
<<<<<<< HEAD
	/* We should hardcode this to true */
=======
>>>>>>> 19163c2b
	gtk_toggle_button_set_active (GTK_TOGGLE_BUTTON (check), TRUE);
	gtk_box_pack_start (GTK_BOX (container), check, FALSE, FALSE, 0);
	gtk_widget_show (check);

	button = gtk_dialog_run (GTK_DIALOG (dialog));

	if (button == GTK_RESPONSE_YES)
		mask |= BR_OK;
	if (gtk_toggle_button_get_active (GTK_TOGGLE_BUTTON (check)))
		mask |= BR_START;

	gtk_widget_destroy (dialog);

	return mask;
}

static void
set_local_only (GtkFileChooser *file_chooser)
{
	/* XXX Has to be a local file, since the backup utility
	 *     takes a filename argument, not a URI. */
	gtk_file_chooser_set_local_only (file_chooser, TRUE);
}

static gchar *
suggest_file_name (void)
{
	time_t t;
	struct tm tm;

	t = time (NULL);
	localtime_r (&t, &tm);

	return g_strdup_printf (
		"evolution-backup-%04d%02d%02d.tar.gz",
		tm.tm_year + 1900, tm.tm_mon + 1, tm.tm_mday);
}

static void
action_settings_backup_cb (GtkAction *action,
                           EShellWindow *shell_window)
{
	GFile *file;
	GFile *parent;
	GFileInfo *file_info;
	const gchar *attribute;
	GError *error = NULL;
	gchar *suggest;

	suggest = suggest_file_name ();

	file = e_shell_run_save_dialog (
		e_shell_window_get_shell (shell_window),
		_("Select name of the Evolution backup file"),
		suggest, "*.tar.gz", (GtkCallback)
		set_local_only, NULL);

	g_free (suggest);

	if (file == NULL)
		return;

	/* Make sure the parent directory can be written to. */

	parent = g_file_get_parent (file);
	attribute = G_FILE_ATTRIBUTE_ACCESS_CAN_WRITE;

	/* XXX The query operation blocks the main loop but we
	 *     know it's a local file, so let it slide for now. */
	file_info = g_file_query_info (
		parent, attribute, G_FILE_QUERY_INFO_NONE, NULL, &error);

	g_object_unref (parent);

	if (error != NULL) {
		g_warning ("%s", error->message);
		g_error_free (error);
		return;
	}

	if (g_file_info_get_attribute_boolean (file_info, attribute)) {
		guint32 mask;
		gchar *path;

		mask = dialog_prompt_user (
			GTK_WINDOW (shell_window),
			_("_Restart Evolution after backup"),
			"org.gnome.backup-restore:backup-confirm", NULL);
		if (mask & BR_OK) {
			path = g_file_get_path (file);
			backup (path, (mask & BR_START) ? TRUE: FALSE);
			g_free (path);
		}
	} else {
		e_alert_run_dialog_for_args (
			GTK_WINDOW (shell_window),
			"org.gnome.backup-restore:insufficient-permissions",
			NULL);
	}

	g_object_unref (file_info);
	g_object_unref (file);
}

static void
action_settings_restore_cb (GtkAction *action,
                            EShellWindow *shell_window)
{
	GFile *file;
	gchar *path;

	file = e_shell_run_open_dialog (
		e_shell_window_get_shell (shell_window),
		_("Select name of the Evolution backup file to restore"),
		(GtkCallback) set_local_only, NULL);

	if (file == NULL)
		return;

	path = g_file_get_path (file);

	if (sanity_check (path)) {
		guint32 mask;

		mask = dialog_prompt_user (
			GTK_WINDOW (shell_window),
			_("_Restart Evolution after restore"),
			"org.gnome.backup-restore:restore-confirm", NULL);
		if (mask & BR_OK)
			restore (path, mask & BR_START);
	} else {
		e_alert_run_dialog_for_args (
			GTK_WINDOW (shell_window),
			"org.gnome.backup-restore:invalid-backup", NULL);
	}

	g_object_unref (file);
	g_free (path);
}

static void
check_toggled (GtkToggleButton *button,
<<<<<<< HEAD
               GtkAssistant *assistant)
{
	GtkWidget *box = g_object_get_data ((GObject *)button, "box");
	gboolean state = gtk_toggle_button_get_active ((GtkToggleButton *) button);
=======
               GObject *assistant)
{
	EConfig *config;
	GtkWidget *box;
	gboolean active;
>>>>>>> 19163c2b

	active = gtk_toggle_button_get_active (button);
	box = g_object_get_data (G_OBJECT (button), "box");
	gtk_widget_set_sensitive (box, active);

	g_object_set_data (
		assistant, "restore",
		GINT_TO_POINTER (active ? 1 : 0));

	config = g_object_get_data (assistant, "restore-config");

	e_config_target_changed (
		config, E_CONFIG_TARGET_CHANGED_STATE);
}

static void
file_changed (GtkFileChooser *chooser,
<<<<<<< HEAD
              GtkAssistant *assistant)
=======
              GObject *assistant)
>>>>>>> 19163c2b
{
	EConfig *config;
	gchar *file = NULL, *prevfile = NULL;

	file = gtk_file_chooser_get_filename (chooser);
	prevfile = g_object_get_data (assistant, "restore-file");
	g_object_set_data (assistant, "restore-file", file);
	g_free (prevfile);

	config = g_object_get_data (assistant, "restore-config");

	e_config_target_changed (
		config, E_CONFIG_TARGET_CHANGED_STATE);
}

static gboolean
backup_restore_check (EConfig *ec,
                      const gchar *pageid,
                      gpointer data)
{
	GObject *assistant = data;
	gboolean do_restore;
	gchar *file;

	g_return_val_if_fail (data != NULL, FALSE);
	g_return_val_if_fail (GTK_IS_ASSISTANT (data), FALSE);

	do_restore = (g_object_get_data (assistant, "restore") != NULL);
	file = g_object_get_data (assistant, "restore-file");

	e_config_set_page_is_finish (
		ec, "0.startup_page.10.backup_restore", do_restore);

	return !do_restore || file;
}

GtkWidget *
backup_restore_page (EPlugin *ep,
                     EConfigHookItemFactoryData *hook_data)
{
	GtkWidget *page, *hbox, *label, *cbox, *button;
	GObject *assistant = G_OBJECT (hook_data->parent);

	page = gtk_vbox_new (FALSE, 6);
	gtk_container_set_border_width (GTK_CONTAINER (page), 12);

	hbox = gtk_hbox_new (FALSE, 6);
<<<<<<< HEAD
	label = gtk_label_new (_("You can restore Evolution from your backup. It can restore all the Mails, Calendars, Tasks, Memos, Contacts. It also restores all your personal settings, mail filters etc."));
	gtk_label_set_line_wrap ((GtkLabel *) label, TRUE);
	gtk_label_set_single_line_mode ((GtkLabel *) label, FALSE);
	gtk_box_pack_start ((GtkBox *) hbox, label, FALSE, FALSE, 6);
	gtk_box_pack_start ((GtkBox *) page, hbox, FALSE, FALSE, 0);

	hbox = gtk_hbox_new (FALSE, 6);
	cbox = gtk_check_button_new_with_mnemonic (_("_Restore Evolution from the backup file"));
	g_signal_connect (cbox, "toggled", G_CALLBACK (check_toggled), assistant);
	gtk_box_pack_start ((GtkBox *) hbox, cbox, FALSE, FALSE, 6);
	gtk_box_pack_start ((GtkBox *) page, hbox, FALSE, FALSE, 0);

	hbox = gtk_hbox_new (FALSE, 6);
	g_object_set_data ((GObject *)cbox, "box", hbox);
	label = gtk_label_new (_("Please select an Evolution Archive to restore:"));
	gtk_box_pack_start ((GtkBox *) hbox, label, FALSE, FALSE, 12);

	button = gtk_file_chooser_button_new (_("Choose a file to restore"), GTK_FILE_CHOOSER_ACTION_OPEN);
	g_signal_connect (button, "selection-changed", G_CALLBACK (file_changed), assistant);
	gtk_file_chooser_button_set_width_chars ((GtkFileChooserButton *) button, 20);
	gtk_box_pack_start ((GtkBox *) hbox, button, FALSE, FALSE, 0);
	gtk_box_pack_start ((GtkBox *) page, hbox, FALSE, FALSE, 0);
	gtk_widget_set_sensitive (hbox, FALSE);

	gtk_assistant_append_page (assistant, page);
	gtk_assistant_set_page_title (assistant, page, _("Restore from backup"));
=======
	label = gtk_label_new (
		_("You can restore Evolution from your backup. It can restore "
		  "all the Mails, Calendars, Tasks, Memos, Contacts. It also "
		  "restores all your personal settings, mail filters etc."));
	gtk_label_set_line_wrap (GTK_LABEL (label), TRUE);
	gtk_label_set_single_line_mode (GTK_LABEL (label), FALSE);
	gtk_box_pack_start (GTK_BOX (hbox), label, FALSE, FALSE, 6);
	gtk_box_pack_start (GTK_BOX (page), hbox, FALSE, FALSE, 0);

	hbox = gtk_hbox_new (FALSE, 6);
	cbox = gtk_check_button_new_with_mnemonic (
		_("_Restore Evolution from the backup file"));
	g_signal_connect (
		cbox, "toggled",
		G_CALLBACK (check_toggled), assistant);
	gtk_box_pack_start (GTK_BOX (hbox), cbox, FALSE, FALSE, 6);
	gtk_box_pack_start (GTK_BOX (page), hbox, FALSE, FALSE, 0);

	hbox = gtk_hbox_new (FALSE, 6);
	g_object_set_data ((GObject *)cbox, "box", hbox);
	label = gtk_label_new (
		_("Please select an Evolution Archive to restore:"));
	gtk_box_pack_start (GTK_BOX (hbox), label, FALSE, FALSE, 12);

	button = gtk_file_chooser_button_new (
		_("Choose a file to restore"),
		GTK_FILE_CHOOSER_ACTION_OPEN);
	g_signal_connect (
		button, "selection-changed",
		G_CALLBACK (file_changed), assistant);
	gtk_file_chooser_button_set_width_chars (
		GTK_FILE_CHOOSER_BUTTON (button), 20);
	gtk_box_pack_start (GTK_BOX (hbox), button, FALSE, FALSE, 0);
	gtk_box_pack_start (GTK_BOX (page), hbox, FALSE, FALSE, 0);
	gtk_widget_set_sensitive (hbox, FALSE);

	gtk_assistant_append_page (GTK_ASSISTANT (assistant), page);
	gtk_assistant_set_page_title (
		GTK_ASSISTANT (assistant),
		page, _("Restore from backup"));
>>>>>>> 19163c2b
	gtk_widget_show_all (page);

	g_object_set_data (assistant, "restore", GINT_TO_POINTER (FALSE));
	g_object_set_data (assistant, "restore-config", hook_data->config);

	e_config_add_page_check (
		hook_data->config,
		"0.startup_page.10.backup_restore",
		backup_restore_check, assistant);

	return GTK_WIDGET (page);
}

void
backup_restore_commit (EPlugin *ep,
                       EMConfigTargetAccount *target)
{
<<<<<<< HEAD
	GtkWidget *assistant = target->target.config->widget;
	gboolean state = GPOINTER_TO_INT (g_object_get_data ((GObject *)assistant, "restore")) ? TRUE : FALSE;
	gchar *file = g_object_get_data ((GObject *)assistant, "restore-file");

	if (state) {
		if (!file || !sanity_check (file)) {
			e_alert_run_dialog_for_args ((GtkWindow *) assistant,
						     "org.gnome.backup-restore:invalid-backup",
						     NULL);
=======
	GObject *assistant;
	gchar *file;

	assistant = G_OBJECT (target->target.config->widget);
	file = g_object_get_data (assistant, "restore-file");

	if (g_object_get_data (assistant, "restore") != NULL) {
		if (file == NULL || !sanity_check (file)) {
			e_alert_run_dialog_for_args (
				GTK_WINDOW (assistant),
				"org.gnome.backup-restore:invalid-backup",
				NULL);
>>>>>>> 19163c2b
		} else {
			restore (file, TRUE);
		}
	}
}

void
backup_restore_abort (EPlugin *ep,
                      EMConfigTargetAccount *target)
{
	/* Nothing really */
}

static GtkActionEntry entries[] = {

	{ "settings-backup",
	  NULL,
	  N_("_Back up Evolution Data..."),
	  NULL,
	  N_("Back up Evolution data and settings to an archive file"),
	  G_CALLBACK (action_settings_backup_cb) },

	{ "settings-restore",
	  NULL,
	  N_("R_estore Evolution Data..."),
	  NULL,
	  N_("Restore Evolution data and settings from an archive file"),
	  G_CALLBACK (action_settings_restore_cb) }
};

gboolean
e_plugin_ui_init (GtkUIManager *ui_manager,
                  EShellWindow *shell_window)
{
	GtkActionGroup *action_group;

	action_group = e_shell_window_get_action_group (shell_window, "shell");

	/* Add actions to the "shell" action group. */
	gtk_action_group_add_actions (
		action_group, entries,
		G_N_ELEMENTS (entries), shell_window);

	return TRUE;
}<|MERGE_RESOLUTION|>--- conflicted
+++ resolved
@@ -46,12 +46,6 @@
 /* The localtime() in Microsoft's C library *is* thread-safe */
 #define localtime_r(timep, result)  (localtime (timep) ? memcpy ((result), localtime (timep), sizeof (*(result))) : 0)
 #endif
-<<<<<<< HEAD
-
-gboolean	e_plugin_ui_init		(GtkUIManager *ui_manager,
-						 EShellWindow *shell_window);
-=======
->>>>>>> 19163c2b
 
 gboolean	e_plugin_ui_init	(GtkUIManager *ui_manager,
 					 EShellWindow *shell_window);
@@ -173,10 +167,6 @@
 	container = e_alert_dialog_get_content_area (E_ALERT_DIALOG (dialog));
 
 	check = gtk_check_button_new_with_mnemonic (string);
-<<<<<<< HEAD
-	/* We should hardcode this to true */
-=======
->>>>>>> 19163c2b
 	gtk_toggle_button_set_active (GTK_TOGGLE_BUTTON (check), TRUE);
 	gtk_box_pack_start (GTK_BOX (container), check, FALSE, FALSE, 0);
 	gtk_widget_show (check);
@@ -319,18 +309,11 @@
 
 static void
 check_toggled (GtkToggleButton *button,
-<<<<<<< HEAD
-               GtkAssistant *assistant)
-{
-	GtkWidget *box = g_object_get_data ((GObject *)button, "box");
-	gboolean state = gtk_toggle_button_get_active ((GtkToggleButton *) button);
-=======
                GObject *assistant)
 {
 	EConfig *config;
 	GtkWidget *box;
 	gboolean active;
->>>>>>> 19163c2b
 
 	active = gtk_toggle_button_get_active (button);
 	box = g_object_get_data (G_OBJECT (button), "box");
@@ -348,11 +331,7 @@
 
 static void
 file_changed (GtkFileChooser *chooser,
-<<<<<<< HEAD
-              GtkAssistant *assistant)
-=======
               GObject *assistant)
->>>>>>> 19163c2b
 {
 	EConfig *config;
 	gchar *file = NULL, *prevfile = NULL;
@@ -400,34 +379,6 @@
 	gtk_container_set_border_width (GTK_CONTAINER (page), 12);
 
 	hbox = gtk_hbox_new (FALSE, 6);
-<<<<<<< HEAD
-	label = gtk_label_new (_("You can restore Evolution from your backup. It can restore all the Mails, Calendars, Tasks, Memos, Contacts. It also restores all your personal settings, mail filters etc."));
-	gtk_label_set_line_wrap ((GtkLabel *) label, TRUE);
-	gtk_label_set_single_line_mode ((GtkLabel *) label, FALSE);
-	gtk_box_pack_start ((GtkBox *) hbox, label, FALSE, FALSE, 6);
-	gtk_box_pack_start ((GtkBox *) page, hbox, FALSE, FALSE, 0);
-
-	hbox = gtk_hbox_new (FALSE, 6);
-	cbox = gtk_check_button_new_with_mnemonic (_("_Restore Evolution from the backup file"));
-	g_signal_connect (cbox, "toggled", G_CALLBACK (check_toggled), assistant);
-	gtk_box_pack_start ((GtkBox *) hbox, cbox, FALSE, FALSE, 6);
-	gtk_box_pack_start ((GtkBox *) page, hbox, FALSE, FALSE, 0);
-
-	hbox = gtk_hbox_new (FALSE, 6);
-	g_object_set_data ((GObject *)cbox, "box", hbox);
-	label = gtk_label_new (_("Please select an Evolution Archive to restore:"));
-	gtk_box_pack_start ((GtkBox *) hbox, label, FALSE, FALSE, 12);
-
-	button = gtk_file_chooser_button_new (_("Choose a file to restore"), GTK_FILE_CHOOSER_ACTION_OPEN);
-	g_signal_connect (button, "selection-changed", G_CALLBACK (file_changed), assistant);
-	gtk_file_chooser_button_set_width_chars ((GtkFileChooserButton *) button, 20);
-	gtk_box_pack_start ((GtkBox *) hbox, button, FALSE, FALSE, 0);
-	gtk_box_pack_start ((GtkBox *) page, hbox, FALSE, FALSE, 0);
-	gtk_widget_set_sensitive (hbox, FALSE);
-
-	gtk_assistant_append_page (assistant, page);
-	gtk_assistant_set_page_title (assistant, page, _("Restore from backup"));
-=======
 	label = gtk_label_new (
 		_("You can restore Evolution from your backup. It can restore "
 		  "all the Mails, Calendars, Tasks, Memos, Contacts. It also "
@@ -468,7 +419,6 @@
 	gtk_assistant_set_page_title (
 		GTK_ASSISTANT (assistant),
 		page, _("Restore from backup"));
->>>>>>> 19163c2b
 	gtk_widget_show_all (page);
 
 	g_object_set_data (assistant, "restore", GINT_TO_POINTER (FALSE));
@@ -486,17 +436,6 @@
 backup_restore_commit (EPlugin *ep,
                        EMConfigTargetAccount *target)
 {
-<<<<<<< HEAD
-	GtkWidget *assistant = target->target.config->widget;
-	gboolean state = GPOINTER_TO_INT (g_object_get_data ((GObject *)assistant, "restore")) ? TRUE : FALSE;
-	gchar *file = g_object_get_data ((GObject *)assistant, "restore-file");
-
-	if (state) {
-		if (!file || !sanity_check (file)) {
-			e_alert_run_dialog_for_args ((GtkWindow *) assistant,
-						     "org.gnome.backup-restore:invalid-backup",
-						     NULL);
-=======
 	GObject *assistant;
 	gchar *file;
 
@@ -509,7 +448,6 @@
 				GTK_WINDOW (assistant),
 				"org.gnome.backup-restore:invalid-backup",
 				NULL);
->>>>>>> 19163c2b
 		} else {
 			restore (file, TRUE);
 		}
