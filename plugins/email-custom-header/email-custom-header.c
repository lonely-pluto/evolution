--- conflicted
+++ resolved
@@ -684,14 +684,6 @@
 		signal (if we delete the row, then the iter gets corrupted) */
 		if ((keyword) && !(g_utf8_strlen (g_strstrip (keyword), -1) > 0))
 			gtk_tree_model_row_changed (model, path, iter);
-<<<<<<< HEAD
-		
-                gtk_tree_model_get (model, iter, HEADER_VALUE_COLUMN, &value, -1);
-                /* Check if the keyword is not empty and then emit the row-changed
-                signal (if we delete the row, then the iter gets corrupted) */
-                if ((value) && !(g_utf8_strlen (g_strstrip (value), -1) > 0))
-                        gtk_tree_model_row_changed (model, path, iter);
-=======
 		else {
 			gtk_tree_model_get (model, iter, HEADER_VALUE_COLUMN, &value, -1);
 			/* Check if the keyword is not empty and then emit the row-changed
@@ -699,7 +691,6 @@
 			if ((value) && !(g_utf8_strlen (g_strstrip (value), -1) > 0))
 				gtk_tree_model_row_changed (model, path, iter);
 		}
->>>>>>> 23df7699
 
 		g_free (keyword);
                 g_free (value);
