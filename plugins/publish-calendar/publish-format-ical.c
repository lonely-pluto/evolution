/*
 * This program is free software; you can redistribute it and/or
 * modify it under the terms of the GNU Lesser General Public
 * License as published by the Free Software Foundation; either
 * version 2 of the License, or (at your option) version 3.
 *
 * This program is distributed in the hope that it will be useful,
 * but WITHOUT ANY WARRANTY; without even the implied warranty of
 * MERCHANTABILITY or FITNESS FOR A PARTICULAR PURPOSE.  See the GNU
 * Lesser General Public License for more details.
 *
 * You should have received a copy of the GNU Lesser General Public
 * License along with the program; if not, see <http://www.gnu.org/licenses/>  
<<<<<<< HEAD
 *
 *
 * Authors:
 *		David Trowbridge <trowbrds@cs.colorado.edu>
 *
=======
 *
 *
 * Authors:
 *		David Trowbridge <trowbrds@cs.colorado.edu>
 *
>>>>>>> 23df7699
 * Copyright (C) 1999-2008 Novell, Inc. (www.novell.com)
 *
 */

#include <string.h>
#include <glib/gi18n.h>
#include <gconf/gconf-client.h>
#include <libedataserver/e-source.h>
#include <libedataserver/e-source-list.h>
#include <libecal/e-cal.h>
#include <libecal/e-cal-util.h>
#include <calendar/common/authentication.h>
#include "publish-format-ical.h"

typedef struct {
	GHashTable *zones;
	ECal *ecal;
} CompTzData;

 static void
insert_tz_comps (icalparameter *param, void *cb_data)
{
	const char *tzid;
	CompTzData *tdata = cb_data;
	icaltimezone *zone = NULL;
	icalcomponent *tzcomp;
	GError *error = NULL;

	tzid = icalparameter_get_tzid (param);

	if (g_hash_table_lookup (tdata->zones, tzid))
		return;

	if (!e_cal_get_timezone (tdata->ecal, tzid, &zone, &error)) {
		g_warning ("Could not get the timezone information for %s :  %s \n", tzid, error->message);
		g_error_free (error);
		return;
	}

	tzcomp = icalcomponent_new_clone (icaltimezone_get_component (zone));
	g_hash_table_insert (tdata->zones, (gpointer) tzid, (gpointer) tzcomp);
}

static void
append_tz_to_comp (gpointer key, gpointer value, icalcomponent *toplevel)
{
	icalcomponent_add_component (toplevel, (icalcomponent *) value);
}

static gboolean
write_calendar (gchar *uid, ESourceList *source_list, GOutputStream *stream, GError **error)
{
	ESource *source;
	ECal *client = NULL;
	GList *objects;
	icalcomponent *top_level;
	gboolean res = FALSE;

	source = e_source_list_peek_source_by_uid (source_list, uid);
	if (source)
		client = auth_new_cal_from_source (source, E_CAL_SOURCE_TYPE_EVENT);
	if (!client) {
		if (error)
			*error = g_error_new (e_calendar_error_quark (), E_CALENDAR_STATUS_NO_SUCH_CALENDAR, _("Could not publish calendar: Calendar backend no longer exists"));
		return FALSE;
	}

	if (!e_cal_open (client, TRUE, error)) {
		g_object_unref (client);
		return FALSE;
	}

	top_level = e_cal_util_new_top_level ();

	if (e_cal_get_object_list (client, "#t", &objects, error)) {
		char *ical_string;
		CompTzData tdata;

		tdata.zones = g_hash_table_new (g_str_hash, g_str_equal);
		tdata.ecal = client;

		while (objects) {
			icalcomponent *icalcomp = objects->data;
			icalcomponent_foreach_tzid (icalcomp, insert_tz_comps, &tdata);
			icalcomponent_add_component (top_level, icalcomp);
			objects = g_list_remove (objects, icalcomp);
		}

		g_hash_table_foreach (tdata.zones, (GHFunc) append_tz_to_comp, top_level);

		g_hash_table_destroy (tdata.zones);
		tdata.zones = NULL;

		ical_string = icalcomponent_as_ical_string_r (top_level);
<<<<<<< HEAD
		res = g_output_stream_write_all (stream, ical_string, strlen (ical_string), NULL, NULL, &error);
=======
		res = g_output_stream_write_all (stream, ical_string, strlen (ical_string), NULL, NULL, error);
>>>>>>> 23df7699
		g_free (ical_string);
	}

	g_object_unref (client);

	return res;
}

void
publish_calendar_as_ical (GOutputStream *stream, EPublishUri *uri, GError **error)
{
	GSList *l;
	ESourceList *source_list;
	GConfClient *gconf_client;

	gconf_client = gconf_client_get_default ();

	/* events */
	source_list = e_source_list_new_for_gconf (gconf_client, "/apps/evolution/calendar/sources");
	l = uri->events;
	while (l) {
		gchar *uid = l->data;
		if (!write_calendar (uid, source_list, stream, error))
			break;
		l = g_slist_next (l);
	}
	g_object_unref (source_list);

	g_object_unref (gconf_client);
}<|MERGE_RESOLUTION|>--- conflicted
+++ resolved
@@ -11,19 +11,11 @@
  *
  * You should have received a copy of the GNU Lesser General Public
  * License along with the program; if not, see <http://www.gnu.org/licenses/>  
-<<<<<<< HEAD
  *
  *
  * Authors:
  *		David Trowbridge <trowbrds@cs.colorado.edu>
  *
-=======
- *
- *
- * Authors:
- *		David Trowbridge <trowbrds@cs.colorado.edu>
- *
->>>>>>> 23df7699
  * Copyright (C) 1999-2008 Novell, Inc. (www.novell.com)
  *
  */
@@ -118,11 +110,7 @@
 		tdata.zones = NULL;
 
 		ical_string = icalcomponent_as_ical_string_r (top_level);
-<<<<<<< HEAD
-		res = g_output_stream_write_all (stream, ical_string, strlen (ical_string), NULL, NULL, &error);
-=======
 		res = g_output_stream_write_all (stream, ical_string, strlen (ical_string), NULL, NULL, error);
->>>>>>> 23df7699
 		g_free (ical_string);
 	}
 
