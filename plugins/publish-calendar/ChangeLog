<<<<<<< HEAD
=======
2009-04-24  Milan Crha  <mcrha@redhat.com>

	** Fix for bug #340783

	* publish-format-fb.h: (publish_calendar_as_fb):
	* publish-format-fb.c: (write_calendar), (publish_calendar_as_fb):
	* publish-format-ical.h: (publish_calendar_as_ical):
	* publish-format-ical.c: (write_calendar), (publish_calendar_as_ical):
	* publish-calendar.c: (publish), (publish_no_succ_info),
	(publish_uri_async), (publish_online), (mount_ready_cb),
	(mount_first), (add_timeout), (add_offset_timeout),
	(online_state_changed), (publish_urls), (action_publish),
	(error_queue_show_idle), (error_queue_add):
	Show error or success to user in a UI.

>>>>>>> 23df7699
2009-01-21  Suman Manjunath  <msuman@novell.com>

	** Fix for bug #541209

	** Adapt to the new APIs from upstream libical. Changes made include
	using the "_r" counterpart for the following APIs:
	+ icalproperty_as_ical_string ()
	+ icalvalue_as_ical_string ()
	+ icalcomponent_as_ical_string ()
	+ icalparameter_as_ical_string ()
	+ icaldurationtype_as_ical_string ()
	+ icalenum_reqstat_code ()
	+ icallangbind_property_eval_string ()
	+ icallangbind_quote_as_ical ()
	+ icalmime_text_end_part ()
	+ icalperiodtype_as_ical_string ()
	+ icalproperty_enum_to_string ()
	+ icalproperty_get_parameter_as_string ()
	+ icalproperty_get_value_as_string ()
	+ icalproperty_get_property_name ()
	+ icalrecurrencetype_as_string ()
	+ icaltime_as_ical_string ()
	+ icalreqstattype_as_string ()
	+ icalvalue_binary_as_ical_string ()
	+ icalvalue_int_as_ical_string ()
	+ icalvalue_utcoffset_as_ical_string ()
	+ icalvalue_string_as_ical_string ()
	+ icalvalue_recur_as_ical_string ()
	+ icalvalue_text_as_ical_string ()
	+ icalvalue_attach_as_ical_string ()
	+ icalvalue_duration_as_ical_string ()
	+ icalvalue_date_as_ical_string ()
	+ icalvalue_datetime_as_ical_string ()
	+ icalvalue_float_as_ical_string ()
	+ icalvalue_geo_as_ical_string ()
	+ icalvalue_datetimeperiod_as_ical_string ()
	+ icalvalue_period_as_ical_string ()
	+ icalvalue_trigger_as_ical_string ()
	+ icalvalue_as_ical_string ()

	* publish-format-fb.c (write_calendar):
	* publish-format-ical.c (write_calendar):

2008-12-16  Milan Crha  <mcrha@redhat.com>

	** Fix for bug #359010

	* url-editor-dialog.c: (url_editor_dialog_new):
	Set title of the window based on the parameter/action.

2008-10-03  Sankar P  <psankar@novell.com>

License Changes

	* publish-calendar.c:
	* url-editor-dialog.c:

2008-09-26  Philip Withnall  <philip@tecnocode.co.uk>

	** Fix for bug #553461 and bug #553389

	* publish-calendar.c (url_remove_clicked):
	* publish-calendar.glade:
	* url-editor-dialog.c (create_uri), (check_input),
	(publish_service_changed), (set_from_uri):
	* url-editor-dialog.h: Rename the "SSH" option to "Secure FTP (SSH)"
	and update the code accordingly. Also, change a related string to use
	better terminology.

2008-09-02  Sankar P  <psankar@novell.com>

License Changes

	* publish-format-fb.c:
	* publish-format-ical.c:
	* publish-location.c:
	* publish-location.h:
	* url-editor-dialog.h:

2008-08-27  Sankar P  <psankar@novell.com>

License Changes

	* publish-format-fb.h:
	* publish-format-ical.h:

2008-04-17  Milan Crha  <mcrha@redhat.com>

	** Part of fix for bug #526739

	* publish-format-fb.h: (publish_calendar_as_fb):
	* publish-format-fb.c: (write_calendar), (publish_calendar_as_fb):
	* publish-format-ical.h: (publish_calendar_as_ical):
	* publish-format-ical.c: (write_calendar), (publish_calendar_as_ical):
	Use gio GOutputStream instead of gnome-vfs handle.
	* url-editor-dialog.c: (create_uri): Use glib function to escape URI.
	* publish-location.c: (migrateURI): Use EUri to parse URI.
	* publish-calendar.c: (publish_online), (unmount_done_cb),
	(struct mnt_struct), (mount_ready_cb), (ask_password), (ask_question),
	(mount_first), (publish):
	Use gio instead of gnome-vfs for opening (remote) files.

2007-12-14  Tobias Mueller  <tobiasmue@svn.gnome.org>
	Patch by <nickspoon0@gmail.com>
	
	** Fixes bug 502188
	
	* publish-calendar.c: initialize "remember" variable to
	FALSE.

2007-09-27  Pedro Villavicencio Garrido  <pvillavi@gnome.org>

	* url-editor-dialog.c: (url_editor_dialog_construct):
	use EVOLUTION_GLADEDIR instead of EVOLUTION_PLUGINDIR.
	
	Fixes #480804.

2007-09-10  Andre Klapper  <a9016009@gmx.de>

	* publish-calendar.c: (publish):
	fix chen's string freeze break.

2007-09-10  Chenthill Palanisamy  <pchenthill@novell.com>

	Fixes #274047 (bnc)
	* Makefile.am: Inserted glade_data.
	* publish-calendar.c: (publish_calendar_locations): Pick
	the glade file from install area.							    

2007-09-10  Chenthill Palanisamy  <pchenthill@novell.com>

	Fixes #277159 (bnc)
	* url-editor-dialog.c: (frequency_changed_cb),
	(url_editor_dialog_construct): Listen to the changes made
	in publish frequency.				       

2007-09-10  Chenthill Palanisamy  <pchenthill@novell.com>

	Fixes #274048 (bnc)
	* publish-calendar.c: (publish): Prompt for a password
	if required.					 

2007-07-30  Andre Klapper  <a9016009@gmx.de>

	* publish-calendar.glade:
	remove "window1" string from translation

2007-06-07  Gilles Dartiguelongue  <dartigug@esiee.fr>

	* publish-location.c: (migrateURI), (e_publish_uri_from_xml),
	(e_publish_uri_to_xml): more compilation warnings cleanup,
	completes bug #437584 fixes

2007-05-12  Matthew Barnes  <mbarnes@redhat.com>

	* Makefile.am: Add "eplug" file to CLEANFILES.

2007-05-11  Gilles Dartiguelongue  <dartigug@esiee.fr>

	* url-editor-dialog.c: (set_from_uri): fixes casts in strcmp,
	fixes part of bug #437584

2007-03-20  Matthew Barnes  <mbarnes@redhat.com>

	** Fixes part of bug #419524

	* Include <glib/gi18n.h> instead of <libgnome/gnome-i18n.h>.

2007-02-20  Chenthill Palanisamy  <pchenthill@novell.com>

	Fixes #238093 (bnc)
	* publish-format-ical.c: (insert_tz_comps), (append_tz_to_comp),
	(write_calendar): Add the timezone information while
	publishing the calendars.

2007-02-19  Sankar P  <psankar@novell.com>

	* url-editor-dialog.c: (set_from_uri):
	Fixes some string to int conversion.

2006-08-02  Chenthill Palanisamy  <pchenthill@novell.com>

	Fixes #343991
	* publish-calendar.c: (publish_uris_set_timeout): Iterate
	the list when the uri is NULL.

2006-07-31  Chenthill Palanisamy  <pchenthill@novell.com>

	Fixes #329740
	* publish-format-fb.c: (write_calendar): Pass the email id
	of the user for getting the free busy information.

2006-07-31  Chenthill Palanisamy  <pchenthill@novell.com>

	Fixes #347973
	* url-editor-dialog.c: (set_from_uri): Parse the uri 
	using EUri.

2006-02-09  Rajeev ramanathan <rajeevramanathan_2004@yahoo.co.in>

	Fixes #328389
	* publish-calendar.c: Disabled Enabled button for Enabled Url.

2006-02-12  Karsten Bräckelmann  <guenther@rudersport.de>

	* publish-calendar.glade: Change mnemonic for Port.
	Fixes bug #329757.

2006-01-30  Chenthill Palanisamy  <pchenthill@novell.com>

	Fixes #328413
	* publish-calendar.glade: Set the text invisible for the
	password field.

2006-01-27  Kjartan Maraas <kmaraas@gnome.org>

	* publish-format-fb.c: Add missing include.

2006-01-27  Andre Klapper <a9016009@gmx.de>
	* publish-calendar.glade:
	removed string "dialog1" from translation. Fixes bug 306118.

2006-01-23  Chenthill Palanisamy  <pchenthill@novell.com>

	Fixes #328224, 328408, 328389
	* publish-calendar.c: (publish_uri_async), (url_add_clicked),
	(url_edit_clicked), ,
	(publish_uris_set_timeout), (e_plugin_lib_enable): Publish 
	the calendar in a seperate thread so that the gui remains 
	responsive.
	(publish_calendar_locations): Clear the items gtk store.
	* publish-location.c: (migrateURI), (e_publish_uri_from_xml):
	If the uri is NULL return back.

2006-01-11  Chenthill Palanisamy  <pchenthill@novell.com>

	Fixes #325926
	* org-gnome-publish-calendar.eplug.xml: Use the target and hook id
	of calendar instead of shell.

2006-01-04  Tor Lillqvist  <tml@novell.com>

	* Makefile.am: Use EVOLUTION_PLUGINDIR as the macro name for the
	plugindir, to match what is redefined for Win32 in
	e-util/e-util-private.h

	* publish-calendar.c (publish_calendar_locations)
	* url-editor-dialog.c (url_editor_dialog_construct): Construct
	glade file pathname at run-time.

2005-12-25  Funda Wang  <fundawang@linux.net.cn>

	* Makefile.am: Mark this plugin as translatable (bug#301149).

2005-12-22  Tor Lillqvist  <tml@novell.com>

	* Makefile.am: Use -no-undefined on Windows. Link with used
	libraries.

	* org-gnome-publish-calendar.eplug.in: Use SOEXT.

2005-12-20  Chenthill Palanisamy  <pchenthill@novell.com>

	* Makefile.am: Added the org-gnome-publish-calendar.xml
	file to extra dist.

2005-12-19  Chenthill Palanisamy  <pchenthill@novell.com>

	Committing for: David Trowbridge <trowbrds cs colorado edu>

	* Makefile.am:
	* org-gnome-publish-calendar.eplug.in:
	* org-gnome-publish-calendar.xml:
	* publish-calendar.c: (publish), (add_timeout), (update_timestamp),
	(add_offset_timeout), (url_list_changed),
	(url_list_enable_toggled), (selection_changed), (url_add_clicked),
	(url_edit_clicked), (url_list_double_click), (url_remove_clicked),
	(url_enable_clicked), (online_state_changed),
	(publish_calendar_locations), (publish_urls), (action_publish),
	(e_plugin_lib_enable):
	* publish-calendar.glade:
	* publish-format-fb.c: (write_calendar), (publish_calendar_as_fb):
	* publish-format-fb.h:
	* publish-format-ical.c: (write_calendar),
	(publish_calendar_as_ical):
	* publish-format-ical.h:
	* publish-location.c: (migrateURI), (e_publish_uri_from_xml),
	(e_publish_uri_to_xml):
	* publish-location.h:
	* url-editor-dialog.c: (create_uri), (check_input),
	(source_selection_changed), (publish_service_changed),
	(type_selector_changed), (server_entry_changed),
	(file_entry_changed), (port_entry_changed),
	(username_entry_changed), (password_entry_changed),
	(remember_pw_toggled), (set_from_uri),
	(url_editor_dialog_construct), (url_editor_dialog_new),
	(url_editor_dialog_dispose), (url_editor_dialog_class_init),
	(url_editor_dialog_init), (url_editor_dialog_get_type),
	(url_editor_dialog_run):
	* url-editor-dialog.h: Committing the intial patch.
<|MERGE_RESOLUTION|>--- conflicted
+++ resolved
@@ -1,5 +1,3 @@
-<<<<<<< HEAD
-=======
 2009-04-24  Milan Crha  <mcrha@redhat.com>
 
 	** Fix for bug #340783
@@ -15,7 +13,6 @@
 	(error_queue_show_idle), (error_queue_add):
 	Show error or success to user in a UI.
 
->>>>>>> 23df7699
 2009-01-21  Suman Manjunath  <msuman@novell.com>
 
 	** Fix for bug #541209
