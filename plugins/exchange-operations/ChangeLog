--- conflicted
+++ resolved
@@ -1,5 +1,3 @@
-<<<<<<< HEAD
-=======
 2009-04-24  Milan Crha  <mcrha@redhat.com>
 
 	** Fix for bug #572348
@@ -15,7 +13,6 @@
 	* exchange-permissions-dialog.c:
 	remove deprecated and commented code.
 
->>>>>>> 23df7699
 2008-12-08  Bharath Acharya  <abharath@novell.com>
 
 	** Fix for bug #558498
