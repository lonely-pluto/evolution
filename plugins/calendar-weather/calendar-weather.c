--- conflicted
+++ resolved
@@ -51,13 +51,8 @@
 e_plugin_lib_enable (EPluginLib *epl, int enable)
 {
 	GList *l;
-<<<<<<< HEAD
 	const gchar *tmp;
 	gint ii;
-=======
-	gboolean found = FALSE;
-	const char *tmp;
->>>>>>> 23df7699
 
 	static struct {
 		const char *description;
@@ -79,7 +74,6 @@
 
 	/* Add the categories icons if we don't have them. */
 	for (l = e_categories_get_list (); l; l = g_list_next (l)) {
-<<<<<<< HEAD
 		if (!strcmp ((const char *)l->data, tmp))
 			goto exit;
 	}
@@ -92,24 +86,6 @@
 		e_categories_add (
 			_(categories[ii].description), NULL, filename, FALSE);
 		g_free (filename);
-=======
-		if (!strcmp ((const char *)l->data, tmp)) {
-			found = TRUE;
-			break;
-		}
-	}
-
-	if (!found) {
-		int i;
-
-		for (i = 0; categories[i].description; i++) {
-			char *filename;
-
-			filename = e_icon_factory_get_icon_filename (categories[i].icon_name, E_ICON_SIZE_MENU);
-			e_categories_add (_(categories[i].description), NULL, filename, FALSE);
-			g_free (filename);
-		}
->>>>>>> 23df7699
 	}
 
 exit:
