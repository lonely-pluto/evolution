--- conflicted
+++ resolved
@@ -1,12 +1,9 @@
-<<<<<<< HEAD
-=======
 2009-04-24  Milan Crha  <mcrha@redhat.com>
 
 	** Fix for bug #572348
 
 	* calendar-weather.c: Remove deprecated Gtk+ symbols.
 
->>>>>>> 23df7699
 2008-12-10  Suman Manjunath  <msuman@novell.com>
 
 	* Makefile.am: Don't try to specify LIBGWEATHER_(CFLAGS|LIBS), they
