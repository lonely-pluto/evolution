--- conflicted
+++ resolved
@@ -489,11 +489,7 @@
 						 "You have received %d new messages.", status_count), status_count);
 	}
 
-<<<<<<< HEAD
-	gtk_status_icon_set_tooltip (status_icon, msg);
-=======
 	gtk_status_icon_set_tooltip_text (status_icon, msg);
->>>>>>> 23df7699
 
 	if (new_icon && is_part_enabled (GCONF_KEY_STATUS_BLINK)) {
 		gtk_status_icon_set_blinking (status_icon, TRUE);
