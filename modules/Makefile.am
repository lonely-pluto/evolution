if ENABLE_MONO
MONO_DIR = plugin-mono
endif

if ENABLE_PYTHON
PYTHON_DIR = plugin-python
endif

if ENABLE_NETWORK_MANAGER
NETWORK_MANAGER_DIR = network-manager
endif

<<<<<<< HEAD
if ENABLE_CONNMAN
CONNMAN_DIR = connman
=======
if ENABLE_WINDOWS_SENS
WINDOWS_SENS_DIR = windows-sens
>>>>>>> ad1de0aa
endif

SUBDIRS = \
	addressbook \
	calendar \
	mail \
	plugin-lib \
	$(MONO_DIR) \
	$(PYTHON_DIR) \
<<<<<<< HEAD
	$(NETWORK_MANAGER_DIR)
	$(CONNMAN_DIR)
=======
	$(NETWORK_MANAGER_DIR) \
	$(WINDOWS_SENS_DIR)
>>>>>>> ad1de0aa

-include $(top_srcdir)/git.mk<|MERGE_RESOLUTION|>--- conflicted
+++ resolved
@@ -10,13 +10,12 @@
 NETWORK_MANAGER_DIR = network-manager
 endif
 
-<<<<<<< HEAD
 if ENABLE_CONNMAN
 CONNMAN_DIR = connman
-=======
+endif
+
 if ENABLE_WINDOWS_SENS
 WINDOWS_SENS_DIR = windows-sens
->>>>>>> ad1de0aa
 endif
 
 SUBDIRS = \
@@ -26,12 +25,8 @@
 	plugin-lib \
 	$(MONO_DIR) \
 	$(PYTHON_DIR) \
-<<<<<<< HEAD
-	$(NETWORK_MANAGER_DIR)
+	$(NETWORK_MANAGER_DIR) \
+	$(WINDOWS_SENS_DIR) \
 	$(CONNMAN_DIR)
-=======
-	$(NETWORK_MANAGER_DIR) \
-	$(WINDOWS_SENS_DIR)
->>>>>>> ad1de0aa
 
 -include $(top_srcdir)/git.mk