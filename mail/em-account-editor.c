/*
 * This program is free software; you can redistribute it and/or
 * modify it under the terms of the GNU Lesser General Public
 * License as published by the Free Software Foundation; either
 * version 2 of the License, or (at your option) version 3.
 *
 * This program is distributed in the hope that it will be useful,
 * but WITHOUT ANY WARRANTY; without even the implied warranty of
 * MERCHANTABILITY or FITNESS FOR A PARTICULAR PURPOSE.  See the GNU
 * Lesser General Public License for more details.
 *
 * You should have received a copy of the GNU Lesser General Public
 * License along with the program; if not, see <http://www.gnu.org/licenses/>
 *
 *
 * Authors:
 *		Dan Winship <danw@ximian.com>
 *		Jeffrey Stedfast <fejj@ximian.com>
 *		Michael Zucchi <notzed@ximian.com>
 *
 * Copyright (C) 1999-2008 Novell, Inc. (www.novell.com)
 *
 */

/*
  work before merge can occur:

  verify behaviour.
  work out what to do with the startup druid.

  also need to work out:
  how to remove unecessary items from a service url once
   configured (removing settings from other types).

*/

#ifdef HAVE_CONFIG_H
#include <config.h>
#endif

#include <glib/gi18n.h>
#include <glib/gstdio.h>

#include <string.h>
#include <stdarg.h>

#include <gconf/gconf-client.h>

#include <glade/glade.h>

#include <libgnomeui/gnome-druid.h>
#include <libgnomeui/gnome-druid-page-standard.h>

#include <e-util/e-signature-list.h>

#include "e-util/e-error.h"
#include "e-util/e-account-utils.h"
#include "e-util/e-signature-utils.h"
#include "e-util/e-util-private.h"

#include "em-config.h"
#include "em-folder-selection-button.h"
#include "em-account-editor.h"
#include "mail-session.h"
#include "mail-send-recv.h"
#include "e-signature-editor.h"
#include "em-utils.h"
#include "em-composer-prefs.h"
#include "mail-config.h"
#include "mail-ops.h"
#include "mail-mt.h"

#include "e-mail-shell-backend.h"

#if defined (HAVE_NSS)
#include "smime/gui/e-cert-selector.h"
#endif

#define d(x)

/* econfig item for the extra config hings */
struct _receive_options_item {
	EMConfigItem item;

	/* Only CAMEL_PROVIDER_CONF_ENTRYs GtkEntrys are stored here.
	   The auto-detect camel provider code will probably be removed */
	GHashTable *extra_table;
};

typedef struct _EMAccountEditorService {
	EMAccountEditor *emae;	/* parent pointer, for callbacks */

	/* NOTE: keep all widgets together, first frame last check_dialog */
	struct _GtkWidget *frame;
	struct _GtkWidget *container;

	struct _GtkComboBox *providers;

	struct _GtkLabel *description;
	struct _GtkLabel *hostlabel;
	struct _GtkEntry *hostname;
	struct _GtkLabel *userlabel;
	struct _GtkEntry *username;
	struct _GtkEntry *path;
	struct _GtkLabel *pathlabel;
	struct _GtkWidget *pathentry;

	struct _GtkWidget *ssl_frame;
	struct _GtkComboBox *use_ssl;
	struct _GtkWidget *ssl_hbox;
	struct _GtkWidget *no_ssl;

	struct _GtkWidget *auth_frame;
	struct _GtkComboBox *authtype;

	struct _GtkWidget *authitem;
	struct _GtkToggleButton *remember;
	struct _GtkButton *check_supported;
	struct _GtkToggleButton *needs_auth;

	struct _GtkWidget *check_dialog;
	int check_id;

	GList *authtypes;	/* if "Check supported" */
	CamelProvider *provider;
	CamelProviderType type;

	int auth_changed_id;
} EMAccountEditorService;

typedef struct _EMAccountEditorPrivate {
	struct _EMConfig *config;
	GList *providers;

	/* signatures */
	struct _GtkComboBox *signatures_dropdown;
	guint sig_added_id;
	guint sig_removed_id;
	guint sig_changed_id;
	const char *sig_uid;

	/* incoming mail */
	EMAccountEditorService source;

	/* extra incoming config */
	CamelProvider *extra_provider;
	GSList *extra_items;	/* this is freed by the econfig automatically */

	/* outgoing mail */
	EMAccountEditorService transport;

	/* account management */
	GtkEntry *identity_entries[5];
	struct _GtkToggleButton *default_account;
	struct _GtkWidget *management_frame;

	/* special folders */
	struct _GtkButton *drafts_folder_button;
	struct _GtkButton *sent_folder_button;
	struct _GtkButton *restore_folders_button;

	/* Security */
	struct _GtkEntry *pgp_key;
	struct _GtkToggleButton *pgp_encrypt_to_self;
	struct _GtkToggleButton *pgp_always_sign;
	struct _GtkToggleButton *pgp_no_imip_sign;
	struct _GtkToggleButton *pgp_always_trust;

	struct _GtkToggleButton *smime_sign_default;
	struct _GtkEntry *smime_sign_key;
	struct _GtkButton *smime_sign_key_select;
	struct _GtkButton *smime_sign_key_clear;
	struct _GtkButton *smime_sign_select;
	struct _GtkToggleButton *smime_encrypt_default;
	struct _GtkToggleButton *smime_encrypt_to_self;
	struct _GtkEntry *smime_encrypt_key;
	struct _GtkButton *smime_encrypt_key_select;
	struct _GtkButton *smime_encrypt_key_clear;

	/* for e-config callbacks, each page sets up its widgets, then they are dealed out by the get_widget callback in order*/
	GtkWidget *widgets[5];
	const char *widgets_name[5];
	int widgets_index;

	/* for druid page preparation */
	unsigned int identity_set:1;
	unsigned int receive_set:1;
	unsigned int management_set:1;
} EMAccountEditorPrivate;

static void emae_refresh_authtype(EMAccountEditor *emae, EMAccountEditorService *service);
static void em_account_editor_construct(EMAccountEditor *emae, EAccount *account, em_account_editor_t type, const gchar *id);
static void emae_account_folder_changed(EMFolderSelectionButton *folder, EMAccountEditor *emae);
static GtkVBoxClass *emae_parent;

static void
emae_init(GObject *o)
{
	EMAccountEditor *emae = (EMAccountEditor *)o;

	emae->priv = g_malloc0(sizeof(*emae->priv));

	emae->priv->source.emae = emae;
	emae->priv->transport.emae = emae;
}

static void
emae_finalise(GObject *o)
{
	EMAccountEditor *emae = (EMAccountEditor *)o;
	EMAccountEditorPrivate *p = emae->priv;

	if (p->sig_added_id) {
		ESignatureList *signatures = e_get_signature_list ();

		g_signal_handler_disconnect(signatures, p->sig_added_id);
		g_signal_handler_disconnect(signatures, p->sig_removed_id);
		g_signal_handler_disconnect(signatures, p->sig_changed_id);
	}

	g_list_free(p->source.authtypes);
	g_list_free(p->transport.authtypes);

	g_list_free(p->providers);
	g_free(p);

	g_object_unref(emae->account);
	if (emae->original)
		g_object_unref(emae->original);

	((GObjectClass *)emae_parent)->finalize(o);
}

static void
emae_class_init(GObjectClass *klass)
{
	klass->finalize = emae_finalise;
}

GType
em_account_editor_get_type(void)
{
	static GType type = 0;

	if (type == 0) {
		static const GTypeInfo info = {
			sizeof(EMAccountEditorClass),
			NULL, NULL,
			(GClassInitFunc)emae_class_init,
			NULL, NULL,
			sizeof(EMAccountEditor), 0,
			(GInstanceInitFunc)emae_init
		};
		emae_parent = g_type_class_ref(G_TYPE_OBJECT);
		type = g_type_register_static(G_TYPE_OBJECT, "EMAccountEditor", &info, 0);
	}

	return type;
}

/**
 * em_account_editor_new:
 * @account:
 * @type:
 *
 * Create a new account editor.  If @account is NULL then this is to
 * create a new account, else @account is copied to a working
 * structure and is for editing an existing account.
 *
 * Return value:
 **/
EMAccountEditor *em_account_editor_new(EAccount *account, em_account_editor_t type, const gchar *id)
{
	EMAccountEditor *emae = g_object_new(em_account_editor_get_type(), NULL);

	em_account_editor_construct(emae, account, type, id);

	return emae;
}

/**
 * em_account_editor_new_for_pages:
 * @account:
 * @type:
 *
 * Create a new account editor.  If @account is NULL then this is to
 * create a new account, else @account is copied to a working
 * structure and is for editing an existing account.
 *
 * Return value:
 **/
EMAccountEditor *em_account_editor_new_for_pages(EAccount *account, em_account_editor_t type, char *id, GtkWidget **pages)
{
	EMAccountEditor *emae = g_object_new(em_account_editor_get_type(), NULL);
	emae->pages = pages;
	em_account_editor_construct(emae, account, type, id);

	return emae;
}

/* ********************************************************************** */

static struct {
	const gchar *label;
	const gchar *value;
} ssl_options[] = {
	/* Translators: This string is a "Use secure connection" option for
	   the Mailer. It will not use an encrypted connection. */
	{ N_("No encryption"), "never" },
	/* Translators: This string is a "Use secure connection" option for
	   the Mailer. TLS (Transport Layer Security) is commonly known by
	   this abbreviation. */
	{ N_("TLS encryption"), "when-possible" },
	/* Translators: This string is a "Use secure connection" option for
	   the Mailer. SSL (Secure Sockets Layer) is commonly known by this
	   abbreviation. */
	{ N_("SSL encryption"), "always" }
};

#define num_ssl_options (sizeof (ssl_options) / sizeof (ssl_options[0]))

static gboolean
is_email (const char *address)
{
	/* This is supposed to check if the address's domain could be
           an FQDN but alas, it's not worth the pain and suffering. */
	const char *at;

	at = strchr (address, '@');
	/* make sure we have an '@' and that it's not the first or last char */
	if (!at || at == address || *(at + 1) == '\0')
		return FALSE;

	return TRUE;
}

static CamelURL *
emae_account_url(EMAccountEditor *emae, int urlid)
{
	CamelURL *url = NULL;
	const char *uri;

	uri = e_account_get_string(emae->account, urlid);

	if (uri && uri[0])
		url = camel_url_new(uri, NULL);

	if (url == NULL) {
		url = camel_url_new("dummy:", NULL);
		camel_url_set_protocol(url, NULL);
	}

	return url;
}

/* ********************************************************************** */
static void
emae_license_state(GtkToggleButton *button, GtkDialog *dialog)
{
	gtk_dialog_set_response_sensitive(dialog, GTK_RESPONSE_ACCEPT,
					  gtk_toggle_button_get_active(button));
}

static gboolean
emae_load_text(GtkTextView *view, const char *filename)
{
	FILE *fd;
	char filebuf[1024];
	GtkTextIter iter;
	GtkTextBuffer *buffer;
	int count;

	g_return_val_if_fail (filename != NULL , FALSE);

	fd = g_fopen (filename, "r");
	if (fd) {
		buffer =  gtk_text_buffer_new (NULL);
		gtk_text_buffer_get_start_iter (buffer, &iter);
		while (!feof (fd) && !ferror (fd)) {
			count = fread (filebuf, 1, sizeof (filebuf), fd);
			gtk_text_buffer_insert (buffer, &iter, filebuf, count);
		}

		gtk_text_view_set_buffer(GTK_TEXT_VIEW (view), GTK_TEXT_BUFFER(buffer));
		fclose (fd);
	}

	return fd != NULL;
}

static gboolean
emae_display_license(EMAccountEditor *emae, CamelProvider *prov)
{
	GladeXML *xml;
	GtkWidget *w, *dialog;
	char *tmp;
	GtkResponseType response = GTK_RESPONSE_NONE;
	char *gladefile;

	gladefile = g_build_filename (EVOLUTION_GLADEDIR,
				      "mail-dialogs.glade",
				      NULL);
	xml = glade_xml_new (gladefile, "license_dialog", NULL);
	g_free (gladefile);

	dialog = glade_xml_get_widget(xml, "license_dialog");
	gtk_dialog_set_response_sensitive((GtkDialog *)dialog, GTK_RESPONSE_ACCEPT, FALSE);
	tmp = g_strdup_printf(_("%s License Agreement"), prov->license);
	gtk_window_set_title((GtkWindow *)dialog, tmp);
	g_free(tmp);

	g_signal_connect(glade_xml_get_widget(xml, "license_checkbutton"),
			 "toggled", G_CALLBACK(emae_license_state), dialog);

	tmp = g_strdup_printf(_("\nPlease read carefully the license agreement\n"
				"for %s displayed below\n"
				"and tick the check box for accepting it\n"), prov->license);
	gtk_label_set_text((GtkLabel *)glade_xml_get_widget(xml, "license_top_label"), tmp);
	g_free(tmp);

	w = glade_xml_get_widget(xml, "license_textview");
	if (emae_load_text((GtkTextView *)w, prov->license_file)) {
		gtk_text_view_set_editable((GtkTextView *)w, FALSE);
		response = gtk_dialog_run((GtkDialog *)dialog);
	} else {
		e_error_run(emae->editor ? (GtkWindow *)gtk_widget_get_toplevel(emae->editor) : NULL,
			    "mail:no-load-license", prov->license_file, NULL);
	}

	gtk_widget_destroy(dialog);
	g_object_unref(xml);

	return (response == GTK_RESPONSE_ACCEPT);
}

static gboolean
emae_check_license(EMAccountEditor *emae, CamelProvider *prov)
{
	gboolean accepted = TRUE;

	if (prov->flags & CAMEL_PROVIDER_HAS_LICENSE) {
		GConfClient *gconf = mail_config_get_gconf_client();
		GSList *providers_list, *l;

		providers_list = gconf_client_get_list (gconf, "/apps/evolution/mail/licenses", GCONF_VALUE_STRING, NULL);

		for (l = providers_list, accepted = FALSE; l && !accepted; l = g_slist_next(l))
			accepted = (strcmp((char *)l->data, prov->protocol) == 0);

		if (!accepted
		    && (accepted = emae_display_license(emae, prov)) == TRUE) {
			providers_list = g_slist_append(providers_list, g_strdup(prov->protocol));
			gconf_client_set_list(gconf,
					      "/apps/evolution/mail/licenses",
					      GCONF_VALUE_STRING,
					      providers_list, NULL);
		}

		g_slist_foreach(providers_list, (GFunc)g_free, NULL);
		g_slist_free(providers_list);
	}

	return accepted;
}

static void
default_folders_clicked (GtkButton *button, gpointer user_data)
{
	EMAccountEditor *emae = user_data;
	const char *uri;

	uri = e_mail_shell_backend_get_folder_uri (
		global_mail_shell_backend, E_MAIL_FOLDER_DRAFTS);
	em_folder_selection_button_set_selection((EMFolderSelectionButton *)emae->priv->drafts_folder_button, uri);
	emae_account_folder_changed((EMFolderSelectionButton *)emae->priv->drafts_folder_button, emae);

	uri = e_mail_shell_backend_get_folder_uri (
		global_mail_shell_backend, E_MAIL_FOLDER_SENT);
	em_folder_selection_button_set_selection((EMFolderSelectionButton *)emae->priv->sent_folder_button, uri);
	emae_account_folder_changed((EMFolderSelectionButton *)emae->priv->sent_folder_button, emae);
}

/* custom widget factories */
GtkWidget *em_account_editor_folder_selector_button_new (char *widget_name, char *string1, char *string2, int int1, int int2);

GtkWidget *
em_account_editor_folder_selector_button_new (char *widget_name, char *string1, char *string2, int int1, int int2)
{
	EMFolderTreeModel *model;

	model = e_mail_shell_backend_get_folder_tree_model (global_mail_shell_backend);
	return (GtkWidget *)em_folder_selection_button_new(model, string1 ? string1 : _("Select Folder"), NULL);
}

GtkWidget *em_account_editor_dropdown_new(char *widget_name, char *string1, char *string2, int int1, int int2);

GtkWidget *
em_account_editor_dropdown_new(char *widget_name, char *string1, char *string2, int int1, int int2)
{
	return (GtkWidget *)gtk_combo_box_new();
}

GtkWidget *em_account_editor_ssl_selector_new(char *widget_name, char *string1, char *string2, int int1, int int2);

GtkWidget *
em_account_editor_ssl_selector_new(char *widget_name, char *string1, char *string2, int int1, int int2)
{
	GtkComboBox *dropdown = (GtkComboBox *)gtk_combo_box_new();
	GtkCellRenderer *cell = gtk_cell_renderer_text_new();
	GtkListStore *store;
	int i;
	GtkTreeIter iter;

	gtk_widget_show((GtkWidget *)dropdown);

	store = gtk_list_store_new(2, G_TYPE_STRING, G_TYPE_POINTER);

	for (i=0;i<num_ssl_options;i++) {
		gtk_list_store_append(store, &iter);
		gtk_list_store_set(store, &iter, 0, _(ssl_options[i].label), 1, ssl_options[i].value, -1);
	}

	gtk_cell_layout_pack_start((GtkCellLayout *)dropdown, cell, TRUE);
	gtk_cell_layout_set_attributes((GtkCellLayout *)dropdown, cell, "text", 0, NULL);

	gtk_combo_box_set_model(dropdown, (GtkTreeModel *)store);

	return (GtkWidget *)dropdown;
}

/* The camel provider auto-detect interface should be deprecated.
   But it still needs to be replaced with something of similar functionality.
   Just using the normal econfig plugin mechanism should be adequate. */
static void
emae_auto_detect_free (gpointer key, gpointer value, gpointer user_data)
{
	g_free (key);
	g_free (value);
}

static void
emae_auto_detect(EMAccountEditor *emae)
{
	EMAccountEditorPrivate *gui = emae->priv;
	EMAccountEditorService *service = &gui->source;
	GHashTable *auto_detected;
	GSList *l;
	CamelProviderConfEntry *entries;
	char *value;
	int i;
	CamelURL *url;

	if (service->provider == NULL
	    || (entries = service->provider->extra_conf) == NULL)
		return;

	d(printf("Running auto-detect\n"));

	url = emae_account_url(emae, E_ACCOUNT_SOURCE_URL);
	camel_provider_auto_detect(service->provider, url, &auto_detected, NULL);
	camel_url_free(url);
	if (auto_detected == NULL) {
		d(printf(" no values detected\n"));
		return;
	}

	for (i = 0; entries[i].type != CAMEL_PROVIDER_CONF_END; i++) {
		struct _receive_options_item *item;
		GtkWidget *w;

		if (entries[i].name == NULL
		    || (value = g_hash_table_lookup (auto_detected, entries[i].name)) == NULL)
			continue;

		/* only 2 providers use this, and they only do it for 3 entries only */
		g_return_if_fail (entries[i].type == CAMEL_PROVIDER_CONF_ENTRY);

		w = NULL;
		for (l = emae->priv->extra_items;l;l=g_slist_next(l)) {
			item = l->data;
			if (item->extra_table && (w = g_hash_table_lookup(item->extra_table, entries[i].name)))
				break;
		}

		gtk_entry_set_text((GtkEntry *)w, value?value:"");
	}

	g_hash_table_foreach(auto_detected, emae_auto_detect_free, NULL);
	g_hash_table_destroy(auto_detected);
}

static gint
provider_compare (const CamelProvider *p1, const CamelProvider *p2)
{
	/* sort providers based on "location" (ie. local or remote) */
	if (p1->flags & CAMEL_PROVIDER_IS_REMOTE) {
		if (p2->flags & CAMEL_PROVIDER_IS_REMOTE)
			return 0;
		return -1;
	} else {
		if (p2->flags & CAMEL_PROVIDER_IS_REMOTE)
			return 1;
		return 0;
	}
}

static void
emae_signature_added(ESignatureList *signatures, ESignature *sig, EMAccountEditor *emae)
{
	GtkTreeModel *model;
	GtkTreeIter iter;

	model = gtk_combo_box_get_model(emae->priv->signatures_dropdown);

	gtk_list_store_append((GtkListStore *)model, &iter);
	gtk_list_store_set((GtkListStore *)model, &iter, 0, sig->autogen?_("Autogenerated"):sig->name, 1, sig->uid, -1);

	gtk_combo_box_set_active(emae->priv->signatures_dropdown, gtk_tree_model_iter_n_children(model, NULL)-1);
}

static int
emae_signature_get_iter(EMAccountEditor *emae, ESignature *sig, GtkTreeModel **modelp, GtkTreeIter *iter)
{
	GtkTreeModel *model;
	int found = 0;

	model = gtk_combo_box_get_model(emae->priv->signatures_dropdown);
	*modelp = model;
	if (!gtk_tree_model_get_iter_first(model, iter))
		return FALSE;

	do {
		char *uid;

		gtk_tree_model_get(model, iter, 1, &uid, -1);
		if (uid && !strcmp(uid, sig->uid))
			found = TRUE;
		g_free(uid);
	} while (!found && gtk_tree_model_iter_next(model, iter));

	return found;
}

static void
emae_signature_removed(ESignatureList *signatures, ESignature *sig, EMAccountEditor *emae)
{
	GtkTreeIter iter;
	GtkTreeModel *model;

	if (emae_signature_get_iter(emae, sig, &model, &iter))
		gtk_list_store_remove((GtkListStore *)model, &iter);
}

static void
emae_signature_changed(ESignatureList *signatures, ESignature *sig, EMAccountEditor *emae)
{
	GtkTreeIter iter;
	GtkTreeModel *model;

	if (emae_signature_get_iter(emae, sig, &model, &iter))
		gtk_list_store_set((GtkListStore *)model, &iter, 0, sig->autogen?_("Autogenerated"):sig->name, -1);
}

static void
emae_signaturetype_changed(GtkComboBox *dropdown, EMAccountEditor *emae)
{
	int id = gtk_combo_box_get_active(dropdown);
	GtkTreeModel *model;
	GtkTreeIter iter;
	char *uid = NULL;

	if (id != -1) {
		model = gtk_combo_box_get_model(dropdown);
		if (gtk_tree_model_iter_nth_child(model, &iter, NULL, id))
			gtk_tree_model_get(model, &iter, 1, &uid, -1);
	}

	e_account_set_string(emae->account, E_ACCOUNT_ID_SIGNATURE, uid);
	g_free(uid);
}

static void
emae_signature_new(GtkWidget *w, EMAccountEditor *emae)
{
	EShell *shell;
	EShellSettings *shell_settings;
	GtkWidget *parent;
	gboolean html_mode;

	shell = e_shell_get_default ();
	shell_settings = e_shell_get_shell_settings (shell);
	parent = gtk_widget_get_toplevel (w);

	html_mode = e_shell_settings_get_boolean (
		shell_settings, "composer-format-html");

	em_composer_prefs_new_signature (GTK_WINDOW (parent), html_mode);
}

static GtkWidget *
emae_setup_signatures(EMAccountEditor *emae, GladeXML *xml)
{
	EMAccountEditorPrivate *p = emae->priv;
	GtkComboBox *dropdown = (GtkComboBox *)glade_xml_get_widget(xml, "signature_dropdown");
	GtkCellRenderer *cell = gtk_cell_renderer_text_new();
	GtkListStore *store;
	int i, active=0;
	GtkTreeIter iter;
	ESignatureList *signatures;
	EIterator *it;
	const char *current = e_account_get_string(emae->account, E_ACCOUNT_ID_SIGNATURE);
	GtkWidget *button;

	emae->priv->signatures_dropdown = dropdown;
	gtk_widget_show((GtkWidget *)dropdown);

	store = gtk_list_store_new(2, G_TYPE_STRING, G_TYPE_STRING);

	gtk_list_store_append(store, &iter);
	gtk_list_store_set(store, &iter, 0, _("None"), 1, NULL, -1);

	signatures = e_get_signature_list ();

	if (p->sig_added_id == 0) {
		p->sig_added_id = g_signal_connect(signatures, "signature-added", G_CALLBACK(emae_signature_added), emae);
		p->sig_removed_id = g_signal_connect(signatures, "signature-removed", G_CALLBACK(emae_signature_removed), emae);
		p->sig_changed_id = g_signal_connect(signatures, "signature-changed", G_CALLBACK(emae_signature_changed), emae);
	}

	/* we need to count the 'none' entry before using the index */
	i = 1;
	it = e_list_get_iterator ((EList *) signatures);
	while (e_iterator_is_valid (it)) {
		ESignature *sig = (ESignature *)e_iterator_get(it);

		gtk_list_store_append(store, &iter);
		gtk_list_store_set(store, &iter, 0, sig->autogen?_("Autogenerated"):sig->name, 1, sig->uid, -1);

		if (current && !strcmp(current, sig->uid))
			active = i;

		e_iterator_next(it);
		i++;
	}
	g_object_unref (it);

	gtk_cell_layout_pack_start((GtkCellLayout *)dropdown, cell, TRUE);
	gtk_cell_layout_set_attributes((GtkCellLayout *)dropdown, cell, "text", 0, NULL);

	gtk_combo_box_set_model(dropdown, (GtkTreeModel *)store);
	gtk_combo_box_set_active(dropdown, active);

	g_signal_connect(dropdown, "changed", G_CALLBACK(emae_signaturetype_changed), emae);
	gtk_widget_set_sensitive((GtkWidget *)dropdown, e_account_writable(emae->account, E_ACCOUNT_ID_SIGNATURE));

	button = glade_xml_get_widget(xml, "sigAddNew");
	g_signal_connect(button, "clicked", G_CALLBACK(emae_signature_new), emae);
	gtk_widget_set_sensitive(button,
				 gconf_client_key_is_writable(mail_config_get_gconf_client(),
							      "/apps/evolution/mail/signatures", NULL));

	return (GtkWidget *)dropdown;
}

static void
emae_receipt_policy_changed(GtkComboBox *dropdown, EMAccountEditor *emae)
{
	int id = gtk_combo_box_get_active(dropdown);
	GtkTreeModel *model;
	GtkTreeIter iter;
	EAccountReceiptPolicy policy;

	if (id != -1) {
		model = gtk_combo_box_get_model(dropdown);
		if (gtk_tree_model_iter_nth_child(model, &iter, NULL, id)) {
			gtk_tree_model_get(model, &iter, 1, &policy, -1);
			e_account_set_int (emae->account, E_ACCOUNT_RECEIPT_POLICY, policy);
		}
	}

}

static GtkWidget *
emae_setup_receipt_policy (EMAccountEditor *emae, GladeXML *xml)
{
	GtkComboBox *dropdown = (GtkComboBox *)glade_xml_get_widget(xml, "receipt_policy_dropdown");
	GtkListStore *store;
	int i = 0, active = 0;
	GtkTreeIter iter;
	EAccountReceiptPolicy current = emae->account->receipt_policy;
	static struct {
		EAccountReceiptPolicy policy;
		const gchar *label;
	} receipt_policies[] = {
		{ E_ACCOUNT_RECEIPT_NEVER,  N_("Never") },
		{ E_ACCOUNT_RECEIPT_ALWAYS, N_("Always") },
		{ E_ACCOUNT_RECEIPT_ASK,    N_("Ask for each message") }
	};

	gtk_widget_show((GtkWidget *)dropdown);

	store = gtk_list_store_new(2, G_TYPE_STRING, G_TYPE_INT);

	for (i = 0; i < 3; ++i) {
		gtk_list_store_append (store, &iter);
		gtk_list_store_set (store, &iter,
				    0, _(receipt_policies[i].label),
				    1, receipt_policies[i].policy,
				    -1);
		if (current == receipt_policies[i].policy)
			active = i;
	}

	gtk_combo_box_set_model(dropdown, (GtkTreeModel *)store);
	gtk_combo_box_set_active(dropdown, active);

	g_signal_connect(dropdown, "changed", G_CALLBACK(emae_receipt_policy_changed), emae);
	gtk_widget_set_sensitive((GtkWidget *)dropdown, e_account_writable(emae->account, E_ACCOUNT_RECEIPT_POLICY));

	return (GtkWidget *)dropdown;
}

static void
emae_account_entry_changed(GtkEntry *entry, EMAccountEditor *emae)
{
	int item = GPOINTER_TO_INT(g_object_get_data((GObject *)entry, "account-item"));

	e_account_set_string(emae->account, item, gtk_entry_get_text(entry));
}

static GtkEntry *
emae_account_entry(EMAccountEditor *emae, const char *name, int item, GladeXML *xml)
{
	GtkEntry *entry;
	const char *text;

	entry = (GtkEntry *)glade_xml_get_widget(xml, name);
	text = e_account_get_string(emae->account, item);
	if (text)
		gtk_entry_set_text(entry, text);
	g_object_set_data((GObject *)entry, "account-item", GINT_TO_POINTER(item));
	g_signal_connect(entry, "changed", G_CALLBACK(emae_account_entry_changed), emae);
	gtk_widget_set_sensitive((GtkWidget *)entry, e_account_writable(emae->account, item));

	return entry;
}

static void
emae_account_toggle_changed(GtkToggleButton *toggle, EMAccountEditor *emae)
{
	int item = GPOINTER_TO_INT(g_object_get_data((GObject *)toggle, "account-item"));

	e_account_set_bool(emae->account, item, gtk_toggle_button_get_active(toggle));
}

static void
emae_account_toggle_widget(EMAccountEditor *emae, GtkToggleButton *toggle, int item)
{
	gtk_toggle_button_set_active(toggle, e_account_get_bool(emae->account, item));
	g_object_set_data((GObject *)toggle, "account-item", GINT_TO_POINTER(item));
	g_signal_connect(toggle, "toggled", G_CALLBACK(emae_account_toggle_changed), emae);
	gtk_widget_set_sensitive((GtkWidget *)toggle, e_account_writable(emae->account, item));
}

static GtkToggleButton *
emae_account_toggle(EMAccountEditor *emae, const char *name, int item, GladeXML *xml)
{
	GtkToggleButton *toggle;

	toggle = (GtkToggleButton *)glade_xml_get_widget(xml, name);
	emae_account_toggle_widget(emae, toggle, item);

	return toggle;
}

static void
emae_account_spinint_changed(GtkSpinButton *spin, EMAccountEditor *emae)
{
	int item = GPOINTER_TO_INT(g_object_get_data((GObject *)spin, "account-item"));

	e_account_set_int(emae->account, item, gtk_spin_button_get_value(spin));
}

static void
emae_account_spinint_widget(EMAccountEditor *emae, GtkSpinButton *spin, int item)
{
	gtk_spin_button_set_value(spin, e_account_get_int(emae->account, item));
	g_object_set_data((GObject *)spin, "account-item", GINT_TO_POINTER(item));
	g_signal_connect(spin, "value_changed", G_CALLBACK(emae_account_spinint_changed), emae);
	gtk_widget_set_sensitive((GtkWidget *)spin, e_account_writable(emae->account, item));
}

#if 0
static GtkSpinButton *
emae_account_spinint(EMAccountEditor *emae, const char *name, int item)
{
	GtkSpinButton *spin;

	spin = (GtkSpinButton *)glade_xml_get_widget(emae->priv->xml, name);
	emae_account_spinint_widget(emae, spin, item);

	return spin;
}
#endif

static void
emae_account_folder_changed(EMFolderSelectionButton *folder, EMAccountEditor *emae)
{
	int item = GPOINTER_TO_INT(g_object_get_data((GObject *)folder, "account-item"));

	e_account_set_string(emae->account, item, em_folder_selection_button_get_selection(folder));
}

static EMFolderSelectionButton *
emae_account_folder(EMAccountEditor *emae, const char *name, int item, int deffolder, GladeXML *xml)
{
	EMFolderSelectionButton *folder;
	const char *uri;

	folder = (EMFolderSelectionButton *)glade_xml_get_widget(xml, name);
	uri = e_account_get_string(emae->account, item);
	if (uri) {
		char *tmp = em_uri_to_camel(uri);

		em_folder_selection_button_set_selection(folder, tmp);
		g_free(tmp);
	} else {
		const gchar *uri;

		uri = e_mail_shell_backend_get_folder_uri (
			global_mail_shell_backend, deffolder);
		em_folder_selection_button_set_selection(folder, uri);
	}

	g_object_set_data((GObject *)folder, "account-item", GINT_TO_POINTER(item));
	g_object_set_data((GObject *)folder, "folder-default", GINT_TO_POINTER(deffolder));
	g_signal_connect(folder, "selected", G_CALLBACK(emae_account_folder_changed), emae);
	gtk_widget_show((GtkWidget *)folder);

	gtk_widget_set_sensitive((GtkWidget *)folder, e_account_writable(emae->account, item));

	return folder;
}

#if defined (HAVE_NSS)
static void
smime_changed(EMAccountEditor *emae)
{
	EMAccountEditorPrivate *gui = emae->priv;
	int act;
	const char *tmp;

	tmp = gtk_entry_get_text(gui->smime_sign_key);
	act = tmp && tmp[0];
	gtk_widget_set_sensitive((GtkWidget *)gui->smime_sign_key_clear, act);
	gtk_widget_set_sensitive((GtkWidget *)gui->smime_sign_default, act);
	if (!act)
		gtk_toggle_button_set_active(gui->smime_sign_default, FALSE);

	tmp = gtk_entry_get_text(gui->smime_encrypt_key);
	act = tmp && tmp[0];
	gtk_widget_set_sensitive((GtkWidget *)gui->smime_encrypt_key_clear, act);
	gtk_widget_set_sensitive((GtkWidget *)gui->smime_encrypt_default, act);
	gtk_widget_set_sensitive((GtkWidget *)gui->smime_encrypt_to_self, act);
	if (!act) {
		gtk_toggle_button_set_active(gui->smime_encrypt_default, FALSE);
		gtk_toggle_button_set_active(gui->smime_encrypt_to_self, FALSE);
	}
}

static void
smime_sign_key_selected(GtkWidget *dialog, const char *key, EMAccountEditor *emae)
{
	EMAccountEditorPrivate *gui = emae->priv;

	if (key != NULL) {
		gtk_entry_set_text(gui->smime_sign_key, key);
		smime_changed(emae);
	}

	gtk_widget_destroy(dialog);
}

static void
smime_sign_key_select(GtkWidget *button, EMAccountEditor *emae)
{
	EMAccountEditorPrivate *gui = emae->priv;
	GtkWidget *w;

	w = e_cert_selector_new(E_CERT_SELECTOR_SIGNER, gtk_entry_get_text(gui->smime_sign_key));
	gtk_window_set_modal((GtkWindow *)w, TRUE);
	gtk_window_set_transient_for((GtkWindow *)w, (GtkWindow *)gtk_widget_get_toplevel(button));
	g_signal_connect(w, "selected", G_CALLBACK(smime_sign_key_selected), emae);
	gtk_widget_show(w);
}

static void
smime_sign_key_clear(GtkWidget *w, EMAccountEditor *emae)
{
	EMAccountEditorPrivate *gui = emae->priv;

	gtk_entry_set_text(gui->smime_sign_key, "");
	smime_changed(emae);
}

static void
smime_encrypt_key_selected(GtkWidget *dialog, const char *key, EMAccountEditor *emae)
{
	EMAccountEditorPrivate *gui = emae->priv;

	if (key != NULL) {
		gtk_entry_set_text(gui->smime_encrypt_key, key);
		smime_changed(emae);
	}

	gtk_widget_destroy(dialog);
}

static void
smime_encrypt_key_select(GtkWidget *button, EMAccountEditor *emae)
{
	EMAccountEditorPrivate *gui = emae->priv;
	GtkWidget *w;

	w = e_cert_selector_new(E_CERT_SELECTOR_SIGNER, gtk_entry_get_text(gui->smime_encrypt_key));
	gtk_window_set_modal((GtkWindow *)w, TRUE);
	gtk_window_set_transient_for((GtkWindow *)w, (GtkWindow *)gtk_widget_get_toplevel(button));
	g_signal_connect(w, "selected", G_CALLBACK(smime_encrypt_key_selected), emae);
	gtk_widget_show(w);
}

static void
smime_encrypt_key_clear(GtkWidget *w, EMAccountEditor *emae)
{
	EMAccountEditorPrivate *gui = emae->priv;

	gtk_entry_set_text(gui->smime_encrypt_key, "");
	smime_changed(emae);
}
#endif

static void
emae_url_set_hostport(CamelURL *url, const char *txt)
{
	const char *port;
	char *host;

	/* FIXME: what if this was a raw IPv6 address? */
	if (txt && (port = strchr(txt, ':'))) {
		camel_url_set_port(url, atoi(port+1));
		host = g_strdup(txt);
		host[port-txt] = 0;
	} else {
		/* "" is converted to NULL, but if we set NULL on the url,
		   camel_url_to_string strips lots of details */
		host = g_strdup((txt?txt:""));
		camel_url_set_port (url, 0);
	}

	g_strstrip(host);
	if (txt && *txt)
		camel_url_set_host(url, host);

	g_free(host);
}

/* This is used to map a funciton which will set on the url a string value.
   if widgets[0] is set, it is the entry which will be called against setval()
   We need our own function for host:port decoding, as above */
struct _provider_host_info {
	guint32 flag;
	void (*setval)(CamelURL *, const char *);
	glong widgets[3];
};

static struct _provider_host_info emae_source_host_info[] = {
	{ CAMEL_URL_PART_HOST, emae_url_set_hostport, { G_STRUCT_OFFSET(EMAccountEditorService, hostname), G_STRUCT_OFFSET(EMAccountEditorService, hostlabel), }, },
	{ CAMEL_URL_PART_USER, camel_url_set_user, { G_STRUCT_OFFSET(EMAccountEditorService, username), G_STRUCT_OFFSET(EMAccountEditorService, userlabel), } },
	{ CAMEL_URL_PART_PATH, camel_url_set_path, { G_STRUCT_OFFSET(EMAccountEditorService, path), G_STRUCT_OFFSET(EMAccountEditorService, pathlabel), G_STRUCT_OFFSET(EMAccountEditorService, pathentry) }, },
	{ CAMEL_URL_PART_AUTH, NULL, { 0, G_STRUCT_OFFSET(EMAccountEditorService, auth_frame), }, },
	{ 0 },
};

static struct _provider_host_info emae_transport_host_info[] = {
	{ CAMEL_URL_PART_HOST, emae_url_set_hostport, { G_STRUCT_OFFSET(EMAccountEditorService, hostname), G_STRUCT_OFFSET(EMAccountEditorService, hostlabel), }, },
	{ CAMEL_URL_PART_USER, camel_url_set_user, { G_STRUCT_OFFSET(EMAccountEditorService, username), G_STRUCT_OFFSET(EMAccountEditorService, userlabel), } },
	{ CAMEL_URL_PART_AUTH, NULL, { 0, G_STRUCT_OFFSET(EMAccountEditorService, auth_frame), }, },
	{ 0 },
};

/* This is used to map each of the two services in a typical account to the widgets that represent each service.
   i.e. the receiving (source) service, and the sending (transport) service.
   It is used throughout the following code to drive each page */
static struct _service_info {
	gint account_uri_key;
	gint save_passwd_key;

	const gchar *frame;
	const gchar *type_dropdown;

	const gchar *container;
	const gchar *description;
	const gchar *hostname;
	const gchar *hostlabel;
	const gchar *username;
	const gchar *userlabel;
	const gchar *path;
	const gchar *pathlabel;
	const gchar *pathentry;

	const gchar *security_frame;
	const gchar *ssl_hbox;
	const gchar *use_ssl;
	const gchar *ssl_disabled;

	const gchar *needs_auth;
	const gchar *auth_frame;

	const gchar *authtype;
	const gchar *authtype_check;

	const gchar *remember_password;

	struct _provider_host_info *host_info;
} emae_service_info[CAMEL_NUM_PROVIDER_TYPES] = {
	{ E_ACCOUNT_SOURCE_URL, E_ACCOUNT_SOURCE_SAVE_PASSWD,
	  "source_frame", "source_type_dropdown",
	  "source_vbox", "source_description", "source_host", "source_host_label", "source_user", "source_user_label", "source_path", "source_path_label", "source_path_entry",
	  "source_security_frame", "source_ssl_hbox", "source_use_ssl", "source_ssl_disabled",
	  NULL, "source_auth_frame",
	  "source_auth_dropdown", "source_check_supported",
	  "source_remember_password",
	  emae_source_host_info,
	},
	{ E_ACCOUNT_TRANSPORT_URL, E_ACCOUNT_TRANSPORT_SAVE_PASSWD,
	  "transport_frame", "transport_type_dropdown",
	  "transport_vbox", "transport_description", "transport_host", "transport_host_label", "transport_user", "transport_user_label", NULL, NULL, NULL,
	  "transport_security_frame", "transport_ssl_hbox", "transport_use_ssl", "transport_ssl_disabled",
	  "transport_needs_auth", "transport_auth_frame",
	  "transport_auth_dropdown", "transport_check_supported",
	  "transport_remember_password",
	  emae_transport_host_info,
	},
};

static void
emae_uri_changed(EMAccountEditorService *service, CamelURL *url)
{
	char *uri;

	uri = camel_url_to_string(url, 0);

	e_account_set_string(service->emae->account, emae_service_info[service->type].account_uri_key, uri);

	/* small hack for providers which are store and transport - copy settings across */
	if (service->type == CAMEL_PROVIDER_STORE
	    && service->provider
	    && CAMEL_PROVIDER_IS_STORE_AND_TRANSPORT(service->provider))
		e_account_set_string(service->emae->account, E_ACCOUNT_TRANSPORT_URL, uri);

	g_free(uri);
}

static void
emae_service_url_changed(EMAccountEditorService *service, void (*setval)(CamelURL *, const char *), GtkEntry *entry)
{
        GtkComboBox *dropdown;
        int id;
        GtkTreeModel *model;
        GtkTreeIter iter;
        CamelServiceAuthType *authtype;

        CamelURL *url = emae_account_url(service->emae, emae_service_info[service->type].account_uri_key);
        const char *text = gtk_entry_get_text(entry);

        setval(url, (text && text[0])?text:NULL);

        if (text && text[0] && setval == camel_url_set_user) {
                dropdown = service->authtype;
                if(dropdown) {
                        id = gtk_combo_box_get_active (dropdown);
                        if (id != -1) {
                                model = gtk_combo_box_get_model (dropdown);
                                        if (gtk_tree_model_iter_nth_child (model, &iter, NULL, id)) {
                                                gtk_tree_model_get (model, &iter, 1, &authtype, -1);
                                                if (authtype)
                                                        camel_url_set_authmech (url, authtype->authproto);
                                        }
                        }
                }
        }

        emae_uri_changed(service, url);
        camel_url_free(url);
}

static void
emae_service_url_path_changed(EMAccountEditorService *service, void (*setval)(CamelURL *, const char *), GtkWidget *widget)
{
	GtkComboBox *dropdown;
	int id;
	GtkTreeModel *model;
	GtkTreeIter iter;
	CamelServiceAuthType *authtype;

	CamelURL *url = emae_account_url(service->emae, emae_service_info[service->type].account_uri_key);
	const char *text = gtk_file_chooser_get_filename (GTK_FILE_CHOOSER (widget));

	setval(url, (text && text[0])?text:NULL);

	if (text && text[0] && setval == camel_url_set_user) {
		dropdown = service->authtype;
		if(dropdown) {
			id = gtk_combo_box_get_active (dropdown);
			if (id != -1) {
				model = gtk_combo_box_get_model (dropdown);
					if (gtk_tree_model_iter_nth_child (model, &iter, NULL, id)) {
						gtk_tree_model_get (model, &iter, 1, &authtype, -1);
						if (authtype)
							camel_url_set_authmech (url, authtype->authproto);
					}
			}
		}
	}

	emae_uri_changed(service, url);
	camel_url_free(url);
}

static void
emae_hostname_changed(GtkEntry *entry, EMAccountEditorService *service)
{
	emae_service_url_changed(service, emae_url_set_hostport, entry);
}

static void
emae_username_changed(GtkEntry *entry, EMAccountEditorService *service)
{
	emae_service_url_changed(service, camel_url_set_user, entry);
}

static void
emae_path_changed(GtkWidget *widget, EMAccountEditorService *service)
{
	emae_service_url_path_changed(service, camel_url_set_path, widget);
}

static int
emae_ssl_update(EMAccountEditorService *service, CamelURL *url)
{
	int id = gtk_combo_box_get_active(service->use_ssl);
	GtkTreeModel *model;
	GtkTreeIter iter;
	char *ssl;

	if (id == -1)
		return 0;

	model = gtk_combo_box_get_model(service->use_ssl);
	if (gtk_tree_model_iter_nth_child(model, &iter, NULL, id)) {
		gtk_tree_model_get(model, &iter, 1, &ssl, -1);
		if (!strcmp(ssl, "none"))
			ssl = NULL;
		camel_url_set_param(url, "use_ssl", ssl);
		return 1;
	}

	return 0;
}

static void
emae_ssl_changed(GtkComboBox *dropdown, EMAccountEditorService *service)
{
	CamelURL *url = emae_account_url(service->emae, emae_service_info[service->type].account_uri_key);

	if (emae_ssl_update(service, url))
		emae_uri_changed(service, url);
	camel_url_free(url);
}

static void
emae_service_provider_changed(EMAccountEditorService *service)
{
	int i, j;
	void (*show)(GtkWidget *);
	CamelURL *url = emae_account_url(service->emae, emae_service_info[service->type].account_uri_key);

	if (service->provider) {
		int enable;
		GtkWidget *dwidget = NULL;

		camel_url_set_protocol(url, service->provider->protocol);
		gtk_label_set_text(service->description, service->provider->description);
		if (!emae_check_license(service->emae, service->provider))
			gtk_widget_hide(service->frame);
		else
			gtk_widget_show(service->frame);

		enable = e_account_writable_option(service->emae->account, service->provider->protocol, "auth");
		gtk_widget_set_sensitive((GtkWidget *)service->authtype, enable);
		gtk_widget_set_sensitive((GtkWidget *)service->check_supported, enable);

		enable = e_account_writable_option(service->emae->account, service->provider->protocol, "use_ssl");
		gtk_widget_set_sensitive((GtkWidget *)service->use_ssl, enable);

		enable = e_account_writable(service->emae->account, emae_service_info[service->type].save_passwd_key);
		gtk_widget_set_sensitive((GtkWidget *)service->remember, enable);

		for (i=0;emae_service_info[service->type].host_info[i].flag;i++) {
			GtkWidget *w;
			int hide;
			struct _provider_host_info *info = &emae_service_info[service->type].host_info[i];

			enable = CAMEL_PROVIDER_ALLOWS(service->provider, info->flag);
			hide = CAMEL_PROVIDER_HIDDEN(service->provider, info->flag);
			show = (enable && !hide)?gtk_widget_show:gtk_widget_hide;

			for (j=0; j < sizeof(info->widgets)/sizeof(info->widgets[0]); j++) {
				if (info->widgets[j] && (w = G_STRUCT_MEMBER(GtkWidget *, service, info->widgets[j]))) {
					show(w);
					if (j == 0) {
						if (dwidget == NULL && enable)
							dwidget = w;

						if (info->setval && !hide)
							info->setval(url, enable?gtk_entry_get_text((GtkEntry *)w):NULL);
					}
				}
			}
		}

		if (dwidget)
			gtk_widget_grab_focus(dwidget);

		if (CAMEL_PROVIDER_ALLOWS(service->provider, CAMEL_URL_PART_AUTH)) {
			GList *ll;

			/* try to keep the authmech from the current url, or clear it */
			if (url->authmech) {
				if (service->provider->authtypes) {
					for (ll = service->provider->authtypes;ll;ll = g_list_next(ll))
						if (!strcmp(url->authmech, ((CamelServiceAuthType *)ll->data)->authproto))
							break;
					if (ll == NULL)
						camel_url_set_authmech(url, NULL);
				} else {
					camel_url_set_authmech(url, NULL);
				}
			}

			emae_refresh_authtype(service->emae, service);
			if (service->needs_auth && !CAMEL_PROVIDER_NEEDS(service->provider, CAMEL_URL_PART_AUTH))
				gtk_widget_show((GtkWidget *)service->needs_auth);
		} else {
			if (service->needs_auth)
				gtk_widget_hide((GtkWidget *)service->needs_auth);
		}
#ifdef HAVE_SSL
		gtk_widget_hide(service->no_ssl);
		if (service->provider->flags & CAMEL_PROVIDER_SUPPORTS_SSL) {
			emae_ssl_update(service, url);
			show = gtk_widget_show;
		} else {
			camel_url_set_param(url, "use_ssl", NULL);
			show = gtk_widget_hide;
		}
		show(service->ssl_frame);
		show(service->ssl_hbox);
#else
		gtk_widget_hide(service->ssl_hbox);
		gtk_widget_show(service->no_ssl);
		camel_url_set_param(url, "use_ssl", NULL);
#endif
	} else {
		camel_url_set_protocol(url, NULL);
		gtk_label_set_text(service->description, "");
		gtk_widget_hide(service->frame);
		gtk_widget_hide(service->auth_frame);
		gtk_widget_hide(service->ssl_frame);
	}

	/* FIXME: linked services? */
	/* FIXME: permissions setup */

	emae_uri_changed(service, url);
	camel_url_free(url);
}

static void
emae_provider_changed(GtkComboBox *dropdown, EMAccountEditorService *service)
{
	int id = gtk_combo_box_get_active(dropdown);
	GtkTreeModel *model;
	GtkTreeIter iter;

	if (id == -1)
		return;

	model = gtk_combo_box_get_model(dropdown);
	if (!gtk_tree_model_iter_nth_child(model, &iter, NULL, id))
		return;

	gtk_tree_model_get(model, &iter, 1, &service->provider, -1);

	g_list_free(service->authtypes);
	service->authtypes = NULL;

	emae_service_provider_changed(service);

	e_config_target_changed((EConfig *)service->emae->priv->config, E_CONFIG_TARGET_CHANGED_REBUILD);
}

static void
emae_refresh_providers(EMAccountEditor *emae, EMAccountEditorService *service)
{
	EAccount *account = emae->account;
	GtkListStore *store;
	GtkTreeIter iter;
	GList *l;
	GtkCellRenderer *cell = gtk_cell_renderer_text_new();
	GtkComboBox *dropdown;
	int active = 0, i;
	struct _service_info *info = &emae_service_info[service->type];
	const char *uri = e_account_get_string(account, info->account_uri_key);
<<<<<<< HEAD
	char *current = NULL, *tmp;
=======
	const char *tmp;
	char *current = NULL;
>>>>>>> e4afd3f9
	CamelURL *url;

	dropdown = service->providers;
	gtk_widget_show((GtkWidget *)dropdown);

	if (uri) {
		const char *colon = strchr(uri, ':');
		int len;

		if (colon) {
			len = colon-uri;
			current = g_alloca(len+1);
			memcpy(current, uri, len);
			current[len] = 0;
		}
	} else {
		current = g_strdup("imap");
	}
	
	store = gtk_list_store_new(2, G_TYPE_STRING, G_TYPE_POINTER);

	i = 0;

	/* We just special case each type here, its just easier */
	if (service->type == CAMEL_PROVIDER_STORE) {
		gtk_list_store_append(store, &iter);
		gtk_list_store_set(store, &iter, 0, _("None"), 1, NULL, -1);
		i++;
	}

	for (l=emae->priv->providers; l; l=l->next) {
		CamelProvider *provider = l->data;

		if (!((strcmp(provider->domain, "mail") == 0
		       || strcmp (provider->domain, "news") == 0)
		      && provider->object_types[service->type]
		      && (service->type != CAMEL_PROVIDER_STORE || (provider->flags & CAMEL_PROVIDER_IS_SOURCE) != 0))
		    /* hardcode not showing providers who's transport is done in the store */
		    || (service->type == CAMEL_PROVIDER_TRANSPORT
			&& CAMEL_PROVIDER_IS_STORE_AND_TRANSPORT (provider)))
			continue;

		gtk_list_store_append(store, &iter);
		gtk_list_store_set(store, &iter, 0, provider->name, 1, provider, -1);
		
		/* find the displayed and set default */
		if (i == 0 || (current && strcmp(provider->protocol, current) == 0)) {
			service->provider = provider;
			active = i;

			/* we need to set this value on the uri too */
			if (current == NULL) {
				CamelURL *url = emae_account_url(emae, info->account_uri_key);

				camel_url_set_protocol(url, provider->protocol);
				emae_uri_changed(service, url);
				camel_url_free(url);
			}
		}
		i++;
	}


	gtk_cell_layout_clear((GtkCellLayout *)dropdown);
	gtk_combo_box_set_model(dropdown, (GtkTreeModel *)store);
	gtk_cell_layout_pack_start((GtkCellLayout *)dropdown, cell, TRUE);
	gtk_cell_layout_set_attributes((GtkCellLayout *)dropdown, cell, "text", 0, NULL);

	g_signal_handlers_disconnect_by_func(dropdown, emae_provider_changed, service);
	gtk_combo_box_set_active(dropdown, -1);	/* needed for gtkcombo bug(?) */
	gtk_combo_box_set_active(dropdown, active);
	g_signal_connect(dropdown, "changed", G_CALLBACK(emae_provider_changed), service);

	if (!uri  || (url = camel_url_new(uri, NULL)) == NULL) {
		return;
	}
<<<<<<< HEAD
	
	tmp = (char *)camel_url_get_param(url, "use_ssl");
	if (tmp == NULL)
		tmp = "never";	
=======

	tmp = camel_url_get_param(url, "use_ssl");
	if (tmp == NULL)
		tmp = "never";
>>>>>>> e4afd3f9
	for (i=0;i<num_ssl_options;i++) {
		if (!strcmp(ssl_options[i].value, tmp)) {
			gtk_combo_box_set_active(service->use_ssl, i);
			break;
		}
	}
}

static void
emae_authtype_changed(GtkComboBox *dropdown, EMAccountEditorService *service)
{
	int id = gtk_combo_box_get_active(dropdown);
	GtkTreeModel *model;
	GtkTreeIter iter;
	CamelServiceAuthType *authtype;
	CamelURL *url;

	if (id == -1)
		return;

	url = emae_account_url(service->emae, emae_service_info[service->type].account_uri_key);
	model = gtk_combo_box_get_model(dropdown);
	if (gtk_tree_model_iter_nth_child(model, &iter, NULL, id)) {
		gtk_tree_model_get(model, &iter, 1, &authtype, -1);
		if (authtype)
			camel_url_set_authmech(url, authtype->authproto);
		else
			camel_url_set_authmech(url, NULL);
		emae_uri_changed(service, url);
	}
	camel_url_free(url);

	gtk_widget_set_sensitive((GtkWidget *)service->remember,
				 authtype
				 ?(authtype->need_password && e_account_writable(service->emae->account, emae_service_info[service->type].save_passwd_key))
				 :FALSE);
}

static void
emae_needs_auth(GtkToggleButton *toggle, EMAccountEditorService *service)
{
	int need = gtk_toggle_button_get_active(toggle);

	gtk_widget_set_sensitive(service->auth_frame, need);

	if (need)
		emae_authtype_changed(service->authtype, service);
	else {
		CamelURL *url = emae_account_url(service->emae, emae_service_info[service->type].account_uri_key);

		camel_url_set_authmech(url, NULL);
		emae_uri_changed(service, url);
		camel_url_free(url);
	}
}

static void emae_check_authtype(GtkWidget *w, EMAccountEditorService *service);

static void
emae_refresh_authtype (EMAccountEditor *emae, EMAccountEditorService *service)
{
	EAccount *account = emae->account;
	GtkListStore *store;
	GtkTreeIter iter;
	GtkComboBox *dropdown;
	int active = 0;
	int i;
	struct _service_info *info = &emae_service_info[service->type];
	const char *uri = e_account_get_string(account, info->account_uri_key);
	GList *l, *ll;
	CamelURL *url = NULL;

	dropdown = service->authtype;
	gtk_widget_show((GtkWidget *)dropdown);

	store = gtk_list_store_new(3, G_TYPE_STRING, G_TYPE_POINTER, G_TYPE_BOOLEAN);

	if (uri)
		url = camel_url_new(uri, NULL);

	if (service->provider) {
		for (i=0, l=service->provider->authtypes; l; l=l->next, i++) {
			CamelServiceAuthType *authtype = l->data;
			int avail;

			/* if we have some already shown */
			if (service->authtypes) {
				for (ll = service->authtypes;ll;ll = g_list_next(ll))
					if (!strcmp(authtype->authproto, ((CamelServiceAuthType *)ll->data)->authproto))
						break;
				avail = ll != NULL;
			} else {
				avail = TRUE;
			}

			gtk_list_store_append(store, &iter);
			gtk_list_store_set(store, &iter, 0, authtype->name, 1, authtype, 2, !avail, -1);

			if (url && url->authmech && !strcmp(url->authmech, authtype->authproto))
				active = i;
		}
	}

	gtk_combo_box_set_model(dropdown, (GtkTreeModel *)store);
	gtk_combo_box_set_active(dropdown, -1);

	if (service->auth_changed_id == 0) {
		GtkCellRenderer *cell = gtk_cell_renderer_text_new();

		gtk_cell_layout_pack_start((GtkCellLayout *)dropdown, cell, TRUE);
		gtk_cell_layout_set_attributes((GtkCellLayout *)dropdown, cell, "text", 0, "strikethrough", 2, NULL);

		service->auth_changed_id = g_signal_connect(dropdown, "changed", G_CALLBACK(emae_authtype_changed), service);
		g_signal_connect(service->check_supported, "clicked", G_CALLBACK(emae_check_authtype), service);
	}

	gtk_combo_box_set_active(dropdown, active);

	if (url)
		camel_url_free(url);
}

static void emae_check_authtype_done(const char *uri, CamelProviderType type, GList *types, void *data)
{
	EMAccountEditorService *service = data;

	if (service->check_dialog) {
		if (service->authtypes)
			g_list_free(service->authtypes);

		service->authtypes = g_list_copy(types);
		emae_refresh_authtype(service->emae, service);
		gtk_widget_destroy(service->check_dialog);
	}

	if (service->emae->editor)
		gtk_widget_set_sensitive(service->emae->editor, TRUE);

	service->check_id = -1;
	g_object_unref(service->emae);
}

static void emae_check_authtype_response(GtkWidget *d, int button, EMAccountEditorService *service)
{
	mail_msg_cancel(service->check_id);
	gtk_widget_destroy(service->check_dialog);
	service->check_dialog = NULL;

	if (service->emae->editor)
		gtk_widget_set_sensitive(service->emae->editor, TRUE);
}

static void emae_check_authtype(GtkWidget *w, EMAccountEditorService *service)
{
	EMAccountEditor *emae = service->emae;
	const char *uri;

	/* TODO: do we need to remove the auth mechanism from the uri? */
	uri = e_account_get_string(emae->account, emae_service_info[service->type].account_uri_key);
	g_object_ref(emae);

	service->check_dialog = e_error_new(emae->editor ? (GtkWindow *)gtk_widget_get_toplevel(emae->editor) : NULL,
					    "mail:checking-service", NULL);
	g_signal_connect(service->check_dialog, "response", G_CALLBACK(emae_check_authtype_response), service);
	gtk_widget_show(service->check_dialog);
	if (emae->editor)
		gtk_widget_set_sensitive(emae->editor, FALSE);
	service->check_id = mail_check_service(uri, service->type, emae_check_authtype_done, service);
}

static void
emae_setup_service(EMAccountEditor *emae, EMAccountEditorService *service, GladeXML *xml)
{
	struct _service_info *info = &emae_service_info[service->type];
	CamelURL *url = emae_account_url(emae, info->account_uri_key);
	const char *uri = e_account_get_string(emae->account, info->account_uri_key);
	const char *tmp;
	int i;

	service->provider = uri?camel_provider_get(uri, NULL):NULL;
	service->frame = glade_xml_get_widget(xml, info->frame);
	service->container = glade_xml_get_widget(xml, info->container);
	service->description = GTK_LABEL (glade_xml_get_widget (xml, info->description));
	service->hostname = GTK_ENTRY (glade_xml_get_widget (xml, info->hostname));
	service->hostlabel = (GtkLabel *)glade_xml_get_widget (xml, info->hostlabel);
	service->username = GTK_ENTRY (glade_xml_get_widget (xml, info->username));
	service->userlabel = (GtkLabel *)glade_xml_get_widget (xml, info->userlabel);
	if (info->pathentry) {
		service->pathlabel = (GtkLabel *)glade_xml_get_widget(xml, info->pathlabel);
		service->pathentry = glade_xml_get_widget(xml, info->pathentry);
	}

	service->ssl_frame = glade_xml_get_widget (xml, info->security_frame);
	gtk_widget_hide (service->ssl_frame);
	service->ssl_hbox = glade_xml_get_widget (xml, info->ssl_hbox);
	service->use_ssl = (GtkComboBox *)glade_xml_get_widget (xml, info->use_ssl);
	service->no_ssl = glade_xml_get_widget (xml, info->ssl_disabled);

	/* configure ui for current settings */
	if (url->host) {
		if (url->port) {
			char *host = g_strdup_printf("%s:%d", url->host, url->port);

			gtk_entry_set_text(service->hostname, host);
			g_free(host);
		} else
			gtk_entry_set_text(service->hostname, url->host);
	}
	if (url->user && *url->user) {
		gtk_entry_set_text(service->username, url->user);
	}
	if (service->pathentry) {
		GtkFileChooserAction action = GTK_FILE_CHOOSER_ACTION_SELECT_FOLDER;

		if (service->provider && (service->provider->url_flags & CAMEL_URL_NEED_PATH_DIR) == 0)
			action = GTK_FILE_CHOOSER_ACTION_OPEN;

		if (action != gtk_file_chooser_get_action (GTK_FILE_CHOOSER (service->pathentry)))
			gtk_file_chooser_set_action (GTK_FILE_CHOOSER (service->pathentry), action);

		if (url->path)
			gtk_file_chooser_set_filename (GTK_FILE_CHOOSER (service->pathentry), url->path);
	}

	tmp = camel_url_get_param(url, "use_ssl");
	if (tmp == NULL)
		tmp = "never";

	for (i=0;i<num_ssl_options;i++) {
		if (!strcmp(ssl_options[i].value, tmp)) {
			gtk_combo_box_set_active(service->use_ssl, i);
			break;
		}
	}

	g_signal_connect (service->hostname, "changed", G_CALLBACK (emae_hostname_changed), service);
	g_signal_connect (service->username, "changed", G_CALLBACK (emae_username_changed), service);
	if (service->pathentry)
		g_signal_connect (GTK_FILE_CHOOSER (service->pathentry), "selection-changed", G_CALLBACK (emae_path_changed), service);

	g_signal_connect(service->use_ssl, "changed", G_CALLBACK(emae_ssl_changed), service);

	service->auth_frame = glade_xml_get_widget(xml, info->auth_frame);
	service->remember = emae_account_toggle(emae, info->remember_password, info->save_passwd_key, xml);
	service->check_supported = (GtkButton *)glade_xml_get_widget(xml, info->authtype_check);
	service->authtype = (GtkComboBox *)glade_xml_get_widget(xml, info->authtype);
	/* old authtype will be destroyed when we exit */
	service->auth_changed_id = 0;
	service->providers = (GtkComboBox *)glade_xml_get_widget(xml, info->type_dropdown);
	emae_refresh_providers(emae, service);
	emae_refresh_authtype(emae, service);

	if (info->needs_auth) {
		service->needs_auth = (GtkToggleButton *)glade_xml_get_widget (xml, info->needs_auth);
		gtk_toggle_button_set_active(service->needs_auth, url->authmech != NULL);
		g_signal_connect(service->needs_auth, "toggled", G_CALLBACK(emae_needs_auth), service);
		emae_needs_auth(service->needs_auth, service);
	} else {
		service->needs_auth = NULL;
	}

	if (!e_account_writable (emae->account, info->account_uri_key))
		gtk_widget_set_sensitive(service->container, FALSE);
	else
		gtk_widget_set_sensitive(service->container, TRUE);

	emae_service_provider_changed(service);

	camel_url_free(url);
}

/* do not re-order these, the order is used by various code to look up emae->priv->identity_entries[] */
static struct {
	const gchar *name;
	gint item;
} emae_identity_entries[] = {
	{ "management_name", E_ACCOUNT_NAME },
	{ "identity_full_name", E_ACCOUNT_ID_NAME },
	{ "identity_address", E_ACCOUNT_ID_ADDRESS },
	{ "identity_reply_to", E_ACCOUNT_ID_REPLY_TO },
	{ "identity_organization", E_ACCOUNT_ID_ORGANIZATION },
};

/* its a bit obtuse, but its simple */
static void
emae_queue_widgets(EMAccountEditor *emae, GladeXML *xml, const char *first, ...)
{
	int i = 0;
	va_list ap;

	va_start(ap, first);
	while (first) {
		emae->priv->widgets_name[i] = first;
		emae->priv->widgets[i++] = glade_xml_get_widget(xml, first);
		first = va_arg(ap, const char *);
	}
	va_end(ap);

	g_return_if_fail(i < sizeof(emae->priv->widgets)/sizeof(emae->priv->widgets[0]));

	emae->priv->widgets[i] = NULL;
	emae->priv->widgets_index = 0;
}

static GtkWidget *
emae_identity_page(EConfig *ec, EConfigItem *item, struct _GtkWidget *parent, struct _GtkWidget *old, void *data)
{
	EMAccountEditor *emae = data;
	EMAccountEditorPrivate *gui = emae->priv;
	EAccount *account = emae->account;
	int i;
	GtkWidget *w;
	GladeXML *xml;
	char *gladefile;

	/*if (old)
	  return old;*/

	gladefile = g_build_filename (EVOLUTION_GLADEDIR,
				      "mail-config.glade",
				      NULL);
	xml = glade_xml_new(gladefile, item->label, NULL);
	g_free (gladefile);

	/* Management & Identity fields, in the druid the management frame is relocated to the last page later on */
	for (i=0;i<sizeof(emae_identity_entries)/sizeof(emae_identity_entries[0]);i++)
		gui->identity_entries[i] = emae_account_entry(emae, emae_identity_entries[i].name, emae_identity_entries[i].item, xml);

	gui->management_frame = glade_xml_get_widget(xml, "management_frame");

	gui->default_account = GTK_TOGGLE_BUTTON (glade_xml_get_widget (xml, "management_default"));
	if (!e_get_default_account ()
		|| (account == e_get_default_account ())
		|| (GPOINTER_TO_INT(g_object_get_data (G_OBJECT (emae->account), "default_flagged"))) )
			gtk_toggle_button_set_active (gui->default_account, TRUE);

	if (emae->do_signature) {
		emae_setup_signatures(emae, xml);
	} else {
		/* TODO: this could/should probably be neater */
		gtk_widget_hide(glade_xml_get_widget(xml, "sigLabel"));
#if 0
		gtk_widget_hide(glade_xml_get_widget(xml, "sigOption"));
#endif
		gtk_widget_hide(glade_xml_get_widget(xml, "sigAddNew"));
	}

	w = glade_xml_get_widget(xml, item->label);
	if (emae->type == EMAE_PAGES) {
		gtk_box_pack_start ((GtkBox *)emae->pages[0], w, TRUE, TRUE, 0);
	} else if (((EConfig *)gui->config)->type == E_CONFIG_DRUID) {
		GladeXML *druidxml;
		GtkWidget *page;

		gladefile = g_build_filename (EVOLUTION_GLADEDIR,
					      "mail-config.glade",
					      NULL);
		druidxml = glade_xml_new(gladefile, "identity_page", NULL);
		g_free (gladefile);

		page = glade_xml_get_widget(druidxml, "identity_page");

		gtk_box_pack_start((GtkBox*)((GnomeDruidPageStandard *)page)->vbox, w, TRUE, TRUE, 0);
		w = page;
		g_object_unref(druidxml);
		gnome_druid_append_page((GnomeDruid *)parent, (GnomeDruidPage *)page);
	} else {
		gtk_notebook_append_page((GtkNotebook *)parent, w, gtk_label_new(_("Identity")));
	}

	emae_queue_widgets(emae, xml, "account_vbox", "identity_required_table", "identity_optional_table", NULL);

	g_object_unref(xml);

	return w;
}

static GtkWidget *
emae_receive_page(EConfig *ec, EConfigItem *item, struct _GtkWidget *parent, struct _GtkWidget *old, void *data)
{
	EMAccountEditor *emae = data;
	EMAccountEditorPrivate *gui = emae->priv;
	GtkWidget *w;
	GladeXML *xml;
	char *gladefile;

	/*if (old)
	  return old;*/

	gladefile = g_build_filename (EVOLUTION_GLADEDIR,
				      "mail-config.glade",
				      NULL);
	xml = glade_xml_new(gladefile, item->label, NULL);
	g_free (gladefile);

	gui->source.type = CAMEL_PROVIDER_STORE;
	emae_setup_service(emae, &gui->source, xml);

	w = glade_xml_get_widget(xml, item->label);
	if (emae->type == EMAE_PAGES) {
		gtk_box_pack_start ((GtkBox *)emae->pages[1], w, TRUE, TRUE, 0);
	} else if (((EConfig *)gui->config)->type == E_CONFIG_DRUID) {
		GladeXML *druidxml;
		GtkWidget *page;

		gladefile = g_build_filename (EVOLUTION_GLADEDIR,
					      "mail-config.glade",
					      NULL);
		druidxml = glade_xml_new(gladefile, "source_page", NULL);
		g_free (gladefile);

		page = glade_xml_get_widget(druidxml, "source_page");

		gtk_box_pack_start((GtkBox*)((GnomeDruidPageStandard *)page)->vbox, w, TRUE, TRUE, 0);
		w = page;
		g_object_unref(druidxml);
		gnome_druid_append_page((GnomeDruid *)parent, (GnomeDruidPage *)page);
	} else {
		gtk_notebook_append_page((GtkNotebook *)parent, w, gtk_label_new(_("Receiving Email")));
	}

	emae_queue_widgets(emae, xml, "source_type_table", "table4", "vbox181", "vbox179", NULL);

	g_object_unref(xml);

	return w;
}

static void
emae_option_toggle_changed(GtkToggleButton *toggle, EMAccountEditorService *service)
{
	const char *name = g_object_get_data((GObject *)toggle, "option-name");
	GSList *depl = g_object_get_data((GObject *)toggle, "dependent-list");
	int active = gtk_toggle_button_get_active(toggle);
	CamelURL *url = emae_account_url(service->emae, emae_service_info[service->type].account_uri_key);

	for (;depl;depl = g_slist_next(depl))
		gtk_widget_set_sensitive((GtkWidget *)depl->data, active);

	camel_url_set_param(url, name, active?"":NULL);
	emae_uri_changed(service, url);
	camel_url_free(url);
}

static GtkWidget *
emae_option_toggle(EMAccountEditorService *service, CamelURL *url, const char *text, const char *name, int def)
{
	GtkWidget *w;

	/* FIXME: how do we get the default value ever? */
	w = gtk_check_button_new_with_mnemonic(text);
	g_object_set_data((GObject *)w, "option-name", (void *)name);
	gtk_toggle_button_set_active (GTK_TOGGLE_BUTTON (w), camel_url_get_param (url, name) != NULL);
	g_signal_connect(w, "toggled", G_CALLBACK(emae_option_toggle_changed), service);
	gtk_widget_show(w);

	return w;
}

static void
emae_option_entry_changed(GtkEntry *entry, EMAccountEditorService *service)
{
	const char *name = g_object_get_data((GObject *)entry, "option-name");
	const char *text = gtk_entry_get_text(entry);
	CamelURL *url = emae_account_url(service->emae, emae_service_info[service->type].account_uri_key);

	camel_url_set_param(url, name, text && text[0]?text:NULL);
	emae_uri_changed(service, url);
	camel_url_free(url);
}

static GtkWidget *
emae_option_entry(EMAccountEditorService *service, CamelURL *url, const char *name, const char *def, GtkWidget *l)
{
	GtkWidget *w;
	const char *val = camel_url_get_param(url, name);

	if (val == NULL) {
		if (def) {
			val = def;
			camel_url_set_param(url, name, val);
			emae_uri_changed(service, url);
		} else
			val = "";
	}

	w = g_object_new(gtk_entry_get_type(),
			 "text", val,
			 NULL);
	gtk_label_set_mnemonic_widget ((GtkLabel*)l, w);
	g_object_set_data((GObject *)w, "option-name", (void *)name);
	g_signal_connect(w, "changed", G_CALLBACK(emae_option_entry_changed), service);
	gtk_widget_show(w);

	return w;
}

static void
emae_option_checkspin_changed(GtkSpinButton *spin, EMAccountEditorService *service)
{
	const char *name = g_object_get_data((GObject *)spin, "option-name");
	char value[16];
	CamelURL *url = emae_account_url(service->emae, emae_service_info[service->type].account_uri_key);

	sprintf(value, "%d", gtk_spin_button_get_value_as_int(spin));
	camel_url_set_param(url, name, value);
	emae_uri_changed(service, url);
	camel_url_free(url);
}

static void
emae_option_checkspin_check_changed(GtkToggleButton *toggle, EMAccountEditorService *service)
{
	const char *name = g_object_get_data((GObject *)toggle, "option-name");
	GtkSpinButton *spin = g_object_get_data((GObject *)toggle, "option-target");

	if (gtk_toggle_button_get_active(toggle)) {
		gtk_widget_set_sensitive((GtkWidget *)spin, TRUE);
		emae_option_checkspin_changed(spin, service);
	} else {
		CamelURL *url = emae_account_url(service->emae, emae_service_info[service->type].account_uri_key);

		camel_url_set_param(url, name, NULL);
		gtk_widget_set_sensitive((GtkWidget *)spin, FALSE);
		emae_uri_changed(service, url);
		camel_url_free(url);
	}
}

/* this is a fugly api */
static GtkWidget *
emae_option_checkspin(EMAccountEditorService *service, CamelURL *url, const char *name, const char *fmt, const char *info)
{
	GtkWidget *hbox, *check, *spin, *label = NULL;
	double min, def, max;
	char *pre, *post;
	const char *val;
	char on;
	int enable;

	pre = g_alloca(strlen(fmt)+1);
	strcpy(pre, fmt);
	post = strstr(pre, "%s");
	if (post) {
		*post = 0;
		post+=2;
	}

	if (sscanf(info, "%c:%lf:%lf:%lf", &on, &min, &def, &max) != 4) {
		min = 0.0;
		def = 0.0;
		max = 1.0;
	}

	if ((enable = (val = camel_url_get_param(url, name)) != NULL) )
		def = strtod(val, NULL);
	else
		enable = (on == 'y');

	hbox = gtk_hbox_new(FALSE, 0);
	check = g_object_new(gtk_check_button_get_type(), "label", pre, "use_underline", TRUE, "active", enable, NULL);

	spin = gtk_spin_button_new((GtkAdjustment *)gtk_adjustment_new(def, min, max, 1, 1, 0), 1, 0);
	if (post)
		label = gtk_label_new_with_mnemonic(post);
	gtk_box_pack_start((GtkBox *)hbox, check, FALSE, TRUE, 0);
	gtk_box_pack_start((GtkBox *)hbox, spin, FALSE, TRUE, 0);
	if (label)
		gtk_box_pack_start((GtkBox *)hbox, label, FALSE, TRUE, 4);

	g_object_set_data((GObject *)spin, "option-name", (void *)name);
	g_object_set_data((GObject *)check, "option-name", (void *)name);
	g_object_set_data((GObject *)check, "option-target", (void *)spin);

	g_signal_connect(spin, "value_changed", G_CALLBACK(emae_option_checkspin_changed), service);
	g_signal_connect(check, "toggled", G_CALLBACK(emae_option_checkspin_check_changed), service);

	gtk_widget_show_all(hbox);

	return hbox;
}

static void
emae_option_options_changed (GtkComboBox *options, EMAccountEditorService *service)
{
	const char *name = g_object_get_data (G_OBJECT (options), "option-name");
	char *value = NULL;
	CamelURL *url = emae_account_url (service->emae, emae_service_info[service->type].account_uri_key);
	int id = gtk_combo_box_get_active (options);

	if (id != -1) {
		GtkTreeModel *model;
		GtkTreeIter iter;

		model = gtk_combo_box_get_model (options);
		if (gtk_tree_model_iter_nth_child (model, &iter, NULL, id)) {
			gtk_tree_model_get (model, &iter, 0, &value, -1);
		}
	}

	camel_url_set_param (url, name, value);
	emae_uri_changed (service, url);
	camel_url_free (url);
	g_free (value);
}

/* 'values' is in format "value0:caption0:value2:caption2:...valueN:captionN" */
static GtkWidget *
emae_option_options (EMAccountEditorService *service, CamelURL *url, const char *name, const char *values, GtkWidget *l)
{
	GtkComboBox *w;
	GtkListStore *store;
	GtkTreeIter iter;
	const char *p, *value, *caption;
	GtkCellRenderer *cell;
	int active = 0; /* the first item entered is always a default item */
	int i;
	const char *val = camel_url_get_param (url, name);

	w = GTK_COMBO_BOX (gtk_combo_box_new ());

	/* value and caption */
	store = gtk_list_store_new (2, G_TYPE_STRING, G_TYPE_STRING);

	p = values;
	for (p = values, i = 0; p; i++) {
		char *vl, *cp;

		value = p;
		caption = strchr (p, ':');
		if (caption) {
			caption++;
		} else {
			g_warning (G_STRLOC ": expected ':' not found at '%s'", p);
			break;
		}
		p = strchr (caption, ':');

		vl = g_strndup (value, caption - value - 1);
		if (p) {
			p++;
			cp = g_strndup (caption, p - caption - 1);
		} else
			cp = g_strdup (caption);

		gtk_list_store_append (store, &iter);
		gtk_list_store_set (store, &iter, 0, vl, 1, dgettext (service->provider->translation_domain, cp), -1);

		if (val && g_ascii_strcasecmp (val, vl) == 0)
			active = i;

		g_free (vl);
		g_free (cp);
	}

	gtk_combo_box_set_model (w, (GtkTreeModel *)store);
	gtk_combo_box_set_active (w, i > 0 ? active : -1);

	cell = gtk_cell_renderer_text_new ();
	gtk_cell_layout_pack_start (GTK_CELL_LAYOUT (w), cell, TRUE);
	gtk_cell_layout_set_attributes (GTK_CELL_LAYOUT (w), cell, "text", 1, NULL);

	gtk_widget_show (GTK_WIDGET (w));

	gtk_label_set_mnemonic_widget (GTK_LABEL (l), GTK_WIDGET (w));

	g_object_set_data (G_OBJECT (w), "option-name", (void *)name);
	g_signal_connect (w, "changed", G_CALLBACK (emae_option_options_changed), service);

	return GTK_WIDGET (w);
}

static GtkWidget *
emae_receive_options_item(EConfig *ec, EConfigItem *item, struct _GtkWidget *parent, struct _GtkWidget *old, void *data)
{
	EMAccountEditor *emae = data;
	GtkWidget *w, *box, *spin;
	int row;

	if (emae->priv->source.provider == NULL
	    || emae->priv->source.provider->extra_conf == NULL)
		return NULL;

	if (old)
		return old;

	/* We have to add the automatic mail check item with the rest of the receive options */
	row = ((GtkTable *)parent)->nrows;

	box = gtk_hbox_new(FALSE, 4);
	w = gtk_check_button_new_with_mnemonic (_("Check for _new messages every"));
	emae_account_toggle_widget(emae, (GtkToggleButton *)w, E_ACCOUNT_SOURCE_AUTO_CHECK);
	gtk_box_pack_start((GtkBox *)box, w, FALSE, FALSE, 0);

	spin = gtk_spin_button_new_with_range(1.0, 1440.0, 1.0);
	emae_account_spinint_widget(emae, (GtkSpinButton *)spin, E_ACCOUNT_SOURCE_AUTO_CHECK_TIME);
	gtk_box_pack_start((GtkBox *)box, spin, FALSE, TRUE, 0);

	w = gtk_label_new_with_mnemonic (_("minu_tes"));
	gtk_label_set_mnemonic_widget (GTK_LABEL (w), spin);
	gtk_box_pack_start((GtkBox *)box, w, FALSE, FALSE, 0);

	gtk_widget_show_all(box);

	gtk_table_attach((GtkTable *)parent, box, 0, 2, row, row+1, GTK_EXPAND|GTK_FILL, 0, 0, 0);

	return box;
}

static GtkWidget *
emae_receive_options_extra_item(EConfig *ec, EConfigItem *eitem, struct _GtkWidget *parent, struct _GtkWidget *old, void *data)
{
	EMAccountEditor *emae = data;
	struct _receive_options_item *item = (struct _receive_options_item *)eitem;
	GtkWidget *w, *l, *h;
	CamelProviderConfEntry *entries;
	GtkWidget *depw;
	GSList *depl = NULL, *n;
	EMAccountEditorService *service = &emae->priv->source;
	int row, i;
	GHashTable *extra;
	CamelURL *url;

	if (emae->priv->source.provider == NULL
	    || emae->priv->source.provider->extra_conf == NULL)
		return NULL;

	entries = emae->priv->source.provider->extra_conf;
	for (i=0;entries && entries[i].type != CAMEL_PROVIDER_CONF_END;i++)
		if (entries[i].type == CAMEL_PROVIDER_CONF_SECTION_START
		    && entries[i].name
		    && strcmp(entries[i].name, eitem->user_data) == 0)
			goto section;

	return NULL;
section:
	d(printf("Building extra section '%s'\n", eitem->path));

	url = emae_account_url(emae, emae_service_info[service->type].account_uri_key);
	item->extra_table = g_hash_table_new(g_str_hash, g_str_equal);
	extra = g_hash_table_new(g_str_hash, g_str_equal);
	row = ((GtkTable *)parent)->nrows;

	for (;entries[i].type != CAMEL_PROVIDER_CONF_END && entries[i].type != CAMEL_PROVIDER_CONF_SECTION_END;i++) {
		if (entries[i].depname) {
			depw = g_hash_table_lookup(extra, entries[i].depname);
			if (depw)
				depl = g_object_steal_data((GObject *)depw, "dependent-list");
		} else
			depw = NULL;

		switch (entries[i].type) {
		case CAMEL_PROVIDER_CONF_SECTION_START:
		case CAMEL_PROVIDER_CONF_SECTION_END:
			break;
		case CAMEL_PROVIDER_CONF_LABEL:
			/* FIXME: This is a hack for exchange connector, labels should be removed from confentry */
			if (!strcmp(entries[i].name, "hostname"))
				l = (GtkWidget *)emae->priv->source.hostlabel;
			else if (!strcmp(entries[i].name, "username"))
				l = (GtkWidget *)emae->priv->source.userlabel;
			else
				l = NULL;

			if (l) {
				gtk_label_set_text_with_mnemonic((GtkLabel *)l, entries[i].text);
				if (depw)
					depl = g_slist_prepend(depl, l);
			}
			break;
		case CAMEL_PROVIDER_CONF_CHECKBOX:
			w = emae_option_toggle(service, url, entries[i].text, entries[i].name, atoi(entries[i].value));
			gtk_table_attach((GtkTable *)parent, w, 0, 2, row, row+1, GTK_EXPAND|GTK_FILL, 0, 0, 0);
			g_hash_table_insert(extra, entries[i].name, w);
			if (depw)
				depl = g_slist_prepend(depl, w);
			row++;
			/* HACK: keep_on_server is stored in the e-account, but is displayed as a properly on the uri,
			   make sure they track/match here */
			if (!strcmp(entries[i].name, "keep_on_server"))
				emae_account_toggle_widget(emae, (GtkToggleButton *)w, E_ACCOUNT_SOURCE_KEEP_ON_SERVER);
			break;
		case CAMEL_PROVIDER_CONF_ENTRY:
			l = g_object_new(gtk_label_get_type(), "label", entries[i].text, "xalign", 0.0, "use_underline", TRUE, NULL);
			gtk_widget_show(l);
			w = emae_option_entry(service, url, entries[i].name, entries[i].value, l);
			gtk_table_attach((GtkTable *)parent, l, 0, 1, row, row+1, GTK_FILL, 0, 0, 0);
			gtk_table_attach((GtkTable *)parent, w, 1, 2, row, row+1, GTK_EXPAND|GTK_FILL, 0, 0, 0);
			if (depw) {
				depl = g_slist_prepend(depl, w);
				depl = g_slist_prepend(depl, l);
			}
			row++;
			/* FIXME: this is another hack for exchange/groupwise connector */
			g_hash_table_insert(item->extra_table, entries[i].name, w);
			break;
		case CAMEL_PROVIDER_CONF_CHECKSPIN:
			w = emae_option_checkspin(service, url, entries[i].name, entries[i].text, entries[i].value);
			gtk_table_attach((GtkTable *)parent, w, 0, 2, row, row+1, GTK_EXPAND|GTK_FILL, 0, 0, 0);
			if (depw)
				depl = g_slist_prepend(depl, w);
			row++;
			break;
		case CAMEL_PROVIDER_CONF_OPTIONS:
			h = gtk_hbox_new (FALSE, 4);
			gtk_widget_show (h);
			l = g_object_new (gtk_label_get_type (), "label", entries[i].text, "xalign", 0.0, "use_underline", TRUE, NULL);
			gtk_widget_show (l);
			w = emae_option_options (service, url, entries[i].name, entries[i].value, l);
			gtk_box_pack_start (GTK_BOX (h), l, FALSE, FALSE, 0);
			gtk_box_pack_start (GTK_BOX (h), w, FALSE, FALSE, 0);
			gtk_table_attach ((GtkTable *)parent, h, 0, 2, row, row+1, GTK_EXPAND | GTK_FILL, 0, 0, 0);
			if (depw) {
				depl = g_slist_prepend (depl, h);
			}
			row++;
			break;
		default:
			break;
		}

		if (depw && depl) {
			int act = gtk_toggle_button_get_active((GtkToggleButton *)depw);

			g_object_set_data_full((GObject *)depw, "dependent-list", depl, (GDestroyNotify)g_slist_free);
			for (n=depl;n;n=g_slist_next(n))
				gtk_widget_set_sensitive((GtkWidget *)n->data, act);
		}
	}

	camel_url_free(url);

	/* Since EConfig destroys the factory widget when it changes, we
	 * need to destroy our own ones as well, and add a dummy item
	 * so it knows this section isn't empty */

	w = gtk_label_new("");
	gtk_widget_hide(w);
	gtk_table_attach((GtkTable *)parent, w, 0, 2, row, row+1, 0, 0, 0, 0);

	return w;
}

static GtkWidget *
emae_send_page(EConfig *ec, EConfigItem *item, struct _GtkWidget *parent, struct _GtkWidget *old, void *data)
{
	EMAccountEditor *emae = data;
	EMAccountEditorPrivate *gui = emae->priv;
	GtkWidget *w;
	GladeXML *xml;
	char *gladefile;

	/* no transport options page at all for these types of providers */
	if (gui->source.provider && CAMEL_PROVIDER_IS_STORE_AND_TRANSPORT(gui->source.provider)) {
		memset(&gui->transport.frame, 0, ((char *)&gui->transport.check_dialog)-((char *)&gui->transport.frame));
		return NULL;
	}

	gladefile = g_build_filename (EVOLUTION_GLADEDIR,
				      "mail-config.glade",
				      NULL);
	xml = glade_xml_new(gladefile, item->label, NULL);
	g_free (gladefile);

	/* Transport */
	gui->transport.type = CAMEL_PROVIDER_TRANSPORT;
	emae_setup_service(emae, &gui->transport, xml);

	w = glade_xml_get_widget(xml, item->label);
	if (emae->type == EMAE_PAGES) {
		gtk_box_pack_start ((GtkBox *)emae->pages[2], w, TRUE, TRUE, 0);
	} else if (((EConfig *)gui->config)->type == E_CONFIG_DRUID) {
		GladeXML *druidxml;
		GtkWidget *page;

		gladefile = g_build_filename (EVOLUTION_GLADEDIR,
					      "mail-config.glade",
					      NULL);
		druidxml = glade_xml_new(gladefile, "transport_page", NULL);
		g_free (gladefile);

		page = glade_xml_get_widget(druidxml, "transport_page");

		gtk_box_pack_start((GtkBox*)((GnomeDruidPageStandard *)page)->vbox, w, TRUE, TRUE, 0);
		w = page;
		g_object_unref(druidxml);
		gnome_druid_append_page((GnomeDruid *)parent, (GnomeDruidPage *)page);	
	} else {
		gtk_notebook_append_page((GtkNotebook *)parent, w, gtk_label_new(_("Sending Email")));
	}

	emae_queue_widgets(emae, xml, "transport_type_table", "vbox12", "vbox183", "vbox61", NULL);

	g_object_unref(xml);

	return w;
}

static GtkWidget *
emae_defaults_page(EConfig *ec, EConfigItem *item, struct _GtkWidget *parent, struct _GtkWidget *old, void *data)
{
	EMAccountEditor *emae = data;
	EMAccountEditorPrivate *gui = emae->priv;
	GtkWidget *w;
	GladeXML *xml;
	char *gladefile;

	/*if (old)
	  return old;*/

	gladefile = g_build_filename (EVOLUTION_GLADEDIR,
				      "mail-config.glade",
				      NULL);
	xml = glade_xml_new(gladefile, item->label, NULL);
	g_free (gladefile);

	/* Special folders */
	gui->drafts_folder_button = (GtkButton *)emae_account_folder(emae, "drafts_button", E_ACCOUNT_DRAFTS_FOLDER_URI, E_MAIL_FOLDER_DRAFTS, xml);
	gui->sent_folder_button = (GtkButton *)emae_account_folder(emae, "sent_button", E_ACCOUNT_SENT_FOLDER_URI, E_MAIL_FOLDER_SENT, xml);

	/* Special Folders "Reset Defaults" button */
	gui->restore_folders_button = (GtkButton *)glade_xml_get_widget (xml, "default_folders_button");
	g_signal_connect (gui->restore_folders_button, "clicked", G_CALLBACK (default_folders_clicked), emae);

	/* Always Cc/Bcc */
	emae_account_toggle(emae, "always_cc", E_ACCOUNT_CC_ALWAYS, xml);
	emae_account_entry(emae, "cc_addrs", E_ACCOUNT_CC_ADDRS, xml);
	emae_account_toggle(emae, "always_bcc", E_ACCOUNT_BCC_ALWAYS, xml);
	emae_account_entry(emae, "bcc_addrs", E_ACCOUNT_BCC_ADDRS, xml);

	gtk_widget_set_sensitive((GtkWidget *)gui->drafts_folder_button, e_account_writable(emae->account, E_ACCOUNT_DRAFTS_FOLDER_URI));

	gtk_widget_set_sensitive( (GtkWidget *)gui->sent_folder_button,
				  e_account_writable(emae->account, E_ACCOUNT_SENT_FOLDER_URI)
				  &&
				  (emae->priv->source.provider ? !(emae->priv->source.provider->flags & CAMEL_PROVIDER_DISABLE_SENT_FOLDER): TRUE)
				);

	gtk_widget_set_sensitive((GtkWidget *)gui->restore_folders_button,
				 (e_account_writable(emae->account, E_ACCOUNT_SENT_FOLDER_URI)
				  && ((emae->priv->source.provider  && !( emae->priv->source.provider->flags & CAMEL_PROVIDER_DISABLE_SENT_FOLDER))
				      || e_account_writable(emae->account, E_ACCOUNT_DRAFTS_FOLDER_URI))));

	/* Receipt policy */
	emae_setup_receipt_policy (emae, xml);

	w = glade_xml_get_widget(xml, item->label);
	gtk_notebook_append_page((GtkNotebook *)parent, w, gtk_label_new(_("Defaults")));

	emae_queue_widgets(emae, xml, "vbox184", "table8", NULL);

	g_object_unref(xml);

	return w;
}

static GtkWidget *
emae_security_page(EConfig *ec, EConfigItem *item, struct _GtkWidget *parent, struct _GtkWidget *old, void *data)
{
	EMAccountEditor *emae = data;
#if defined (HAVE_NSS)
	EMAccountEditorPrivate *gui = emae->priv;
#endif
	GtkWidget *w;
	GladeXML *xml;
	char *gladefile;

	/*if (old)
	  return old;*/

	gladefile = g_build_filename (EVOLUTION_GLADEDIR,
				      "mail-config.glade",
				      NULL);
	xml = glade_xml_new(gladefile, item->label, NULL);
	g_free (gladefile);

	/* Security */
	emae_account_entry(emae, "pgp_key", E_ACCOUNT_PGP_KEY, xml);
	emae_account_toggle(emae, "pgp_encrypt_to_self", E_ACCOUNT_PGP_ENCRYPT_TO_SELF, xml);
	emae_account_toggle(emae, "pgp_always_sign", E_ACCOUNT_PGP_ALWAYS_SIGN, xml);
	emae_account_toggle(emae, "pgp_no_imip_sign", E_ACCOUNT_PGP_NO_IMIP_SIGN, xml);
	emae_account_toggle(emae, "pgp_always_trust", E_ACCOUNT_PGP_ALWAYS_TRUST, xml);

#if defined (HAVE_NSS)
	/* TODO: this should handle its entry separately? */
	gui->smime_sign_key = emae_account_entry(emae, "smime_sign_key", E_ACCOUNT_SMIME_SIGN_KEY, xml);
	gui->smime_sign_key_select = (GtkButton *)glade_xml_get_widget (xml, "smime_sign_key_select");
	gui->smime_sign_key_clear = (GtkButton *)glade_xml_get_widget (xml, "smime_sign_key_clear");
	g_signal_connect(gui->smime_sign_key_select, "clicked", G_CALLBACK(smime_sign_key_select), emae);
	g_signal_connect(gui->smime_sign_key_clear, "clicked", G_CALLBACK(smime_sign_key_clear), emae);

	gui->smime_sign_default = emae_account_toggle(emae, "smime_sign_default", E_ACCOUNT_SMIME_SIGN_DEFAULT, xml);

	gui->smime_encrypt_key = emae_account_entry(emae, "smime_encrypt_key", E_ACCOUNT_SMIME_ENCRYPT_KEY, xml);
	gui->smime_encrypt_key_select = (GtkButton *)glade_xml_get_widget (xml, "smime_encrypt_key_select");
	gui->smime_encrypt_key_clear = (GtkButton *)glade_xml_get_widget (xml, "smime_encrypt_key_clear");
	g_signal_connect(gui->smime_encrypt_key_select, "clicked", G_CALLBACK(smime_encrypt_key_select), emae);
	g_signal_connect(gui->smime_encrypt_key_clear, "clicked", G_CALLBACK(smime_encrypt_key_clear), emae);

	gui->smime_encrypt_default = emae_account_toggle(emae, "smime_encrypt_default", E_ACCOUNT_SMIME_ENCRYPT_DEFAULT, xml);
	gui->smime_encrypt_to_self = emae_account_toggle(emae, "smime_encrypt_to_self", E_ACCOUNT_SMIME_ENCRYPT_TO_SELF, xml);
	smime_changed(emae);
#else
	{
		/* Since we don't have NSS, hide the S/MIME config options */
		GtkWidget *frame;

		frame = glade_xml_get_widget(xml, "smime_vbox");
		gtk_widget_destroy(frame);
	}
#endif /* HAVE_NSS */

	w = glade_xml_get_widget(xml, item->label);
	gtk_notebook_append_page((GtkNotebook *)parent, w, gtk_label_new(_("Security")));

	g_object_unref(xml);

	return w;
}

static GtkWidget *
emae_widget_glade(EConfig *ec, EConfigItem *item, struct _GtkWidget *parent, struct _GtkWidget *old, void *data)
{
	EMAccountEditor *emae = data;
	int i;

	for (i=0;emae->priv->widgets[i];i++)
		if (!strcmp(emae->priv->widgets_name[i], item->label))
			return emae->priv->widgets[i];

	g_warning("Mail account widget '%s' not found", item->label);

	return NULL;
}

/* plugin meta-data for "org.gnome.evolution.mail.config.accountEditor" */
static EMConfigItem emae_editor_items[] = {
	{ E_CONFIG_BOOK, (gchar *) "" },
	{ E_CONFIG_PAGE, (gchar *) "00.identity", (gchar *) "vboxIdentityBorder", emae_identity_page },
	{ E_CONFIG_SECTION, (gchar *) "00.identity/00.name", (gchar *) "account_vbox", emae_widget_glade },
	{ E_CONFIG_SECTION_TABLE, (gchar *) "00.identity/10.required", (gchar *) "identity_required_table", emae_widget_glade },
	{ E_CONFIG_SECTION_TABLE, (gchar *) "00.identity/20.info", (gchar *) "identity_optional_table", emae_widget_glade },

	{ E_CONFIG_PAGE, (gchar *) "10.receive", (gchar *) "vboxSourceBorder", emae_receive_page },
	{ E_CONFIG_SECTION_TABLE, (gchar *) "10.receive/00.type", (gchar *) "source_type_table", emae_widget_glade },
	{ E_CONFIG_SECTION_TABLE, (gchar *) "10.receive/10.config", (gchar *) "table4", emae_widget_glade },
	{ E_CONFIG_SECTION, (gchar *) "10.receive/20.security", (gchar *) "vbox181", emae_widget_glade },
	{ E_CONFIG_SECTION, (gchar *) "10.receive/30.auth", (gchar *) "vbox179", emae_widget_glade },

	/* Most sections for this is auto-generated from the camel config */
	{ E_CONFIG_PAGE, (gchar *) "20.receive_options", (gchar *) N_("Receiving Options"), },
	{ E_CONFIG_SECTION_TABLE, (gchar *) "20.receive_options/10.mailcheck", (gchar *) N_("Checking for New Messages"), },
	{ E_CONFIG_ITEM_TABLE, (gchar *) "20.receive_options/10.mailcheck/00.autocheck", NULL, emae_receive_options_item, },

	{ E_CONFIG_PAGE, (gchar *) "30.send", (gchar *) "vboxTransportBorder", emae_send_page },
	{ E_CONFIG_SECTION_TABLE, (gchar *) "30.send/00.type", (gchar *) "transport_type_table", emae_widget_glade },
	{ E_CONFIG_SECTION, (gchar *) "30.send/10.config", (gchar *) "vbox12", emae_widget_glade },
	{ E_CONFIG_SECTION, (gchar *) "30.send/20.security", (gchar *) "vbox183", emae_widget_glade },
	{ E_CONFIG_SECTION, (gchar *) "30.send/30.auth", (gchar *) "vbox61", emae_widget_glade },

	{ E_CONFIG_PAGE, (gchar *) "40.defaults", (gchar *) "vboxFoldersBorder", emae_defaults_page },
	{ E_CONFIG_SECTION, (gchar *) "40.defaults/00.folders", (gchar *) "vbox184", emae_widget_glade },
	{ E_CONFIG_SECTION_TABLE, (gchar *) "40.defaults/10.composing", (gchar *) "table8", emae_widget_glade },

	{ E_CONFIG_PAGE, (gchar *) "50.security", (gchar *) "vboxSecurityBorder", emae_security_page },
	/* 1x1 table(!) not vbox: { E_CONFIG_SECTION, "50.security/00.gpg", "table19", emae_widget_glade }, */
	/* table not vbox: { E_CONFIG_SECTION, "50.security/10.smime", "smime_table", emae_widget_glade }, */
	{ 0 },
};
static gboolean emae_editor_items_translated = FALSE;

static GtkWidget *
emae_management_page(EConfig *ec, EConfigItem *item, struct _GtkWidget *parent, struct _GtkWidget *old, void *data)
{
	EMAccountEditor *emae = data;
	EMAccountEditorPrivate *gui = emae->priv;
	GtkWidget *w;

	w = gui->management_frame;
	if (((EConfig *)gui->config)->type == E_CONFIG_DRUID) {
		GladeXML *druidxml;
		GtkWidget *page;
		char *gladefile;

		gladefile = g_build_filename (EVOLUTION_GLADEDIR,
					      "mail-config.glade",
					      NULL);
		druidxml = glade_xml_new(gladefile, "management_page", NULL);
		g_free (gladefile);

		page = glade_xml_get_widget(druidxml, "management_page");

		gtk_widget_reparent(w, ((GnomeDruidPageStandard *)page)->vbox);
		w = page;
		g_object_unref(druidxml);
		gnome_druid_append_page((GnomeDruid *)parent, (GnomeDruidPage *)page);
	}

	return w;
}

static GtkWidget *
emae_widget_druid_glade(EConfig *ec, EConfigItem *item, struct _GtkWidget *parent, struct _GtkWidget *old, void *data)
{
	GladeXML *druidxml;
	GtkWidget *w;
	char *gladefile;
	EMAccountEditor *emae = (EMAccountEditor *)data;

	if (emae->type == EMAE_PAGES)
		return NULL;

	gladefile = g_build_filename (EVOLUTION_GLADEDIR,
				      "mail-config.glade",
				      NULL);
	druidxml = glade_xml_new(gladefile, item->label, NULL);
	g_free (gladefile);

	w = glade_xml_get_widget(druidxml, item->label);
	/* i think the glade file has issues, we need to show all on at least the end page */
	gtk_widget_show_all(w);
	g_object_unref(druidxml);

	gnome_druid_append_page((GnomeDruid *)parent, (GnomeDruidPage *)w);

	return w;
}

/* plugin meta-data for "org.gnome.evolution.mail.config.accountDruid" */
static EMConfigItem emae_druid_items[] = {
	{ E_CONFIG_DRUID, (gchar *) "" },
	{ E_CONFIG_PAGE_START, (gchar *) "0.start", (gchar *) "start_page", emae_widget_druid_glade },

	{ E_CONFIG_PAGE, (gchar *) "00.identity", (gchar *) "vboxIdentityBorder", emae_identity_page },
	{ E_CONFIG_SECTION, (gchar *) "00.identity/00.name", (gchar *) "account_vbox", emae_widget_glade },
	{ E_CONFIG_SECTION_TABLE, (gchar *) "00.identity/10.required", (gchar *) "identity_required_table", emae_widget_glade },
	{ E_CONFIG_SECTION_TABLE, (gchar *) "00.identity/20.info", (gchar *) "identity_optional_table", emae_widget_glade },

	{ E_CONFIG_PAGE, (gchar *) "10.receive", (gchar *) "vboxSourceBorder", emae_receive_page },
	{ E_CONFIG_SECTION_TABLE, (gchar *) "10.receive/00.type", (gchar *) "source_type_table", emae_widget_glade },
	{ E_CONFIG_SECTION_TABLE, (gchar *) "10.receive/10.config", (gchar *) "table4", emae_widget_glade },
	{ E_CONFIG_SECTION, (gchar *) "10.receive/20.security", (gchar *) "vbox181", emae_widget_glade },
	{ E_CONFIG_SECTION, (gchar *) "10.receive/30.auth", (gchar *) "vbox179", emae_widget_glade },

	/* Most sections for this is auto-generated fromt the camel config */
	{ E_CONFIG_PAGE, (gchar *) "20.receive_options", (gchar *) N_("Receiving Options"), },
	{ E_CONFIG_SECTION_TABLE, (gchar *) "20.receive_options/10.mailcheck", (gchar *) N_("Checking for New Messages"), },
	{ E_CONFIG_ITEM_TABLE, (gchar *) "20.receive_options/10.mailcheck/00.autocheck", NULL, emae_receive_options_item, },

	{ E_CONFIG_PAGE, (gchar *) "30.send", (gchar *) "vboxTransportBorder", emae_send_page },
	{ E_CONFIG_SECTION_TABLE, (gchar *) "30.send/00.type", (gchar *) "transport_type_table", emae_widget_glade },
	{ E_CONFIG_SECTION, (gchar *) "30.send/10.config", (gchar *) "vbox12", emae_widget_glade },
	{ E_CONFIG_SECTION, (gchar *) "30.send/20.security", (gchar *) "vbox183", emae_widget_glade },
	{ E_CONFIG_SECTION, (gchar *) "30.send/30.auth", (gchar *) "vbox61", emae_widget_glade },

	{ E_CONFIG_PAGE, (gchar *) "40.management", (gchar *) "management_frame", emae_management_page },

	{ E_CONFIG_PAGE_FINISH, (gchar *) "999.end", (gchar *) "finish_page", emae_widget_druid_glade },
	{ 0 },
};
static gboolean emae_druid_items_translated = FALSE;

static void
emae_free(EConfig *ec, GSList *items, void *data)
{
	g_slist_free(items);
}

static void
emae_free_auto(EConfig *ec, GSList *items, void *data)
{
	GSList *l, *n;

	for (l=items;l;) {
		struct _receive_options_item *item = l->data;

		n = g_slist_next(l);
		g_free(item->item.path);
		if (item->extra_table)
			g_hash_table_destroy(item->extra_table);
		g_free(item);
		g_slist_free_1(l);
		l = n;
	}
}

static gboolean
emae_service_complete(EMAccountEditor *emae, EMAccountEditorService *service)
{
	CamelURL *url;
	int ok = TRUE;
	const char *uri;

	if (service->provider == NULL)
		return TRUE;

	uri = e_account_get_string(emae->account, emae_service_info[service->type].account_uri_key);
	if (uri == NULL || (url = camel_url_new(uri, NULL)) == NULL)
		return FALSE;

	if (CAMEL_PROVIDER_NEEDS(service->provider, CAMEL_URL_PART_HOST)) {
		if (url->host == NULL || url->host[0] == 0)
			ok = FALSE;
<<<<<<< HEAD
		else 
=======
		else
>>>>>>> e4afd3f9
			gtk_entry_set_text(service->hostname, url->host);
	}
	/* We only need the user if the service needs auth as well, i think */
	if (ok
	    && (service->needs_auth == NULL
		|| CAMEL_PROVIDER_NEEDS(service->provider, CAMEL_URL_PART_AUTH)
		|| gtk_toggle_button_get_active(service->needs_auth))
	    && CAMEL_PROVIDER_NEEDS(service->provider, CAMEL_URL_PART_USER)
	    && (url->user == NULL || url->user[0] == 0))
		ok = FALSE;

	if (ok
	    && CAMEL_PROVIDER_NEEDS(service->provider, CAMEL_URL_PART_PATH)
	    && (url->path == NULL || url->path[0] == 0))
		ok = FALSE;

	camel_url_free(url);

	return ok;
}

enum {
	GMAIL = 0,
	YAHOO,
	AOL
};
struct _server_prefill {
<<<<<<< HEAD
	char *key;
	char *recv;
	char *send;
	char *proto;
	char *ssl;
=======
	const gchar *key;
	const gchar *recv;
	const gchar *send;
	const gchar *proto;
	const gchar *ssl;
>>>>>>> e4afd3f9
} mail_servers [] = {
	{"gmail", "imap.gmail.com", "smtp.gmail.com", "imap", "always"},
	{"yahoo", "pop3.yahoo.com", "smtp.yahoo.com", "pop", "never"},
	{"aol", "imap.aol.com", "smtp.aol.com", "pop", "never"},
	{"msn", "pop3.email.msn.com", "smtp.email.msn.com", "pop", "never"}
};

static int
check_servers (char *server)
{
	int len = G_N_ELEMENTS(mail_servers), i;

	for (i=0; i<len; i++) {
		if (strstr(server, mail_servers[i].key) != NULL)
			return i;
	}

	return -1;
}

static gboolean
emae_check_complete(EConfig *ec, const char *pageid, void *data)
{
	EMAccountEditor *emae = data;
	int ok = TRUE;
	const char *tmp;
	EAccount *ea;
	gboolean refresh = FALSE;

	/* We use the page-check of various pages to 'prepare' or
	   pre-load their values, only in the druid */
	if (pageid
	    && ((EConfig *)emae->priv->config)->type == E_CONFIG_DRUID) {
		if (!strcmp(pageid, "00.identity")) {
			if (!emae->priv->identity_set) {
				char *uname;

				emae->priv->identity_set = 1;
#ifndef G_OS_WIN32
				uname = g_locale_to_utf8(g_get_real_name(), -1, NULL, NULL, NULL);
#else
				uname = g_strdup(g_get_real_name());
#endif
				if (uname) {
					gtk_entry_set_text(emae->priv->identity_entries[1], uname);
					g_free(uname);
				}
			}
		} else if (!strcmp(pageid, "10.receive")) {
			if (!emae->priv->receive_set) {
				char *user, *at;
				int index;
				char *uri = (char *)e_account_get_string(emae->account, E_ACCOUNT_SOURCE_URL);
				CamelURL *url;

				emae->priv->receive_set = 1;
				tmp = (char *)e_account_get_string(emae->account, E_ACCOUNT_ID_ADDRESS);
				at = strchr(tmp, '@');
				user = g_alloca(at-tmp+1);
				memcpy(user, tmp, at-tmp);
				user[at-tmp] = 0;
				at++;

				index = check_servers(at);
				gtk_entry_set_text(emae->priv->source.username, user);
				gtk_entry_set_text(emae->priv->transport.username, user);
				if (uri && (url = camel_url_new(uri, NULL)) != NULL) {
					refresh = TRUE;
					camel_url_set_protocol(url, mail_servers[index].proto);
					camel_url_set_param(url, "use_ssl", mail_servers[index].ssl);
					camel_url_set_host (url, mail_servers[index].recv);
					camel_url_set_user (url, user);
					gtk_entry_set_text(emae->priv->source.hostname, mail_servers[index].recv);
					gtk_entry_set_text(emae->priv->transport.hostname, mail_servers[index].send);
					uri = camel_url_to_string(url, 0);
					e_account_set_string(emae->account, E_ACCOUNT_SOURCE_URL, uri);

					g_free(uri);
					camel_url_free(url);
				} else {
					g_warning("buz1\n");
				}
<<<<<<< HEAD
				
=======

>>>>>>> e4afd3f9
			}
		} else if (!strcmp(pageid, "30.send")) {
				CamelURL *url;
				char *at, *user;
				int index;
				char *uri = (char *)e_account_get_string(emae->account, E_ACCOUNT_TRANSPORT_URL);
<<<<<<< HEAD
				
=======

>>>>>>> e4afd3f9
				tmp = e_account_get_string(emae->account, E_ACCOUNT_ID_ADDRESS);
				at = strchr(tmp, '@');
				user = g_alloca(at-tmp+1);
				memcpy(user, tmp, at-tmp);
				user[at-tmp] = 0;
				at++;

				index = check_servers(at);
				if (uri  && (url = camel_url_new(uri, NULL)) != NULL) {
					refresh = TRUE;
					camel_url_set_protocol (url, "smtp");
					camel_url_set_param(url, "use_ssl", mail_servers[index].ssl);
					camel_url_set_host (url, mail_servers[index].send);
					camel_url_set_user (url, user);
					uri = camel_url_to_string(url, 0);
					e_account_set_string(emae->account, E_ACCOUNT_TRANSPORT_URL, uri);
					g_free(uri);
					camel_url_free(url);
				} else {
					g_warning("buz2\n");
				}
<<<<<<< HEAD
				
		
=======


>>>>>>> e4afd3f9
		} else if (!strcmp(pageid, "20.receive_options")) {
			if (emae->priv->source.provider
			    && emae->priv->extra_provider != emae->priv->source.provider) {
				emae->priv->extra_provider = emae->priv->source.provider;
				emae_auto_detect(emae);
			}
		} else if (!strcmp(pageid, "40.management")) {
			if (!emae->priv->management_set) {
				char *template;
				unsigned int i = 0, len;

				emae->priv->management_set = 1;
				tmp = e_account_get_string(emae->account, E_ACCOUNT_ID_ADDRESS);
				len = strlen(tmp);
				template = alloca(len + 14);
				strcpy(template, tmp);
				while (e_get_account_by_name (template))
					sprintf(template + len, " (%d)", i++);

				gtk_entry_set_text(emae->priv->identity_entries[0], template);
			}
		}
	}

	/*
	   Setting a flag on the Account if it is marked as default. It is done in this way instead of
	   using a temporary variable so as to keep track of which account is marked as default in case of
	   editing multiple accounts at a time
	 */
	if (gtk_toggle_button_get_active(emae->priv->default_account))
		g_object_set_data (G_OBJECT (emae->account), "default_flagged", GINT_TO_POINTER(1));

	if (pageid == NULL || !strcmp(pageid, "00.identity")) {
		/* TODO: check the account name is set, and unique in the account list */
		ok = (tmp = e_account_get_string(emae->account, E_ACCOUNT_ID_NAME))
			&& tmp[0]
			&& (tmp = e_account_get_string(emae->account, E_ACCOUNT_ID_ADDRESS))
			&& is_email(tmp)
			&& ((tmp = e_account_get_string(emae->account, E_ACCOUNT_ID_REPLY_TO)) == NULL
			    || tmp[0] == 0
			    || is_email(tmp));
		if (!ok) {
			d(printf("identity incomplete\n"));
		}
	}

	if (ok && (pageid == NULL || !strcmp(pageid, "10.receive"))) {
		if (emae->type == EMAE_PAGES && refresh) {
			emae_refresh_providers(emae, &emae->priv->source);
		}
		ok = emae_service_complete(emae, &emae->priv->source);
		if (!ok) {
			d(printf("receive page incomplete\n"));
		}
	}

	if (ok && (pageid == NULL || !strcmp(pageid, "30.send"))) {
		if (emae->type == EMAE_PAGES && refresh) {
			emae_refresh_providers(emae, &emae->priv->transport);
		}
		ok = emae_service_complete(emae, &emae->priv->transport);
		if (!ok) {
			d(printf("send page incomplete\n"));
		}
	}

	if (ok && (pageid == NULL || !strcmp(pageid, "40.management"))) {
		ok = (tmp = e_account_get_string(emae->account, E_ACCOUNT_NAME))
			&& tmp[0]
			&& ((ea = e_get_account_by_name (tmp)) == NULL
			    || ea == emae->original);
		if (!ok) {
			d(printf("management page incomplete\n"));
		}
	}

	return ok;
}

void
em_account_editor_check (EMAccountEditor *emae, const char *page)
{
	emae_check_complete((EConfig *)emae->config, page, emae);
}

/* HACK: FIXME: the component should listen to the account object directly */
static void
add_new_store (char *uri, CamelStore *store, void *user_data)
{
#if 0  /* KILL-BONOBO: Try to actually fix this? */
	MailComponent *component = mail_component_peek ();
	EAccount *account = user_data;

	if (store == NULL)
		return;

	mail_component_add_store (component, store, account->name);
#endif
}

static void
emae_commit(EConfig *ec, GSList *items, void *data)
{
	EMAccountEditor *emae = data;
	EAccountList *accounts = e_get_account_list ();
	EAccount *account;

	/* the mail-config*acconts* api needs a lot of work */

	if (emae->original) {
		d(printf("Committing account '%s'\n", e_account_get_string(emae->account, E_ACCOUNT_NAME)));
		e_account_import(emae->original, emae->account);
		account = emae->original;
		e_account_list_change(accounts, account);
	} else {
		d(printf("Adding new account '%s'\n", e_account_get_string(emae->account, E_ACCOUNT_NAME)));
		e_account_list_add(accounts, emae->account);
		account = emae->account;

		/* HACK: this will add the account to the folder tree.
		   We should just be listening to the account list directly for changed events */
		if (account->enabled
		    && emae->priv->source.provider
		    && (emae->priv->source.provider->flags & CAMEL_PROVIDER_IS_STORAGE))
			mail_get_store(e_account_get_string(emae->account, E_ACCOUNT_SOURCE_URL), NULL, add_new_store, account);
	}

	if (gtk_toggle_button_get_active(emae->priv->default_account))
		e_account_list_set_default(accounts, account);

	e_account_list_save(accounts);
}

void
em_account_editor_commit (EMAccountEditor *emae)
{
	emae_commit ((EConfig *)emae->config, NULL, emae);
}

static void
emae_editor_destroyed(GtkWidget *dialog, EMAccountEditor *emae)
{
	emae->editor = NULL;
	g_object_unref(emae);
}

static void
em_account_editor_construct(EMAccountEditor *emae, EAccount *account, em_account_editor_t type, const gchar *id)
{
	EMAccountEditorPrivate *gui = emae->priv;
	int i, index;
	GSList *l;
	GList *prov;
	EMConfig *ec;
	EMConfigTargetAccount *target;
	GHashTable *have;
	EConfigItem *items;

	emae->type = type;
	emae->original = account;
	if (emae->original) {
		char *xml;

		g_object_ref(emae->original);
		xml = e_account_to_xml(emae->original);
		emae->account = e_account_new_from_xml(xml);
		g_free(xml);

		emae->do_signature = TRUE;
	} else {
		const gchar *uri;

		/* TODO: have a get_default_account thing?? */
		emae->account = e_account_new();
		emae->account->enabled = TRUE;

		uri = e_mail_shell_backend_get_folder_uri (
			global_mail_shell_backend, E_MAIL_FOLDER_DRAFTS);
		e_account_set_string (
			emae->account, E_ACCOUNT_DRAFTS_FOLDER_URI, uri);

		uri = e_mail_shell_backend_get_folder_uri (
			global_mail_shell_backend, E_MAIL_FOLDER_SENT);
		e_account_set_string (
			emae->account, E_ACCOUNT_SENT_FOLDER_URI, uri);
	}

	/* sort the providers, remote first */
	gui->providers = g_list_sort(camel_provider_list(TRUE), (GCompareFunc)provider_compare);

	if (type == EMAE_NOTEBOOK) {
		ec = em_config_new(E_CONFIG_BOOK, id);
		items = emae_editor_items;
		if (!emae_editor_items_translated) {
			for (i=0;items[i].path;i++) {
				if (items[i].label)
					items[i].label = gettext(items[i].label);
			}
			emae_editor_items_translated = TRUE;
		}
	} else {
		ec = em_config_new(E_CONFIG_DRUID, id);
		items = emae_druid_items;
		if (!emae_druid_items_translated) {
			for (i=0;items[i].path;i++) {
				if (items[i].label)
					items[i].label = _(items[i].label);
			}
			emae_druid_items_translated = TRUE;
		}
	}

	emae->config = gui->config = ec;
	l = NULL;
	for (i=0;items[i].path;i++)
		l = g_slist_prepend(l, &items[i]);
	e_config_add_items((EConfig *)ec, l, emae_commit, NULL, emae_free, emae);

	/* This is kinda yuck, we're dynamically mapping from the 'old style' extensibility api to the new one */
	l = NULL;
	have = g_hash_table_new(g_str_hash, g_str_equal);
	index = 20;
	for (prov=gui->providers;prov;prov=g_list_next(prov)) {
		CamelProviderConfEntry *entries = ((CamelProvider *)prov->data)->extra_conf;

		for (i=0;entries && entries[i].type != CAMEL_PROVIDER_CONF_END;i++) {
			struct _receive_options_item *item;
			char *name = entries[i].name;
			int myindex = index;

			if (entries[i].type != CAMEL_PROVIDER_CONF_SECTION_START
			    || name == NULL
			    || g_hash_table_lookup(have, name))
				continue;

			/* override mailcheck since we also insert our own mailcheck item at this index */
			if (name && !strcmp(name, "mailcheck"))
				myindex = 10;

			item = g_malloc0(sizeof(*item));
			item->item.type = E_CONFIG_SECTION_TABLE;
			item->item.path = g_strdup_printf("20.receive_options/%02d.%s", myindex, name?name:"unnamed");
			item->item.label = entries[i].text;

			l = g_slist_prepend(l, item);

			item = g_malloc0(sizeof(*item));
			item->item.type = E_CONFIG_ITEM_TABLE;
			item->item.path = g_strdup_printf("20.receive_options/%02d.%s/80.camelitem", myindex, name?name:"unnamed");
			item->item.factory = emae_receive_options_extra_item;
			item->item.user_data = entries[i].name;

			l = g_slist_prepend(l, item);

			index += 10;
			g_hash_table_insert(have, entries[i].name, have);
		}
	}
	g_hash_table_destroy(have);
	e_config_add_items((EConfig *)ec, l, NULL, NULL, emae_free_auto, emae);
	gui->extra_items = l;

	e_config_add_page_check((EConfig *)ec, NULL, emae_check_complete, emae);

	target = em_config_target_new_account(ec, emae->account);
	e_config_set_target((EConfig *)ec, (EConfigTarget *)target);

	if (type != EMAE_PAGES) {
		emae->editor = e_config_create_window((EConfig *)ec, NULL, type==EMAE_NOTEBOOK?_("Account Editor"):_("Evolution Account Assistant"));
		g_signal_connect(emae->editor, "destroy", G_CALLBACK(emae_editor_destroyed), emae);
	} else {
		e_config_create_widget((EConfig *)ec);
<<<<<<< HEAD
	} 
=======
	}
>>>>>>> e4afd3f9
}<|MERGE_RESOLUTION|>--- conflicted
+++ resolved
@@ -1422,12 +1422,8 @@
 	int active = 0, i;
 	struct _service_info *info = &emae_service_info[service->type];
 	const char *uri = e_account_get_string(account, info->account_uri_key);
-<<<<<<< HEAD
-	char *current = NULL, *tmp;
-=======
-	const char *tmp;
 	char *current = NULL;
->>>>>>> e4afd3f9
+	const gchar *tmp;
 	CamelURL *url;
 
 	dropdown = service->providers;
@@ -1446,7 +1442,7 @@
 	} else {
 		current = g_strdup("imap");
 	}
-	
+
 	store = gtk_list_store_new(2, G_TYPE_STRING, G_TYPE_POINTER);
 
 	i = 0;
@@ -1472,7 +1468,7 @@
 
 		gtk_list_store_append(store, &iter);
 		gtk_list_store_set(store, &iter, 0, provider->name, 1, provider, -1);
-		
+
 		/* find the displayed and set default */
 		if (i == 0 || (current && strcmp(provider->protocol, current) == 0)) {
 			service->provider = provider;
@@ -1504,17 +1500,10 @@
 	if (!uri  || (url = camel_url_new(uri, NULL)) == NULL) {
 		return;
 	}
-<<<<<<< HEAD
-	
-	tmp = (char *)camel_url_get_param(url, "use_ssl");
-	if (tmp == NULL)
-		tmp = "never";	
-=======
 
 	tmp = camel_url_get_param(url, "use_ssl");
 	if (tmp == NULL)
 		tmp = "never";
->>>>>>> e4afd3f9
 	for (i=0;i<num_ssl_options;i++) {
 		if (!strcmp(ssl_options[i].value, tmp)) {
 			gtk_combo_box_set_active(service->use_ssl, i);
@@ -2401,7 +2390,7 @@
 		gtk_box_pack_start((GtkBox*)((GnomeDruidPageStandard *)page)->vbox, w, TRUE, TRUE, 0);
 		w = page;
 		g_object_unref(druidxml);
-		gnome_druid_append_page((GnomeDruid *)parent, (GnomeDruidPage *)page);	
+		gnome_druid_append_page((GnomeDruid *)parent, (GnomeDruidPage *)page);
 	} else {
 		gtk_notebook_append_page((GtkNotebook *)parent, w, gtk_label_new(_("Sending Email")));
 	}
@@ -2718,11 +2707,7 @@
 	if (CAMEL_PROVIDER_NEEDS(service->provider, CAMEL_URL_PART_HOST)) {
 		if (url->host == NULL || url->host[0] == 0)
 			ok = FALSE;
-<<<<<<< HEAD
-		else 
-=======
 		else
->>>>>>> e4afd3f9
 			gtk_entry_set_text(service->hostname, url->host);
 	}
 	/* We only need the user if the service needs auth as well, i think */
@@ -2750,19 +2735,11 @@
 	AOL
 };
 struct _server_prefill {
-<<<<<<< HEAD
-	char *key;
-	char *recv;
-	char *send;
-	char *proto;
-	char *ssl;
-=======
 	const gchar *key;
 	const gchar *recv;
 	const gchar *send;
 	const gchar *proto;
 	const gchar *ssl;
->>>>>>> e4afd3f9
 } mail_servers [] = {
 	{"gmail", "imap.gmail.com", "smtp.gmail.com", "imap", "always"},
 	{"yahoo", "pop3.yahoo.com", "smtp.yahoo.com", "pop", "never"},
@@ -2845,22 +2822,14 @@
 				} else {
 					g_warning("buz1\n");
 				}
-<<<<<<< HEAD
-				
-=======
-
->>>>>>> e4afd3f9
+
 			}
 		} else if (!strcmp(pageid, "30.send")) {
 				CamelURL *url;
 				char *at, *user;
 				int index;
 				char *uri = (char *)e_account_get_string(emae->account, E_ACCOUNT_TRANSPORT_URL);
-<<<<<<< HEAD
-				
-=======
-
->>>>>>> e4afd3f9
+
 				tmp = e_account_get_string(emae->account, E_ACCOUNT_ID_ADDRESS);
 				at = strchr(tmp, '@');
 				user = g_alloca(at-tmp+1);
@@ -2882,13 +2851,7 @@
 				} else {
 					g_warning("buz2\n");
 				}
-<<<<<<< HEAD
-				
-		
-=======
-
-
->>>>>>> e4afd3f9
+
 		} else if (!strcmp(pageid, "20.receive_options")) {
 			if (emae->priv->source.provider
 			    && emae->priv->extra_provider != emae->priv->source.provider) {
@@ -3161,9 +3124,5 @@
 		g_signal_connect(emae->editor, "destroy", G_CALLBACK(emae_editor_destroyed), emae);
 	} else {
 		e_config_create_widget((EConfig *)ec);
-<<<<<<< HEAD
-	} 
-=======
-	}
->>>>>>> e4afd3f9
+	}
 }