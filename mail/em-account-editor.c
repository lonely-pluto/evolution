/*
 * This program is free software; you can redistribute it and/or
 * modify it under the terms of the GNU Lesser General Public
 * License as published by the Free Software Foundation; either
 * version 2 of the License, or (at your option) version 3.
 *
 * This program is distributed in the hope that it will be useful,
 * but WITHOUT ANY WARRANTY; without even the implied warranty of
 * MERCHANTABILITY or FITNESS FOR A PARTICULAR PURPOSE.  See the GNU
 * Lesser General Public License for more details.
 *
 * You should have received a copy of the GNU Lesser General Public
 * License along with the program; if not, see <http://www.gnu.org/licenses/>
 *
 *
 * Authors:
 *		Dan Winship <danw@ximian.com>
 *		Jeffrey Stedfast <fejj@ximian.com>
 *		Michael Zucchi <notzed@ximian.com>
 *
 * Copyright (C) 1999-2008 Novell, Inc. (www.novell.com)
 *
 */

/*
  work before merge can occur:

  verify behaviour.
  work out what to do with the startup druid.

  also need to work out:
  how to remove unecessary items from a service url once
   configured (removing settings from other types).

*/

#ifdef HAVE_CONFIG_H
#include <config.h>
#endif

#include <glib/gi18n.h>
#include <glib/gstdio.h>

#include <string.h>
#include <stdarg.h>

#include <gconf/gconf-client.h>

#include <glade/glade.h>

#include <libgnomeui/gnome-druid.h>
#include <libgnomeui/gnome-druid-page-standard.h>

#include <e-util/e-signature-list.h>

#include "e-util/e-error.h"
#include "e-util/e-account-utils.h"
#include "e-util/e-signature-utils.h"
#include "e-util/e-util-private.h"

#include "em-config.h"
#include "em-folder-selection-button.h"
#include "em-account-editor.h"
#include "mail-session.h"
#include "mail-send-recv.h"
#include "e-signature-editor.h"
#include "em-utils.h"
#include "em-composer-prefs.h"
#include "mail-config.h"
#include "mail-ops.h"
#include "mail-mt.h"

#include "e-mail-shell-backend.h"

#if defined (HAVE_NSS)
#include "smime/gui/e-cert-selector.h"
#endif

#define d(x)

/* econfig item for the extra config hings */
struct _receive_options_item {
	EMConfigItem item;

	/* Only CAMEL_PROVIDER_CONF_ENTRYs GtkEntrys are stored here.
	   The auto-detect camel provider code will probably be removed */
	GHashTable *extra_table;
};

typedef struct _EMAccountEditorService {
	EMAccountEditor *emae;	/* parent pointer, for callbacks */

	/* NOTE: keep all widgets together, first frame last check_dialog */
	GtkWidget *frame;
	GtkWidget *container;

	GtkComboBox *providers;

	GtkLabel *description;
	GtkLabel *hostlabel;
	GtkEntry *hostname;
	GtkLabel *userlabel;
	GtkEntry *username;
	GtkEntry *path;
	GtkLabel *pathlabel;
	GtkWidget *pathentry;

	GtkWidget *ssl_frame;
	GtkComboBox *use_ssl;
	GtkWidget *ssl_hbox;
	GtkWidget *no_ssl;

	GtkWidget *auth_frame;
	GtkComboBox *authtype;

	GtkWidget *authitem;
	GtkToggleButton *remember;
	GtkButton *check_supported;
	GtkToggleButton *needs_auth;

	GtkWidget *check_dialog;
	gint check_id;

	GList *authtypes;	/* if "Check supported" */
	CamelProvider *provider;
	CamelProviderType type;

	gint auth_changed_id;
} EMAccountEditorService;

struct _EMAccountEditorPrivate {
	struct _EMConfig *config;
	GList *providers;

	/* signatures */
	GtkComboBox *signatures_dropdown;
	guint sig_added_id;
	guint sig_removed_id;
	guint sig_changed_id;
	const gchar *sig_uid;

	/* incoming mail */
	EMAccountEditorService source;

	/* extra incoming config */
	CamelProvider *extra_provider;
	GSList *extra_items;	/* this is freed by the econfig automatically */

	/* outgoing mail */
	EMAccountEditorService transport;

	/* account management */
	GtkEntry *identity_entries[5];
	GtkToggleButton *default_account;
	GtkWidget *management_frame;

	/* special folders */
	GtkButton *drafts_folder_button;
	GtkButton *sent_folder_button;
	GtkButton *restore_folders_button;

	/* Security */
	GtkEntry *pgp_key;
	GtkToggleButton *pgp_encrypt_to_self;
	GtkToggleButton *pgp_always_sign;
	GtkToggleButton *pgp_no_imip_sign;
	GtkToggleButton *pgp_always_trust;

	GtkToggleButton *smime_sign_default;
	GtkEntry *smime_sign_key;
	GtkButton *smime_sign_key_select;
	GtkButton *smime_sign_key_clear;
	GtkButton *smime_sign_select;
	GtkToggleButton *smime_encrypt_default;
	GtkToggleButton *smime_encrypt_to_self;
	GtkEntry *smime_encrypt_key;
	GtkButton *smime_encrypt_key_select;
	GtkButton *smime_encrypt_key_clear;

	/* for e-config callbacks, each page sets up its widgets, then they are dealed out by the get_widget callback in order*/
	GtkWidget *widgets[5];
	const gchar *widgets_name[5];
	gint widgets_index;

	/* for druid page preparation */
	guint identity_set:1;
	guint receive_set:1;
	guint management_set:1;
};

static void emae_refresh_authtype(EMAccountEditor *emae, EMAccountEditorService *service);
static void em_account_editor_construct(EMAccountEditor *emae, EAccount *account, em_account_editor_t type, const gchar *id);
static void emae_account_folder_changed(EMFolderSelectionButton *folder, EMAccountEditor *emae);
static GtkVBoxClass *emae_parent;

static void
emae_init(GObject *o)
{
	EMAccountEditor *emae = (EMAccountEditor *)o;

	emae->priv = g_malloc0(sizeof(*emae->priv));

	emae->priv->source.emae = emae;
	emae->priv->transport.emae = emae;
}

static void
emae_finalise(GObject *o)
{
	EMAccountEditor *emae = (EMAccountEditor *)o;
	EMAccountEditorPrivate *p = emae->priv;

	if (p->sig_added_id) {
		ESignatureList *signatures = e_get_signature_list ();

		g_signal_handler_disconnect(signatures, p->sig_added_id);
		g_signal_handler_disconnect(signatures, p->sig_removed_id);
		g_signal_handler_disconnect(signatures, p->sig_changed_id);
	}

	g_list_free(p->source.authtypes);
	g_list_free(p->transport.authtypes);

	g_list_free(p->providers);
	g_free(p);

	g_object_unref(emae->account);
	if (emae->original)
		g_object_unref(emae->original);

	((GObjectClass *)emae_parent)->finalize(o);
}

static void
emae_class_init(GObjectClass *klass)
{
	klass->finalize = emae_finalise;
}

GType
em_account_editor_get_type(void)
{
	static GType type = 0;

	if (type == 0) {
		static const GTypeInfo info = {
			sizeof(EMAccountEditorClass),
			NULL, NULL,
			(GClassInitFunc)emae_class_init,
			NULL, NULL,
			sizeof(EMAccountEditor), 0,
			(GInstanceInitFunc)emae_init
		};
		emae_parent = g_type_class_ref(G_TYPE_OBJECT);
		type = g_type_register_static(G_TYPE_OBJECT, "EMAccountEditor", &info, 0);
	}

	return type;
}

/**
 * em_account_editor_new:
 * @account:
 * @type:
 *
 * Create a new account editor.  If @account is NULL then this is to
 * create a new account, else @account is copied to a working
 * structure and is for editing an existing account.
 *
 * Return value:
 **/
EMAccountEditor *em_account_editor_new(EAccount *account, em_account_editor_t type, const gchar *id)
{
	EMAccountEditor *emae = g_object_new(em_account_editor_get_type(), NULL);

	em_account_editor_construct(emae, account, type, id);

	return emae;
}

/**
 * em_account_editor_new_for_pages:
 * @account:
 * @type:
 *
 * Create a new account editor.  If @account is NULL then this is to
 * create a new account, else @account is copied to a working
 * structure and is for editing an existing account.
 *
 * Return value:
 **/
EMAccountEditor *em_account_editor_new_for_pages(EAccount *account, em_account_editor_t type, gchar *id, GtkWidget **pages)
{
	EMAccountEditor *emae = g_object_new(em_account_editor_get_type(), NULL);
	emae->pages = pages;
	em_account_editor_construct(emae, account, type, id);

	return emae;
}

/* ********************************************************************** */

static struct {
	const gchar *label;
	const gchar *value;
} ssl_options[] = {
	/* Translators: This string is a "Use secure connection" option for
	   the Mailer. It will not use an encrypted connection. */
	{ N_("No encryption"), "never" },
	/* Translators: This string is a "Use secure connection" option for
	   the Mailer. TLS (Transport Layer Security) is commonly known by
	   this abbreviation. */
	{ N_("TLS encryption"), "when-possible" },
	/* Translators: This string is a "Use secure connection" option for
	   the Mailer. SSL (Secure Sockets Layer) is commonly known by this
	   abbreviation. */
	{ N_("SSL encryption"), "always" }
};

#define num_ssl_options (sizeof (ssl_options) / sizeof (ssl_options[0]))

static gboolean
is_email (const gchar *address)
{
	/* This is supposed to check if the address's domain could be
           an FQDN but alas, it's not worth the pain and suffering. */
	const gchar *at;

	at = strchr (address, '@');
	/* make sure we have an '@' and that it's not the first or last gchar */
	if (!at || at == address || *(at + 1) == '\0')
		return FALSE;

	return TRUE;
}

static CamelURL *
emae_account_url(EMAccountEditor *emae, gint urlid)
{
	CamelURL *url = NULL;
	const gchar *uri;

	uri = e_account_get_string(emae->account, urlid);

	if (uri && uri[0])
		url = camel_url_new(uri, NULL);

	if (url == NULL) {
		url = camel_url_new("dummy:", NULL);
		camel_url_set_protocol(url, NULL);
	}

	return url;
}

/* ********************************************************************** */
static void
emae_license_state(GtkToggleButton *button, GtkDialog *dialog)
{
	gtk_dialog_set_response_sensitive(dialog, GTK_RESPONSE_ACCEPT,
					  gtk_toggle_button_get_active(button));
}

static gboolean
emae_load_text(GtkTextView *view, const gchar *filename)
{
	FILE *fd;
	gchar filebuf[1024];
	GtkTextIter iter;
	GtkTextBuffer *buffer;
	gint count;

	g_return_val_if_fail (filename != NULL , FALSE);

	fd = g_fopen (filename, "r");
	if (fd) {
		buffer =  gtk_text_buffer_new (NULL);
		gtk_text_buffer_get_start_iter (buffer, &iter);
		while (!feof (fd) && !ferror (fd)) {
			count = fread (filebuf, 1, sizeof (filebuf), fd);
			gtk_text_buffer_insert (buffer, &iter, filebuf, count);
		}

		gtk_text_view_set_buffer(GTK_TEXT_VIEW (view), GTK_TEXT_BUFFER(buffer));
		fclose (fd);
	}

	return fd != NULL;
}

static gboolean
emae_display_license(EMAccountEditor *emae, CamelProvider *prov)
{
	GladeXML *xml;
	GtkWidget *w, *dialog;
	gchar *tmp;
	GtkResponseType response = GTK_RESPONSE_NONE;
	gchar *gladefile;

	gladefile = g_build_filename (EVOLUTION_GLADEDIR,
				      "mail-dialogs.glade",
				      NULL);
	xml = glade_xml_new (gladefile, "license_dialog", NULL);
	g_free (gladefile);

	dialog = glade_xml_get_widget(xml, "license_dialog");
	gtk_dialog_set_response_sensitive((GtkDialog *)dialog, GTK_RESPONSE_ACCEPT, FALSE);
	tmp = g_strdup_printf(_("%s License Agreement"), prov->license);
	gtk_window_set_title((GtkWindow *)dialog, tmp);
	g_free(tmp);

	g_signal_connect(glade_xml_get_widget(xml, "license_checkbutton"),
			 "toggled", G_CALLBACK(emae_license_state), dialog);

	tmp = g_strdup_printf(_("\nPlease read carefully the license agreement\n"
				"for %s displayed below\n"
				"and tick the check box for accepting it\n"), prov->license);
	gtk_label_set_text((GtkLabel *)glade_xml_get_widget(xml, "license_top_label"), tmp);
	g_free(tmp);

	w = glade_xml_get_widget(xml, "license_textview");
	if (emae_load_text((GtkTextView *)w, prov->license_file)) {
		gtk_text_view_set_editable((GtkTextView *)w, FALSE);
		response = gtk_dialog_run((GtkDialog *)dialog);
	} else {
		e_error_run(emae->editor ? (GtkWindow *)gtk_widget_get_toplevel(emae->editor) : NULL,
			    "mail:no-load-license", prov->license_file, NULL);
	}

	gtk_widget_destroy(dialog);
	g_object_unref(xml);

	return (response == GTK_RESPONSE_ACCEPT);
}

static gboolean
emae_check_license(EMAccountEditor *emae, CamelProvider *prov)
{
	gboolean accepted = TRUE;

	if (prov->flags & CAMEL_PROVIDER_HAS_LICENSE) {
		GConfClient *gconf = mail_config_get_gconf_client();
		GSList *providers_list, *l;

		providers_list = gconf_client_get_list (gconf, "/apps/evolution/mail/licenses", GCONF_VALUE_STRING, NULL);

		for (l = providers_list, accepted = FALSE; l && !accepted; l = g_slist_next(l))
			accepted = (strcmp((gchar *)l->data, prov->protocol) == 0);

		if (!accepted
		    && (accepted = emae_display_license(emae, prov)) == TRUE) {
			providers_list = g_slist_append(providers_list, g_strdup(prov->protocol));
			gconf_client_set_list(gconf,
					      "/apps/evolution/mail/licenses",
					      GCONF_VALUE_STRING,
					      providers_list, NULL);
		}

		g_slist_foreach(providers_list, (GFunc)g_free, NULL);
		g_slist_free(providers_list);
	}

	return accepted;
}

static void
default_folders_clicked (GtkButton *button, gpointer user_data)
{
	EMAccountEditor *emae = user_data;
	const gchar *uri;

	uri = e_mail_shell_backend_get_folder_uri (
		global_mail_shell_backend, E_MAIL_FOLDER_DRAFTS);
	em_folder_selection_button_set_selection((EMFolderSelectionButton *)emae->priv->drafts_folder_button, uri);
	emae_account_folder_changed((EMFolderSelectionButton *)emae->priv->drafts_folder_button, emae);

	uri = e_mail_shell_backend_get_folder_uri (
		global_mail_shell_backend, E_MAIL_FOLDER_SENT);
	em_folder_selection_button_set_selection((EMFolderSelectionButton *)emae->priv->sent_folder_button, uri);
	emae_account_folder_changed((EMFolderSelectionButton *)emae->priv->sent_folder_button, emae);
}

/* custom widget factories */
GtkWidget *em_account_editor_folder_selector_button_new (gchar *widget_name, gchar *string1, gchar *string2, gint int1, gint int2);

GtkWidget *
em_account_editor_folder_selector_button_new (gchar *widget_name, gchar *string1, gchar *string2, gint int1, gint int2)
{
	EMFolderTreeModel *model;

	model = e_mail_shell_backend_get_folder_tree_model (global_mail_shell_backend);
	return (GtkWidget *)em_folder_selection_button_new(model, string1 ? string1 : _("Select Folder"), NULL);
}

GtkWidget *em_account_editor_dropdown_new(gchar *widget_name, gchar *string1, gchar *string2, gint int1, gint int2);

GtkWidget *
em_account_editor_dropdown_new(gchar *widget_name, gchar *string1, gchar *string2, gint int1, gint int2)
{
	return (GtkWidget *)gtk_combo_box_new();
}

GtkWidget *em_account_editor_ssl_selector_new(gchar *widget_name, gchar *string1, gchar *string2, gint int1, gint int2);

GtkWidget *
em_account_editor_ssl_selector_new(gchar *widget_name, gchar *string1, gchar *string2, gint int1, gint int2)
{
	GtkComboBox *dropdown = (GtkComboBox *)gtk_combo_box_new();
	GtkCellRenderer *cell = gtk_cell_renderer_text_new();
	GtkListStore *store;
	gint i;
	GtkTreeIter iter;

	gtk_widget_show((GtkWidget *)dropdown);

	store = gtk_list_store_new(2, G_TYPE_STRING, G_TYPE_POINTER);

	for (i=0;i<num_ssl_options;i++) {
		gtk_list_store_append(store, &iter);
		gtk_list_store_set(store, &iter, 0, _(ssl_options[i].label), 1, ssl_options[i].value, -1);
	}

	gtk_cell_layout_pack_start((GtkCellLayout *)dropdown, cell, TRUE);
	gtk_cell_layout_set_attributes((GtkCellLayout *)dropdown, cell, "text", 0, NULL);

	gtk_combo_box_set_model(dropdown, (GtkTreeModel *)store);

	return (GtkWidget *)dropdown;
}

/* The camel provider auto-detect interface should be deprecated.
   But it still needs to be replaced with something of similar functionality.
   Just using the normal econfig plugin mechanism should be adequate. */
static void
emae_auto_detect_free (gpointer key, gpointer value, gpointer user_data)
{
	g_free (key);
	g_free (value);
}

static void
emae_auto_detect(EMAccountEditor *emae)
{
	EMAccountEditorPrivate *gui = emae->priv;
	EMAccountEditorService *service = &gui->source;
	GHashTable *auto_detected;
	GSList *l;
	CamelProviderConfEntry *entries;
	gchar *value;
	gint i;
	CamelURL *url;

	if (service->provider == NULL
	    || (entries = service->provider->extra_conf) == NULL)
		return;

	d(printf("Running auto-detect\n"));

	url = emae_account_url(emae, E_ACCOUNT_SOURCE_URL);
	camel_provider_auto_detect(service->provider, url, &auto_detected, NULL);
	camel_url_free(url);
	if (auto_detected == NULL) {
		d(printf(" no values detected\n"));
		return;
	}

	for (i = 0; entries[i].type != CAMEL_PROVIDER_CONF_END; i++) {
		struct _receive_options_item *item;
		GtkWidget *w;

		if (entries[i].name == NULL
		    || (value = g_hash_table_lookup (auto_detected, entries[i].name)) == NULL)
			continue;

		/* only 2 providers use this, and they only do it for 3 entries only */
		g_return_if_fail (entries[i].type == CAMEL_PROVIDER_CONF_ENTRY);

		w = NULL;
		for (l = emae->priv->extra_items;l;l=g_slist_next(l)) {
			item = l->data;
			if (item->extra_table && (w = g_hash_table_lookup(item->extra_table, entries[i].name)))
				break;
		}

		gtk_entry_set_text((GtkEntry *)w, value?value:"");
	}

	g_hash_table_foreach(auto_detected, emae_auto_detect_free, NULL);
	g_hash_table_destroy(auto_detected);
}

static gint
provider_compare (const CamelProvider *p1, const CamelProvider *p2)
{
	/* sort providers based on "location" (ie. local or remote) */
	if (p1->flags & CAMEL_PROVIDER_IS_REMOTE) {
		if (p2->flags & CAMEL_PROVIDER_IS_REMOTE)
			return 0;
		return -1;
	} else {
		if (p2->flags & CAMEL_PROVIDER_IS_REMOTE)
			return 1;
		return 0;
	}
}

static void
emae_signature_added(ESignatureList *signatures, ESignature *sig, EMAccountEditor *emae)
{
	GtkTreeModel *model;
	GtkTreeIter iter;

	model = gtk_combo_box_get_model(emae->priv->signatures_dropdown);

	gtk_list_store_append((GtkListStore *)model, &iter);
	gtk_list_store_set((GtkListStore *)model, &iter, 0, sig->autogen?_("Autogenerated"):sig->name, 1, sig->uid, -1);

	gtk_combo_box_set_active(emae->priv->signatures_dropdown, gtk_tree_model_iter_n_children(model, NULL)-1);
}

static gint
emae_signature_get_iter(EMAccountEditor *emae, ESignature *sig, GtkTreeModel **modelp, GtkTreeIter *iter)
{
	GtkTreeModel *model;
	gint found = 0;

	model = gtk_combo_box_get_model(emae->priv->signatures_dropdown);
	*modelp = model;
	if (!gtk_tree_model_get_iter_first(model, iter))
		return FALSE;

	do {
		gchar *uid;

		gtk_tree_model_get(model, iter, 1, &uid, -1);
		if (uid && !strcmp(uid, sig->uid))
			found = TRUE;
		g_free(uid);
	} while (!found && gtk_tree_model_iter_next(model, iter));

	return found;
}

static void
emae_signature_removed(ESignatureList *signatures, ESignature *sig, EMAccountEditor *emae)
{
	GtkTreeIter iter;
	GtkTreeModel *model;

	if (emae_signature_get_iter(emae, sig, &model, &iter))
		gtk_list_store_remove((GtkListStore *)model, &iter);
}

static void
emae_signature_changed(ESignatureList *signatures, ESignature *sig, EMAccountEditor *emae)
{
	GtkTreeIter iter;
	GtkTreeModel *model;

	if (emae_signature_get_iter(emae, sig, &model, &iter))
		gtk_list_store_set((GtkListStore *)model, &iter, 0, sig->autogen?_("Autogenerated"):sig->name, -1);
}

static void
emae_signaturetype_changed(GtkComboBox *dropdown, EMAccountEditor *emae)
{
	gint id = gtk_combo_box_get_active(dropdown);
	GtkTreeModel *model;
	GtkTreeIter iter;
	gchar *uid = NULL;

	if (id != -1) {
		model = gtk_combo_box_get_model(dropdown);
		if (gtk_tree_model_iter_nth_child(model, &iter, NULL, id))
			gtk_tree_model_get(model, &iter, 1, &uid, -1);
	}

	e_account_set_string(emae->account, E_ACCOUNT_ID_SIGNATURE, uid);
	g_free(uid);
}

static void
emae_signature_new(GtkWidget *w, EMAccountEditor *emae)
{
	EShell *shell;
	EShellSettings *shell_settings;
	GtkWidget *parent;
	gboolean html_mode;

	shell = e_shell_get_default ();
	shell_settings = e_shell_get_shell_settings (shell);
	parent = gtk_widget_get_toplevel (w);

	html_mode = e_shell_settings_get_boolean (
		shell_settings, "composer-format-html");

	em_composer_prefs_new_signature (GTK_WINDOW (parent), html_mode);
}

static GtkWidget *
emae_setup_signatures(EMAccountEditor *emae, GladeXML *xml)
{
	EMAccountEditorPrivate *p = emae->priv;
	GtkComboBox *dropdown = (GtkComboBox *)glade_xml_get_widget(xml, "signature_dropdown");
	GtkCellRenderer *cell = gtk_cell_renderer_text_new();
	GtkListStore *store;
	gint i, active=0;
	GtkTreeIter iter;
	ESignatureList *signatures;
	EIterator *it;
	const gchar *current = e_account_get_string(emae->account, E_ACCOUNT_ID_SIGNATURE);
	GtkWidget *button;

	emae->priv->signatures_dropdown = dropdown;
	gtk_widget_show((GtkWidget *)dropdown);

	store = gtk_list_store_new(2, G_TYPE_STRING, G_TYPE_STRING);

	gtk_list_store_append(store, &iter);
	gtk_list_store_set(store, &iter, 0, _("None"), 1, NULL, -1);

	signatures = e_get_signature_list ();

	if (p->sig_added_id == 0) {
		p->sig_added_id = g_signal_connect(signatures, "signature-added", G_CALLBACK(emae_signature_added), emae);
		p->sig_removed_id = g_signal_connect(signatures, "signature-removed", G_CALLBACK(emae_signature_removed), emae);
		p->sig_changed_id = g_signal_connect(signatures, "signature-changed", G_CALLBACK(emae_signature_changed), emae);
	}

	/* we need to count the 'none' entry before using the index */
	i = 1;
	it = e_list_get_iterator ((EList *) signatures);
	while (e_iterator_is_valid (it)) {
		ESignature *sig = (ESignature *)e_iterator_get(it);

		gtk_list_store_append(store, &iter);
		gtk_list_store_set(store, &iter, 0, sig->autogen?_("Autogenerated"):sig->name, 1, sig->uid, -1);

		if (current && !strcmp(current, sig->uid))
			active = i;

		e_iterator_next(it);
		i++;
	}
	g_object_unref (it);

	gtk_cell_layout_pack_start((GtkCellLayout *)dropdown, cell, TRUE);
	gtk_cell_layout_set_attributes((GtkCellLayout *)dropdown, cell, "text", 0, NULL);

	gtk_combo_box_set_model(dropdown, (GtkTreeModel *)store);
	gtk_combo_box_set_active(dropdown, active);

	g_signal_connect(dropdown, "changed", G_CALLBACK(emae_signaturetype_changed), emae);
	gtk_widget_set_sensitive((GtkWidget *)dropdown, e_account_writable(emae->account, E_ACCOUNT_ID_SIGNATURE));

	button = glade_xml_get_widget(xml, "sigAddNew");
	g_signal_connect(button, "clicked", G_CALLBACK(emae_signature_new), emae);
	gtk_widget_set_sensitive(button,
				 gconf_client_key_is_writable(mail_config_get_gconf_client(),
							      "/apps/evolution/mail/signatures", NULL));

	return (GtkWidget *)dropdown;
}

static void
emae_receipt_policy_changed(GtkComboBox *dropdown, EMAccountEditor *emae)
{
	gint id = gtk_combo_box_get_active(dropdown);
	GtkTreeModel *model;
	GtkTreeIter iter;
	EAccountReceiptPolicy policy;

	if (id != -1) {
		model = gtk_combo_box_get_model(dropdown);
		if (gtk_tree_model_iter_nth_child(model, &iter, NULL, id)) {
			gtk_tree_model_get(model, &iter, 1, &policy, -1);
			e_account_set_int (emae->account, E_ACCOUNT_RECEIPT_POLICY, policy);
		}
	}

}

static GtkWidget *
emae_setup_receipt_policy (EMAccountEditor *emae, GladeXML *xml)
{
	GtkComboBox *dropdown = (GtkComboBox *)glade_xml_get_widget(xml, "receipt_policy_dropdown");
	GtkListStore *store;
	gint i = 0, active = 0;
	GtkTreeIter iter;
	EAccountReceiptPolicy current = emae->account->receipt_policy;
	static struct {
		EAccountReceiptPolicy policy;
		const gchar *label;
	} receipt_policies[] = {
		{ E_ACCOUNT_RECEIPT_NEVER,  N_("Never") },
		{ E_ACCOUNT_RECEIPT_ALWAYS, N_("Always") },
		{ E_ACCOUNT_RECEIPT_ASK,    N_("Ask for each message") }
	};

	gtk_widget_show((GtkWidget *)dropdown);

	store = gtk_list_store_new(2, G_TYPE_STRING, G_TYPE_INT);

	for (i = 0; i < 3; ++i) {
		gtk_list_store_append (store, &iter);
		gtk_list_store_set (store, &iter,
				    0, _(receipt_policies[i].label),
				    1, receipt_policies[i].policy,
				    -1);
		if (current == receipt_policies[i].policy)
			active = i;
	}

	gtk_combo_box_set_model(dropdown, (GtkTreeModel *)store);
	gtk_combo_box_set_active(dropdown, active);

	g_signal_connect(dropdown, "changed", G_CALLBACK(emae_receipt_policy_changed), emae);
	gtk_widget_set_sensitive((GtkWidget *)dropdown, e_account_writable(emae->account, E_ACCOUNT_RECEIPT_POLICY));

	return (GtkWidget *)dropdown;
}

static void
emae_account_entry_changed(GtkEntry *entry, EMAccountEditor *emae)
{
	gint item = GPOINTER_TO_INT(g_object_get_data((GObject *)entry, "account-item"));

	e_account_set_string(emae->account, item, gtk_entry_get_text(entry));
}

static GtkEntry *
emae_account_entry(EMAccountEditor *emae, const gchar *name, gint item, GladeXML *xml)
{
	GtkEntry *entry;
	const gchar *text;

	entry = (GtkEntry *)glade_xml_get_widget(xml, name);
	text = e_account_get_string(emae->account, item);
	if (text)
		gtk_entry_set_text(entry, text);
	g_object_set_data((GObject *)entry, "account-item", GINT_TO_POINTER(item));
	g_signal_connect(entry, "changed", G_CALLBACK(emae_account_entry_changed), emae);
	gtk_widget_set_sensitive((GtkWidget *)entry, e_account_writable(emae->account, item));

	return entry;
}

static void
emae_account_toggle_changed(GtkToggleButton *toggle, EMAccountEditor *emae)
{
	gint item = GPOINTER_TO_INT(g_object_get_data((GObject *)toggle, "account-item"));

	e_account_set_bool(emae->account, item, gtk_toggle_button_get_active(toggle));
}

static void
emae_account_toggle_widget(EMAccountEditor *emae, GtkToggleButton *toggle, gint item)
{
	gtk_toggle_button_set_active(toggle, e_account_get_bool(emae->account, item));
	g_object_set_data((GObject *)toggle, "account-item", GINT_TO_POINTER(item));
	g_signal_connect(toggle, "toggled", G_CALLBACK(emae_account_toggle_changed), emae);
	gtk_widget_set_sensitive((GtkWidget *)toggle, e_account_writable(emae->account, item));
}

static GtkToggleButton *
emae_account_toggle(EMAccountEditor *emae, const gchar *name, gint item, GladeXML *xml)
{
	GtkToggleButton *toggle;

	toggle = (GtkToggleButton *)glade_xml_get_widget(xml, name);
	emae_account_toggle_widget(emae, toggle, item);

	return toggle;
}

static void
emae_account_spinint_changed(GtkSpinButton *spin, EMAccountEditor *emae)
{
	gint item = GPOINTER_TO_INT(g_object_get_data((GObject *)spin, "account-item"));

	e_account_set_int(emae->account, item, gtk_spin_button_get_value(spin));
}

static void
emae_account_spinint_widget(EMAccountEditor *emae, GtkSpinButton *spin, gint item)
{
	gtk_spin_button_set_value(spin, e_account_get_int(emae->account, item));
	g_object_set_data((GObject *)spin, "account-item", GINT_TO_POINTER(item));
	g_signal_connect(spin, "value_changed", G_CALLBACK(emae_account_spinint_changed), emae);
	gtk_widget_set_sensitive((GtkWidget *)spin, e_account_writable(emae->account, item));
}

#if 0
static GtkSpinButton *
emae_account_spinint(EMAccountEditor *emae, const gchar *name, gint item)
{
	GtkSpinButton *spin;

	spin = (GtkSpinButton *)glade_xml_get_widget(emae->priv->xml, name);
	emae_account_spinint_widget(emae, spin, item);

	return spin;
}
#endif

static void
emae_account_folder_changed(EMFolderSelectionButton *folder, EMAccountEditor *emae)
{
	gint item = GPOINTER_TO_INT(g_object_get_data((GObject *)folder, "account-item"));

	e_account_set_string(emae->account, item, em_folder_selection_button_get_selection(folder));
}

static EMFolderSelectionButton *
emae_account_folder(EMAccountEditor *emae, const gchar *name, gint item, gint deffolder, GladeXML *xml)
{
	EMFolderSelectionButton *folder;
	const gchar *uri;

	folder = (EMFolderSelectionButton *)glade_xml_get_widget(xml, name);
	uri = e_account_get_string(emae->account, item);
	if (uri) {
		gchar *tmp = em_uri_to_camel(uri);

		em_folder_selection_button_set_selection(folder, tmp);
		g_free(tmp);
	} else {
		const gchar *uri;

		uri = e_mail_shell_backend_get_folder_uri (
			global_mail_shell_backend, deffolder);
		em_folder_selection_button_set_selection(folder, uri);
	}

	g_object_set_data((GObject *)folder, "account-item", GINT_TO_POINTER(item));
	g_object_set_data((GObject *)folder, "folder-default", GINT_TO_POINTER(deffolder));
	g_signal_connect(folder, "selected", G_CALLBACK(emae_account_folder_changed), emae);
	gtk_widget_show((GtkWidget *)folder);

	gtk_widget_set_sensitive((GtkWidget *)folder, e_account_writable(emae->account, item));

	return folder;
}

#if defined (HAVE_NSS)
static void
smime_changed(EMAccountEditor *emae)
{
	EMAccountEditorPrivate *gui = emae->priv;
	gint act;
	const gchar *tmp;

	tmp = gtk_entry_get_text(gui->smime_sign_key);
	act = tmp && tmp[0];
	gtk_widget_set_sensitive((GtkWidget *)gui->smime_sign_key_clear, act);
	gtk_widget_set_sensitive((GtkWidget *)gui->smime_sign_default, act);
	if (!act)
		gtk_toggle_button_set_active(gui->smime_sign_default, FALSE);

	tmp = gtk_entry_get_text(gui->smime_encrypt_key);
	act = tmp && tmp[0];
	gtk_widget_set_sensitive((GtkWidget *)gui->smime_encrypt_key_clear, act);
	gtk_widget_set_sensitive((GtkWidget *)gui->smime_encrypt_default, act);
	gtk_widget_set_sensitive((GtkWidget *)gui->smime_encrypt_to_self, act);
	if (!act) {
		gtk_toggle_button_set_active(gui->smime_encrypt_default, FALSE);
		gtk_toggle_button_set_active(gui->smime_encrypt_to_self, FALSE);
	}
}

static void
smime_sign_key_selected(GtkWidget *dialog, const gchar *key, EMAccountEditor *emae)
{
	EMAccountEditorPrivate *gui = emae->priv;

	if (key != NULL) {
		gtk_entry_set_text(gui->smime_sign_key, key);
		smime_changed(emae);
	}

	gtk_widget_destroy(dialog);
}

static void
smime_sign_key_select(GtkWidget *button, EMAccountEditor *emae)
{
	EMAccountEditorPrivate *gui = emae->priv;
	GtkWidget *w;

	w = e_cert_selector_new(E_CERT_SELECTOR_SIGNER, gtk_entry_get_text(gui->smime_sign_key));
	gtk_window_set_modal((GtkWindow *)w, TRUE);
	gtk_window_set_transient_for((GtkWindow *)w, (GtkWindow *)gtk_widget_get_toplevel(button));
	g_signal_connect(w, "selected", G_CALLBACK(smime_sign_key_selected), emae);
	gtk_widget_show(w);
}

static void
smime_sign_key_clear(GtkWidget *w, EMAccountEditor *emae)
{
	EMAccountEditorPrivate *gui = emae->priv;

	gtk_entry_set_text(gui->smime_sign_key, "");
	smime_changed(emae);
}

static void
smime_encrypt_key_selected(GtkWidget *dialog, const gchar *key, EMAccountEditor *emae)
{
	EMAccountEditorPrivate *gui = emae->priv;

	if (key != NULL) {
		gtk_entry_set_text(gui->smime_encrypt_key, key);
		smime_changed(emae);
	}

	gtk_widget_destroy(dialog);
}

static void
smime_encrypt_key_select(GtkWidget *button, EMAccountEditor *emae)
{
	EMAccountEditorPrivate *gui = emae->priv;
	GtkWidget *w;

	w = e_cert_selector_new(E_CERT_SELECTOR_SIGNER, gtk_entry_get_text(gui->smime_encrypt_key));
	gtk_window_set_modal((GtkWindow *)w, TRUE);
	gtk_window_set_transient_for((GtkWindow *)w, (GtkWindow *)gtk_widget_get_toplevel(button));
	g_signal_connect(w, "selected", G_CALLBACK(smime_encrypt_key_selected), emae);
	gtk_widget_show(w);
}

static void
smime_encrypt_key_clear(GtkWidget *w, EMAccountEditor *emae)
{
	EMAccountEditorPrivate *gui = emae->priv;

	gtk_entry_set_text(gui->smime_encrypt_key, "");
	smime_changed(emae);
}
#endif

static void
emae_url_set_hostport(CamelURL *url, const gchar *txt)
{
	const gchar *port;
	gchar *host;

	/* FIXME: what if this was a raw IPv6 address? */
	if (txt && (port = strchr(txt, ':'))) {
		camel_url_set_port(url, atoi(port+1));
		host = g_strdup(txt);
		host[port-txt] = 0;
	} else {
		/* "" is converted to NULL, but if we set NULL on the url,
		   camel_url_to_string strips lots of details */
		host = g_strdup((txt?txt:""));
		camel_url_set_port (url, 0);
	}

	g_strstrip(host);
	if (txt && *txt)
		camel_url_set_host(url, host);

	g_free(host);
}

/* This is used to map a funciton which will set on the url a string value.
   if widgets[0] is set, it is the entry which will be called against setval()
   We need our own function for host:port decoding, as above */
struct _provider_host_info {
	guint32 flag;
	void (*setval)(CamelURL *, const gchar *);
	glong widgets[3];
};

static struct _provider_host_info emae_source_host_info[] = {
	{ CAMEL_URL_PART_HOST, emae_url_set_hostport, { G_STRUCT_OFFSET(EMAccountEditorService, hostname), G_STRUCT_OFFSET(EMAccountEditorService, hostlabel), }, },
	{ CAMEL_URL_PART_USER, camel_url_set_user, { G_STRUCT_OFFSET(EMAccountEditorService, username), G_STRUCT_OFFSET(EMAccountEditorService, userlabel), } },
	{ CAMEL_URL_PART_PATH, camel_url_set_path, { G_STRUCT_OFFSET(EMAccountEditorService, path), G_STRUCT_OFFSET(EMAccountEditorService, pathlabel), G_STRUCT_OFFSET(EMAccountEditorService, pathentry) }, },
	{ CAMEL_URL_PART_AUTH, NULL, { 0, G_STRUCT_OFFSET(EMAccountEditorService, auth_frame), }, },
	{ 0 },
};

static struct _provider_host_info emae_transport_host_info[] = {
	{ CAMEL_URL_PART_HOST, emae_url_set_hostport, { G_STRUCT_OFFSET(EMAccountEditorService, hostname), G_STRUCT_OFFSET(EMAccountEditorService, hostlabel), }, },
	{ CAMEL_URL_PART_USER, camel_url_set_user, { G_STRUCT_OFFSET(EMAccountEditorService, username), G_STRUCT_OFFSET(EMAccountEditorService, userlabel), } },
	{ CAMEL_URL_PART_AUTH, NULL, { 0, G_STRUCT_OFFSET(EMAccountEditorService, auth_frame), }, },
	{ 0 },
};

/* This is used to map each of the two services in a typical account to the widgets that represent each service.
   i.e. the receiving (source) service, and the sending (transport) service.
   It is used throughout the following code to drive each page */
static struct _service_info {
	gint account_uri_key;
	gint save_passwd_key;

	const gchar *frame;
	const gchar *type_dropdown;

	const gchar *container;
	const gchar *description;
	const gchar *hostname;
	const gchar *hostlabel;
	const gchar *username;
	const gchar *userlabel;
	const gchar *path;
	const gchar *pathlabel;
	const gchar *pathentry;

	const gchar *security_frame;
	const gchar *ssl_hbox;
	const gchar *use_ssl;
	const gchar *ssl_disabled;

	const gchar *needs_auth;
	const gchar *auth_frame;

	const gchar *authtype;
	const gchar *authtype_check;

	const gchar *remember_password;

	struct _provider_host_info *host_info;
} emae_service_info[CAMEL_NUM_PROVIDER_TYPES] = {
	{ E_ACCOUNT_SOURCE_URL, E_ACCOUNT_SOURCE_SAVE_PASSWD,
	  "source_frame", "source_type_dropdown",
	  "source_vbox", "source_description", "source_host", "source_host_label", "source_user", "source_user_label", "source_path", "source_path_label", "source_path_entry",
	  "source_security_frame", "source_ssl_hbox", "source_use_ssl", "source_ssl_disabled",
	  NULL, "source_auth_frame",
	  "source_auth_dropdown", "source_check_supported",
	  "source_remember_password",
	  emae_source_host_info,
	},
	{ E_ACCOUNT_TRANSPORT_URL, E_ACCOUNT_TRANSPORT_SAVE_PASSWD,
	  "transport_frame", "transport_type_dropdown",
	  "transport_vbox", "transport_description", "transport_host", "transport_host_label", "transport_user", "transport_user_label", NULL, NULL, NULL,
	  "transport_security_frame", "transport_ssl_hbox", "transport_use_ssl", "transport_ssl_disabled",
	  "transport_needs_auth", "transport_auth_frame",
	  "transport_auth_dropdown", "transport_check_supported",
	  "transport_remember_password",
	  emae_transport_host_info,
	},
};

static void
emae_uri_changed(EMAccountEditorService *service, CamelURL *url)
{
	gchar *uri;

	uri = camel_url_to_string(url, 0);

	e_account_set_string(service->emae->account, emae_service_info[service->type].account_uri_key, uri);

	/* small hack for providers which are store and transport - copy settings across */
	if (service->type == CAMEL_PROVIDER_STORE
	    && service->provider
	    && CAMEL_PROVIDER_IS_STORE_AND_TRANSPORT(service->provider))
		e_account_set_string(service->emae->account, E_ACCOUNT_TRANSPORT_URL, uri);

	g_free(uri);
}

static void
emae_service_url_changed(EMAccountEditorService *service, void (*setval)(CamelURL *, const gchar *), GtkEntry *entry)
{
        GtkComboBox *dropdown;
        gint id;
        GtkTreeModel *model;
        GtkTreeIter iter;
        CamelServiceAuthType *authtype;

        CamelURL *url = emae_account_url(service->emae, emae_service_info[service->type].account_uri_key);
        const gchar *text = gtk_entry_get_text(entry);

        setval(url, (text && text[0])?text:NULL);

        if (text && text[0] && setval == camel_url_set_user) {
                dropdown = service->authtype;
                if(dropdown) {
                        id = gtk_combo_box_get_active (dropdown);
                        if (id != -1) {
                                model = gtk_combo_box_get_model (dropdown);
                                        if (gtk_tree_model_iter_nth_child (model, &iter, NULL, id)) {
                                                gtk_tree_model_get (model, &iter, 1, &authtype, -1);
                                                if (authtype)
                                                        camel_url_set_authmech (url, authtype->authproto);
                                        }
                        }
                }
        }

        emae_uri_changed(service, url);
        camel_url_free(url);
}

static void
emae_service_url_path_changed(EMAccountEditorService *service, void (*setval)(CamelURL *, const gchar *), GtkWidget *widget)
{
	GtkComboBox *dropdown;
	gint id;
	GtkTreeModel *model;
	GtkTreeIter iter;
	CamelServiceAuthType *authtype;

	CamelURL *url = emae_account_url(service->emae, emae_service_info[service->type].account_uri_key);
	const gchar *text = gtk_file_chooser_get_filename (GTK_FILE_CHOOSER (widget));

	setval(url, (text && text[0])?text:NULL);

	if (text && text[0] && setval == camel_url_set_user) {
		dropdown = service->authtype;
		if(dropdown) {
			id = gtk_combo_box_get_active (dropdown);
			if (id != -1) {
				model = gtk_combo_box_get_model (dropdown);
					if (gtk_tree_model_iter_nth_child (model, &iter, NULL, id)) {
						gtk_tree_model_get (model, &iter, 1, &authtype, -1);
						if (authtype)
							camel_url_set_authmech (url, authtype->authproto);
					}
			}
		}
	}

	emae_uri_changed(service, url);
	camel_url_free(url);
}

static void
emae_hostname_changed(GtkEntry *entry, EMAccountEditorService *service)
{
	emae_service_url_changed(service, emae_url_set_hostport, entry);
}

static void
emae_username_changed(GtkEntry *entry, EMAccountEditorService *service)
{
	emae_service_url_changed(service, camel_url_set_user, entry);
}

static void
emae_path_changed(GtkWidget *widget, EMAccountEditorService *service)
{
	emae_service_url_path_changed(service, camel_url_set_path, widget);
}

static gint
emae_ssl_update(EMAccountEditorService *service, CamelURL *url)
{
	gint id = gtk_combo_box_get_active(service->use_ssl);
	GtkTreeModel *model;
	GtkTreeIter iter;
	gchar *ssl;

	if (id == -1)
		return 0;

	model = gtk_combo_box_get_model(service->use_ssl);
	if (gtk_tree_model_iter_nth_child(model, &iter, NULL, id)) {
		gtk_tree_model_get(model, &iter, 1, &ssl, -1);
		if (!strcmp(ssl, "none"))
			ssl = NULL;
		camel_url_set_param(url, "use_ssl", ssl);
		return 1;
	}

	return 0;
}

static void
emae_ssl_changed(GtkComboBox *dropdown, EMAccountEditorService *service)
{
	CamelURL *url = emae_account_url(service->emae, emae_service_info[service->type].account_uri_key);

	if (emae_ssl_update(service, url))
		emae_uri_changed(service, url);
	camel_url_free(url);
}

static void
emae_service_provider_changed(EMAccountEditorService *service)
{
	gint i, j;
	void (*show)(GtkWidget *);
	CamelURL *url = emae_account_url(service->emae, emae_service_info[service->type].account_uri_key);

	if (service->provider) {
		gint enable;
		GtkWidget *dwidget = NULL;

		camel_url_set_protocol(url, service->provider->protocol);
		gtk_label_set_text(service->description, service->provider->description);
		if (!emae_check_license(service->emae, service->provider))
			gtk_widget_hide(service->frame);
		else
			gtk_widget_show(service->frame);

		enable = e_account_writable_option(service->emae->account, service->provider->protocol, "auth");
		gtk_widget_set_sensitive((GtkWidget *)service->authtype, enable);
		gtk_widget_set_sensitive((GtkWidget *)service->check_supported, enable);

		enable = e_account_writable_option(service->emae->account, service->provider->protocol, "use_ssl");
		gtk_widget_set_sensitive((GtkWidget *)service->use_ssl, enable);

		enable = e_account_writable(service->emae->account, emae_service_info[service->type].save_passwd_key);
		gtk_widget_set_sensitive((GtkWidget *)service->remember, enable);

		for (i=0;emae_service_info[service->type].host_info[i].flag;i++) {
			GtkWidget *w;
			gint hide;
			struct _provider_host_info *info = &emae_service_info[service->type].host_info[i];

			enable = CAMEL_PROVIDER_ALLOWS(service->provider, info->flag);
			hide = CAMEL_PROVIDER_HIDDEN(service->provider, info->flag);
			show = (enable && !hide)?gtk_widget_show:gtk_widget_hide;

			for (j=0; j < sizeof(info->widgets)/sizeof(info->widgets[0]); j++) {
				if (info->widgets[j] && (w = G_STRUCT_MEMBER(GtkWidget *, service, info->widgets[j]))) {
					show(w);
					if (j == 0) {
						if (dwidget == NULL && enable)
							dwidget = w;

						if (info->setval && !hide)
							info->setval(url, enable?gtk_entry_get_text((GtkEntry *)w):NULL);
					}
				}
			}
		}

		if (dwidget)
			gtk_widget_grab_focus(dwidget);

		if (CAMEL_PROVIDER_ALLOWS(service->provider, CAMEL_URL_PART_AUTH)) {
			GList *ll;

			/* try to keep the authmech from the current url, or clear it */
			if (url->authmech) {
				if (service->provider->authtypes) {
					for (ll = service->provider->authtypes;ll;ll = g_list_next(ll))
						if (!strcmp(url->authmech, ((CamelServiceAuthType *)ll->data)->authproto))
							break;
					if (ll == NULL)
						camel_url_set_authmech(url, NULL);
				} else {
					camel_url_set_authmech(url, NULL);
				}
			}

			emae_refresh_authtype(service->emae, service);
			if (service->needs_auth && !CAMEL_PROVIDER_NEEDS(service->provider, CAMEL_URL_PART_AUTH))
				gtk_widget_show((GtkWidget *)service->needs_auth);
		} else {
			if (service->needs_auth)
				gtk_widget_hide((GtkWidget *)service->needs_auth);
		}
#ifdef HAVE_SSL
		gtk_widget_hide(service->no_ssl);
		if (service->provider->flags & CAMEL_PROVIDER_SUPPORTS_SSL) {
			emae_ssl_update(service, url);
			show = gtk_widget_show;
		} else {
			camel_url_set_param(url, "use_ssl", NULL);
			show = gtk_widget_hide;
		}
		show(service->ssl_frame);
		show(service->ssl_hbox);
#else
		gtk_widget_hide(service->ssl_hbox);
		gtk_widget_show(service->no_ssl);
		camel_url_set_param(url, "use_ssl", NULL);
#endif
	} else {
		camel_url_set_protocol(url, NULL);
		gtk_label_set_text(service->description, "");
		gtk_widget_hide(service->frame);
		gtk_widget_hide(service->auth_frame);
		gtk_widget_hide(service->ssl_frame);
	}

	/* FIXME: linked services? */
	/* FIXME: permissions setup */

	emae_uri_changed(service, url);
	camel_url_free(url);
}

static void
emae_provider_changed(GtkComboBox *dropdown, EMAccountEditorService *service)
{
	gint id = gtk_combo_box_get_active(dropdown);
	GtkTreeModel *model;
	GtkTreeIter iter;

	if (id == -1)
		return;

	model = gtk_combo_box_get_model(dropdown);
	if (!gtk_tree_model_iter_nth_child(model, &iter, NULL, id))
		return;

	gtk_tree_model_get(model, &iter, 1, &service->provider, -1);

	g_list_free(service->authtypes);
	service->authtypes = NULL;

	emae_service_provider_changed(service);

	e_config_target_changed((EConfig *)service->emae->priv->config, E_CONFIG_TARGET_CHANGED_REBUILD);
}

static void
emae_refresh_providers(EMAccountEditor *emae, EMAccountEditorService *service)
{
	EAccount *account = emae->account;
	GtkListStore *store;
	GtkTreeIter iter;
	GList *l;
	GtkCellRenderer *cell = gtk_cell_renderer_text_new();
	GtkComboBox *dropdown;
	gint active = 0, i;
	struct _service_info *info = &emae_service_info[service->type];
	const gchar *uri = e_account_get_string(account, info->account_uri_key);
	gchar *current = NULL;
	const gchar *tmp;
	CamelURL *url;

	dropdown = service->providers;
	gtk_widget_show((GtkWidget *)dropdown);

	if (uri) {
		const gchar *colon = strchr(uri, ':');
		gint len;

		if (colon) {
			len = colon-uri;
			current = g_alloca(len+1);
			memcpy(current, uri, len);
			current[len] = 0;
		}
	} else {
<<<<<<< HEAD
		current = (gchar *) "imap";
=======
		current = (gchar *)"imap";
>>>>>>> ed2d2275
	}

	store = gtk_list_store_new(2, G_TYPE_STRING, G_TYPE_POINTER);

	i = 0;

	/* We just special case each type here, its just easier */
	if (service->type == CAMEL_PROVIDER_STORE) {
		gtk_list_store_append(store, &iter);
		gtk_list_store_set(store, &iter, 0, _("None"), 1, NULL, -1);
		i++;
	}

	for (l=emae->priv->providers; l; l=l->next) {
		CamelProvider *provider = l->data;

		if (!((strcmp(provider->domain, "mail") == 0
		       || strcmp (provider->domain, "news") == 0)
		      && provider->object_types[service->type]
		      && (service->type != CAMEL_PROVIDER_STORE || (provider->flags & CAMEL_PROVIDER_IS_SOURCE) != 0))
		    /* hardcode not showing providers who's transport is done in the store */
		    || (service->type == CAMEL_PROVIDER_TRANSPORT
			&& CAMEL_PROVIDER_IS_STORE_AND_TRANSPORT (provider)))
			continue;

		gtk_list_store_append(store, &iter);
		gtk_list_store_set(store, &iter, 0, provider->name, 1, provider, -1);

		/* find the displayed and set default */
		if (i == 0 || (current && strcmp(provider->protocol, current) == 0)) {
			service->provider = provider;
			active = i;

			/* we need to set this value on the uri too */
			if (current == NULL) {
				CamelURL *url = emae_account_url(emae, info->account_uri_key);

				camel_url_set_protocol(url, provider->protocol);
				emae_uri_changed(service, url);
				camel_url_free(url);
			}
		}
		i++;
	}


	gtk_cell_layout_clear((GtkCellLayout *)dropdown);
	gtk_combo_box_set_model(dropdown, (GtkTreeModel *)store);
	gtk_cell_layout_pack_start((GtkCellLayout *)dropdown, cell, TRUE);
	gtk_cell_layout_set_attributes((GtkCellLayout *)dropdown, cell, "text", 0, NULL);

	g_signal_handlers_disconnect_by_func(dropdown, emae_provider_changed, service);
	gtk_combo_box_set_active(dropdown, -1);	/* needed for gtkcombo bug(?) */
	gtk_combo_box_set_active(dropdown, active);
	g_signal_connect(dropdown, "changed", G_CALLBACK(emae_provider_changed), service);

	if (!uri  || (url = camel_url_new(uri, NULL)) == NULL) {
		return;
	}

	tmp = camel_url_get_param(url, "use_ssl");
	if (tmp == NULL)
		tmp = "never";
	for (i=0;i<num_ssl_options;i++) {
		if (!strcmp(ssl_options[i].value, tmp)) {
			gtk_combo_box_set_active(service->use_ssl, i);
			break;
		}
	}
}

static void
emae_authtype_changed(GtkComboBox *dropdown, EMAccountEditorService *service)
{
	gint id = gtk_combo_box_get_active(dropdown);
	GtkTreeModel *model;
	GtkTreeIter iter;
	CamelServiceAuthType *authtype;
	CamelURL *url;

	if (id == -1)
		return;

	url = emae_account_url(service->emae, emae_service_info[service->type].account_uri_key);
	model = gtk_combo_box_get_model(dropdown);
	if (gtk_tree_model_iter_nth_child(model, &iter, NULL, id)) {
		gtk_tree_model_get(model, &iter, 1, &authtype, -1);
		if (authtype)
			camel_url_set_authmech(url, authtype->authproto);
		else
			camel_url_set_authmech(url, NULL);
		emae_uri_changed(service, url);
	}
	camel_url_free(url);

	gtk_widget_set_sensitive((GtkWidget *)service->remember,
				 authtype
				 ?(authtype->need_password && e_account_writable(service->emae->account, emae_service_info[service->type].save_passwd_key))
				 :FALSE);
}

static void
emae_needs_auth(GtkToggleButton *toggle, EMAccountEditorService *service)
{
	gint need = gtk_toggle_button_get_active(toggle);

	gtk_widget_set_sensitive(service->auth_frame, need);

	if (need)
		emae_authtype_changed(service->authtype, service);
	else {
		CamelURL *url = emae_account_url(service->emae, emae_service_info[service->type].account_uri_key);

		camel_url_set_authmech(url, NULL);
		emae_uri_changed(service, url);
		camel_url_free(url);
	}
}

static void emae_check_authtype(GtkWidget *w, EMAccountEditorService *service);

static void
emae_refresh_authtype (EMAccountEditor *emae, EMAccountEditorService *service)
{
	EAccount *account = emae->account;
	GtkListStore *store;
	GtkTreeIter iter;
	GtkComboBox *dropdown;
	gint active = 0;
	gint i;
	struct _service_info *info = &emae_service_info[service->type];
	const gchar *uri = e_account_get_string(account, info->account_uri_key);
	GList *l, *ll;
	CamelURL *url = NULL;

	dropdown = service->authtype;
	gtk_widget_show((GtkWidget *)dropdown);

	store = gtk_list_store_new(3, G_TYPE_STRING, G_TYPE_POINTER, G_TYPE_BOOLEAN);

	if (uri)
		url = camel_url_new(uri, NULL);

	if (service->provider) {
		for (i=0, l=service->provider->authtypes; l; l=l->next, i++) {
			CamelServiceAuthType *authtype = l->data;
			gint avail;

			/* if we have some already shown */
			if (service->authtypes) {
				for (ll = service->authtypes;ll;ll = g_list_next(ll))
					if (!strcmp(authtype->authproto, ((CamelServiceAuthType *)ll->data)->authproto))
						break;
				avail = ll != NULL;
			} else {
				avail = TRUE;
			}

			gtk_list_store_append(store, &iter);
			gtk_list_store_set(store, &iter, 0, authtype->name, 1, authtype, 2, !avail, -1);

			if (url && url->authmech && !strcmp(url->authmech, authtype->authproto))
				active = i;
		}
	}

	gtk_combo_box_set_model(dropdown, (GtkTreeModel *)store);
	gtk_combo_box_set_active(dropdown, -1);

	if (service->auth_changed_id == 0) {
		GtkCellRenderer *cell = gtk_cell_renderer_text_new();

		gtk_cell_layout_pack_start((GtkCellLayout *)dropdown, cell, TRUE);
		gtk_cell_layout_set_attributes((GtkCellLayout *)dropdown, cell, "text", 0, "strikethrough", 2, NULL);

		service->auth_changed_id = g_signal_connect(dropdown, "changed", G_CALLBACK(emae_authtype_changed), service);
		g_signal_connect(service->check_supported, "clicked", G_CALLBACK(emae_check_authtype), service);
	}

	gtk_combo_box_set_active(dropdown, active);

	if (url)
		camel_url_free(url);
}

static void emae_check_authtype_done(const gchar *uri, CamelProviderType type, GList *types, gpointer data)
{
	EMAccountEditorService *service = data;

	if (service->check_dialog) {
		if (service->authtypes)
			g_list_free(service->authtypes);

		service->authtypes = g_list_copy(types);
		emae_refresh_authtype(service->emae, service);
		gtk_widget_destroy(service->check_dialog);
	}

	if (service->emae->editor)
		gtk_widget_set_sensitive(service->emae->editor, TRUE);

	service->check_id = -1;
	g_object_unref(service->emae);
}

static void emae_check_authtype_response(GtkWidget *d, gint button, EMAccountEditorService *service)
{
	mail_msg_cancel(service->check_id);
	gtk_widget_destroy(service->check_dialog);
	service->check_dialog = NULL;

	if (service->emae->editor)
		gtk_widget_set_sensitive(service->emae->editor, TRUE);
}

static void emae_check_authtype(GtkWidget *w, EMAccountEditorService *service)
{
	EMAccountEditor *emae = service->emae;
	const gchar *uri;

	/* TODO: do we need to remove the auth mechanism from the uri? */
	uri = e_account_get_string(emae->account, emae_service_info[service->type].account_uri_key);
	g_object_ref(emae);

	service->check_dialog = e_error_new(emae->editor ? (GtkWindow *)gtk_widget_get_toplevel(emae->editor) : NULL,
					    "mail:checking-service", NULL);
	g_signal_connect(service->check_dialog, "response", G_CALLBACK(emae_check_authtype_response), service);
	gtk_widget_show(service->check_dialog);
	if (emae->editor)
		gtk_widget_set_sensitive(emae->editor, FALSE);
	service->check_id = mail_check_service(uri, service->type, emae_check_authtype_done, service);
}

static void
emae_setup_service(EMAccountEditor *emae, EMAccountEditorService *service, GladeXML *xml)
{
	struct _service_info *info = &emae_service_info[service->type];
	CamelURL *url = emae_account_url(emae, info->account_uri_key);
	const gchar *uri = e_account_get_string(emae->account, info->account_uri_key);
	const gchar *tmp;
	gint i;

	service->provider = uri?camel_provider_get(uri, NULL):NULL;
	service->frame = glade_xml_get_widget(xml, info->frame);
	service->container = glade_xml_get_widget(xml, info->container);
	service->description = GTK_LABEL (glade_xml_get_widget (xml, info->description));
	service->hostname = GTK_ENTRY (glade_xml_get_widget (xml, info->hostname));
	service->hostlabel = (GtkLabel *)glade_xml_get_widget (xml, info->hostlabel);
	service->username = GTK_ENTRY (glade_xml_get_widget (xml, info->username));
	service->userlabel = (GtkLabel *)glade_xml_get_widget (xml, info->userlabel);
	if (info->pathentry) {
		service->pathlabel = (GtkLabel *)glade_xml_get_widget(xml, info->pathlabel);
		service->pathentry = glade_xml_get_widget(xml, info->pathentry);
	}

	service->ssl_frame = glade_xml_get_widget (xml, info->security_frame);
	gtk_widget_hide (service->ssl_frame);
	service->ssl_hbox = glade_xml_get_widget (xml, info->ssl_hbox);
	service->use_ssl = (GtkComboBox *)glade_xml_get_widget (xml, info->use_ssl);
	service->no_ssl = glade_xml_get_widget (xml, info->ssl_disabled);

	/* configure ui for current settings */
	if (url->host) {
		if (url->port) {
			gchar *host = g_strdup_printf("%s:%d", url->host, url->port);

			gtk_entry_set_text(service->hostname, host);
			g_free(host);
		} else
			gtk_entry_set_text(service->hostname, url->host);
	}
	if (url->user && *url->user) {
		gtk_entry_set_text(service->username, url->user);
	}
	if (service->pathentry) {
		GtkFileChooserAction action = GTK_FILE_CHOOSER_ACTION_SELECT_FOLDER;

		if (service->provider && (service->provider->url_flags & CAMEL_URL_NEED_PATH_DIR) == 0)
			action = GTK_FILE_CHOOSER_ACTION_OPEN;

		if (action != gtk_file_chooser_get_action (GTK_FILE_CHOOSER (service->pathentry)))
			gtk_file_chooser_set_action (GTK_FILE_CHOOSER (service->pathentry), action);

		if (url->path)
			gtk_file_chooser_set_filename (GTK_FILE_CHOOSER (service->pathentry), url->path);
	}

	tmp = camel_url_get_param(url, "use_ssl");
	if (tmp == NULL)
		tmp = "never";

	for (i=0;i<num_ssl_options;i++) {
		if (!strcmp(ssl_options[i].value, tmp)) {
			gtk_combo_box_set_active(service->use_ssl, i);
			break;
		}
	}

	g_signal_connect (service->hostname, "changed", G_CALLBACK (emae_hostname_changed), service);
	g_signal_connect (service->username, "changed", G_CALLBACK (emae_username_changed), service);
	if (service->pathentry)
		g_signal_connect (GTK_FILE_CHOOSER (service->pathentry), "selection-changed", G_CALLBACK (emae_path_changed), service);

	g_signal_connect(service->use_ssl, "changed", G_CALLBACK(emae_ssl_changed), service);

	service->auth_frame = glade_xml_get_widget(xml, info->auth_frame);
	service->remember = emae_account_toggle(emae, info->remember_password, info->save_passwd_key, xml);
	service->check_supported = (GtkButton *)glade_xml_get_widget(xml, info->authtype_check);
	service->authtype = (GtkComboBox *)glade_xml_get_widget(xml, info->authtype);
	/* old authtype will be destroyed when we exit */
	service->auth_changed_id = 0;
	service->providers = (GtkComboBox *)glade_xml_get_widget(xml, info->type_dropdown);
	emae_refresh_providers(emae, service);
	emae_refresh_authtype(emae, service);

	if (info->needs_auth) {
		service->needs_auth = (GtkToggleButton *)glade_xml_get_widget (xml, info->needs_auth);
		gtk_toggle_button_set_active(service->needs_auth, url->authmech != NULL);
		g_signal_connect(service->needs_auth, "toggled", G_CALLBACK(emae_needs_auth), service);
		emae_needs_auth(service->needs_auth, service);
	} else {
		service->needs_auth = NULL;
	}

	if (!e_account_writable (emae->account, info->account_uri_key))
		gtk_widget_set_sensitive(service->container, FALSE);
	else
		gtk_widget_set_sensitive(service->container, TRUE);

	emae_service_provider_changed(service);

	camel_url_free(url);
}

/* do not re-order these, the order is used by various code to look up emae->priv->identity_entries[] */
static struct {
	const gchar *name;
	gint item;
} emae_identity_entries[] = {
	{ "management_name", E_ACCOUNT_NAME },
	{ "identity_full_name", E_ACCOUNT_ID_NAME },
	{ "identity_address", E_ACCOUNT_ID_ADDRESS },
	{ "identity_reply_to", E_ACCOUNT_ID_REPLY_TO },
	{ "identity_organization", E_ACCOUNT_ID_ORGANIZATION },
};

/* its a bit obtuse, but its simple */
static void
emae_queue_widgets(EMAccountEditor *emae, GladeXML *xml, const gchar *first, ...)
{
	gint i = 0;
	va_list ap;

	va_start(ap, first);
	while (first) {
		emae->priv->widgets_name[i] = first;
		emae->priv->widgets[i++] = glade_xml_get_widget(xml, first);
		first = va_arg(ap, const gchar *);
	}
	va_end(ap);

	g_return_if_fail(i < sizeof(emae->priv->widgets)/sizeof(emae->priv->widgets[0]));

	emae->priv->widgets[i] = NULL;
	emae->priv->widgets_index = 0;
}

static GtkWidget *
emae_identity_page(EConfig *ec, EConfigItem *item, GtkWidget *parent, GtkWidget *old, gpointer data)
{
	EMAccountEditor *emae = data;
	EMAccountEditorPrivate *gui = emae->priv;
	EAccount *account = emae->account;
	gint i;
	GtkWidget *w;
	GladeXML *xml;
	gchar *gladefile;

	/*if (old)
	  return old;*/

	gladefile = g_build_filename (EVOLUTION_GLADEDIR,
				      "mail-config.glade",
				      NULL);
	xml = glade_xml_new(gladefile, item->label, NULL);
	g_free (gladefile);

	/* Management & Identity fields, in the druid the management frame is relocated to the last page later on */
	for (i=0;i<sizeof(emae_identity_entries)/sizeof(emae_identity_entries[0]);i++)
		gui->identity_entries[i] = emae_account_entry(emae, emae_identity_entries[i].name, emae_identity_entries[i].item, xml);

	gui->management_frame = glade_xml_get_widget(xml, "management_frame");

	gui->default_account = GTK_TOGGLE_BUTTON (glade_xml_get_widget (xml, "management_default"));
	if (!e_get_default_account ()
		|| (account == e_get_default_account ())
		|| (GPOINTER_TO_INT(g_object_get_data (G_OBJECT (emae->account), "default_flagged"))) )
			gtk_toggle_button_set_active (gui->default_account, TRUE);

	if (emae->do_signature) {
		emae_setup_signatures(emae, xml);
	} else {
		/* TODO: this could/should probably be neater */
		gtk_widget_hide(glade_xml_get_widget(xml, "sigLabel"));
#if 0
		gtk_widget_hide(glade_xml_get_widget(xml, "sigOption"));
#endif
		gtk_widget_hide(glade_xml_get_widget(xml, "sigAddNew"));
	}

	w = glade_xml_get_widget(xml, item->label);
	if (emae->type == EMAE_PAGES) {
		gtk_box_pack_start ((GtkBox *)emae->pages[0], w, TRUE, TRUE, 0);
	} else if (((EConfig *)gui->config)->type == E_CONFIG_DRUID) {
		GladeXML *druidxml;
		GtkWidget *page;

		gladefile = g_build_filename (EVOLUTION_GLADEDIR,
					      "mail-config.glade",
					      NULL);
		druidxml = glade_xml_new(gladefile, "identity_page", NULL);
		g_free (gladefile);

		page = glade_xml_get_widget(druidxml, "identity_page");

		gtk_box_pack_start((GtkBox*)((GnomeDruidPageStandard *)page)->vbox, w, TRUE, TRUE, 0);
		w = page;
		g_object_unref(druidxml);
		gnome_druid_append_page((GnomeDruid *)parent, (GnomeDruidPage *)page);
	} else {
		gtk_notebook_append_page((GtkNotebook *)parent, w, gtk_label_new(_("Identity")));
	}

	emae_queue_widgets(emae, xml, "account_vbox", "identity_required_table", "identity_optional_table", NULL);

	g_object_unref(xml);

	return w;
}

static GtkWidget *
emae_receive_page(EConfig *ec, EConfigItem *item, GtkWidget *parent, GtkWidget *old, gpointer data)
{
	EMAccountEditor *emae = data;
	EMAccountEditorPrivate *gui = emae->priv;
	GtkWidget *w;
	GladeXML *xml;
	gchar *gladefile;

	/*if (old)
	  return old;*/

	gladefile = g_build_filename (EVOLUTION_GLADEDIR,
				      "mail-config.glade",
				      NULL);
	xml = glade_xml_new(gladefile, item->label, NULL);
	g_free (gladefile);

	gui->source.type = CAMEL_PROVIDER_STORE;
	emae_setup_service(emae, &gui->source, xml);

	w = glade_xml_get_widget(xml, item->label);
	if (emae->type == EMAE_PAGES) {
		gtk_box_pack_start ((GtkBox *)emae->pages[1], w, TRUE, TRUE, 0);
	} else if (((EConfig *)gui->config)->type == E_CONFIG_DRUID) {
		GladeXML *druidxml;
		GtkWidget *page;

		gladefile = g_build_filename (EVOLUTION_GLADEDIR,
					      "mail-config.glade",
					      NULL);
		druidxml = glade_xml_new(gladefile, "source_page", NULL);
		g_free (gladefile);

		page = glade_xml_get_widget(druidxml, "source_page");

		gtk_box_pack_start((GtkBox*)((GnomeDruidPageStandard *)page)->vbox, w, TRUE, TRUE, 0);
		w = page;
		g_object_unref(druidxml);
		gnome_druid_append_page((GnomeDruid *)parent, (GnomeDruidPage *)page);
	} else {
		gtk_notebook_append_page((GtkNotebook *)parent, w, gtk_label_new(_("Receiving Email")));
	}

	emae_queue_widgets(emae, xml, "source_type_table", "table4", "vbox181", "vbox179", NULL);

	g_object_unref(xml);

	return w;
}

static void
emae_option_toggle_changed(GtkToggleButton *toggle, EMAccountEditorService *service)
{
	const gchar *name = g_object_get_data((GObject *)toggle, "option-name");
	GSList *depl = g_object_get_data((GObject *)toggle, "dependent-list");
	gint active = gtk_toggle_button_get_active(toggle);
	CamelURL *url = emae_account_url(service->emae, emae_service_info[service->type].account_uri_key);

	for (;depl;depl = g_slist_next(depl))
		gtk_widget_set_sensitive((GtkWidget *)depl->data, active);

	camel_url_set_param(url, name, active?"":NULL);
	emae_uri_changed(service, url);
	camel_url_free(url);
}

static GtkWidget *
emae_option_toggle(EMAccountEditorService *service, CamelURL *url, const gchar *text, const gchar *name, gint def)
{
	GtkWidget *w;

	/* FIXME: how do we get the default value ever? */
	w = gtk_check_button_new_with_mnemonic(text);
	g_object_set_data((GObject *)w, "option-name", (gpointer)name);
	gtk_toggle_button_set_active (GTK_TOGGLE_BUTTON (w), camel_url_get_param (url, name) != NULL);
	g_signal_connect(w, "toggled", G_CALLBACK(emae_option_toggle_changed), service);
	gtk_widget_show(w);

	return w;
}

static void
emae_option_entry_changed(GtkEntry *entry, EMAccountEditorService *service)
{
	const gchar *name = g_object_get_data((GObject *)entry, "option-name");
	const gchar *text = gtk_entry_get_text(entry);
	CamelURL *url = emae_account_url(service->emae, emae_service_info[service->type].account_uri_key);

	camel_url_set_param(url, name, text && text[0]?text:NULL);
	emae_uri_changed(service, url);
	camel_url_free(url);
}

static GtkWidget *
emae_option_entry(EMAccountEditorService *service, CamelURL *url, const gchar *name, const gchar *def, GtkWidget *l)
{
	GtkWidget *w;
	const gchar *val = camel_url_get_param(url, name);

	if (val == NULL) {
		if (def) {
			val = def;
			camel_url_set_param(url, name, val);
			emae_uri_changed(service, url);
		} else
			val = "";
	}

	w = g_object_new(gtk_entry_get_type(),
			 "text", val,
			 NULL);
	gtk_label_set_mnemonic_widget ((GtkLabel*)l, w);
	g_object_set_data((GObject *)w, "option-name", (gpointer)name);
	g_signal_connect(w, "changed", G_CALLBACK(emae_option_entry_changed), service);
	gtk_widget_show(w);

	return w;
}

static void
emae_option_checkspin_changed(GtkSpinButton *spin, EMAccountEditorService *service)
{
	const gchar *name = g_object_get_data((GObject *)spin, "option-name");
	gchar value[16];
	CamelURL *url = emae_account_url(service->emae, emae_service_info[service->type].account_uri_key);

	sprintf(value, "%d", gtk_spin_button_get_value_as_int(spin));
	camel_url_set_param(url, name, value);
	emae_uri_changed(service, url);
	camel_url_free(url);
}

static void
emae_option_checkspin_check_changed(GtkToggleButton *toggle, EMAccountEditorService *service)
{
	const gchar *name = g_object_get_data((GObject *)toggle, "option-name");
	GtkSpinButton *spin = g_object_get_data((GObject *)toggle, "option-target");

	if (gtk_toggle_button_get_active(toggle)) {
		gtk_widget_set_sensitive((GtkWidget *)spin, TRUE);
		emae_option_checkspin_changed(spin, service);
	} else {
		CamelURL *url = emae_account_url(service->emae, emae_service_info[service->type].account_uri_key);

		camel_url_set_param(url, name, NULL);
		gtk_widget_set_sensitive((GtkWidget *)spin, FALSE);
		emae_uri_changed(service, url);
		camel_url_free(url);
	}
}

/* this is a fugly api */
static GtkWidget *
emae_option_checkspin(EMAccountEditorService *service, CamelURL *url, const gchar *name, const gchar *fmt, const gchar *info)
{
	GtkWidget *hbox, *check, *spin, *label = NULL;
	double min, def, max;
	gchar *pre, *post;
	const gchar *val;
	gchar on;
	gint enable;

	pre = g_alloca(strlen(fmt)+1);
	strcpy(pre, fmt);
	post = strstr(pre, "%s");
	if (post) {
		*post = 0;
		post+=2;
	}

	if (sscanf(info, "%c:%lf:%lf:%lf", &on, &min, &def, &max) != 4) {
		min = 0.0;
		def = 0.0;
		max = 1.0;
	}

	if ((enable = (val = camel_url_get_param(url, name)) != NULL) )
		def = strtod(val, NULL);
	else
		enable = (on == 'y');

	hbox = gtk_hbox_new(FALSE, 0);
	check = g_object_new(gtk_check_button_get_type(), "label", pre, "use_underline", TRUE, "active", enable, NULL);

	spin = gtk_spin_button_new((GtkAdjustment *)gtk_adjustment_new(def, min, max, 1, 1, 0), 1, 0);
	if (post)
		label = gtk_label_new_with_mnemonic(post);
	gtk_box_pack_start((GtkBox *)hbox, check, FALSE, TRUE, 0);
	gtk_box_pack_start((GtkBox *)hbox, spin, FALSE, TRUE, 0);
	if (label)
		gtk_box_pack_start((GtkBox *)hbox, label, FALSE, TRUE, 4);

	g_object_set_data((GObject *)spin, "option-name", (gpointer)name);
	g_object_set_data((GObject *)check, "option-name", (gpointer)name);
	g_object_set_data((GObject *)check, "option-target", (gpointer)spin);

	g_signal_connect(spin, "value_changed", G_CALLBACK(emae_option_checkspin_changed), service);
	g_signal_connect(check, "toggled", G_CALLBACK(emae_option_checkspin_check_changed), service);

	gtk_widget_show_all(hbox);

	return hbox;
}

static void
emae_option_options_changed (GtkComboBox *options, EMAccountEditorService *service)
{
	const gchar *name = g_object_get_data (G_OBJECT (options), "option-name");
	gchar *value = NULL;
	CamelURL *url = emae_account_url (service->emae, emae_service_info[service->type].account_uri_key);
	gint id = gtk_combo_box_get_active (options);

	if (id != -1) {
		GtkTreeModel *model;
		GtkTreeIter iter;

		model = gtk_combo_box_get_model (options);
		if (gtk_tree_model_iter_nth_child (model, &iter, NULL, id)) {
			gtk_tree_model_get (model, &iter, 0, &value, -1);
		}
	}

	camel_url_set_param (url, name, value);
	emae_uri_changed (service, url);
	camel_url_free (url);
	g_free (value);
}

/* 'values' is in format "value0:caption0:value2:caption2:...valueN:captionN" */
static GtkWidget *
emae_option_options (EMAccountEditorService *service, CamelURL *url, const gchar *name, const gchar *values, GtkWidget *l)
{
	GtkComboBox *w;
	GtkListStore *store;
	GtkTreeIter iter;
	const gchar *p, *value, *caption;
	GtkCellRenderer *cell;
	gint active = 0; /* the first item entered is always a default item */
	gint i;
	const gchar *val = camel_url_get_param (url, name);

	w = GTK_COMBO_BOX (gtk_combo_box_new ());

	/* value and caption */
	store = gtk_list_store_new (2, G_TYPE_STRING, G_TYPE_STRING);

	p = values;
	for (p = values, i = 0; p; i++) {
		gchar *vl, *cp;

		value = p;
		caption = strchr (p, ':');
		if (caption) {
			caption++;
		} else {
			g_warning (G_STRLOC ": expected ':' not found at '%s'", p);
			break;
		}
		p = strchr (caption, ':');

		vl = g_strndup (value, caption - value - 1);
		if (p) {
			p++;
			cp = g_strndup (caption, p - caption - 1);
		} else
			cp = g_strdup (caption);

		gtk_list_store_append (store, &iter);
		gtk_list_store_set (store, &iter, 0, vl, 1, dgettext (service->provider->translation_domain, cp), -1);

		if (val && g_ascii_strcasecmp (val, vl) == 0)
			active = i;

		g_free (vl);
		g_free (cp);
	}

	gtk_combo_box_set_model (w, (GtkTreeModel *)store);
	gtk_combo_box_set_active (w, i > 0 ? active : -1);

	cell = gtk_cell_renderer_text_new ();
	gtk_cell_layout_pack_start (GTK_CELL_LAYOUT (w), cell, TRUE);
	gtk_cell_layout_set_attributes (GTK_CELL_LAYOUT (w), cell, "text", 1, NULL);

	gtk_widget_show (GTK_WIDGET (w));

	gtk_label_set_mnemonic_widget (GTK_LABEL (l), GTK_WIDGET (w));

	g_object_set_data (G_OBJECT (w), "option-name", (gpointer)name);
	g_signal_connect (w, "changed", G_CALLBACK (emae_option_options_changed), service);

	return GTK_WIDGET (w);
}

static GtkWidget *
emae_receive_options_item(EConfig *ec, EConfigItem *item, GtkWidget *parent, GtkWidget *old, gpointer data)
{
	EMAccountEditor *emae = data;
	GtkWidget *w, *box, *spin;
	gint row;

	if (emae->priv->source.provider == NULL
	    || emae->priv->source.provider->extra_conf == NULL)
		return NULL;

	if (old)
		return old;

	/* We have to add the automatic mail check item with the rest of the receive options */
	row = ((GtkTable *)parent)->nrows;

	box = gtk_hbox_new(FALSE, 4);
	w = gtk_check_button_new_with_mnemonic (_("Check for _new messages every"));
	emae_account_toggle_widget(emae, (GtkToggleButton *)w, E_ACCOUNT_SOURCE_AUTO_CHECK);
	gtk_box_pack_start((GtkBox *)box, w, FALSE, FALSE, 0);

	spin = gtk_spin_button_new_with_range(1.0, 1440.0, 1.0);
	emae_account_spinint_widget(emae, (GtkSpinButton *)spin, E_ACCOUNT_SOURCE_AUTO_CHECK_TIME);
	gtk_box_pack_start((GtkBox *)box, spin, FALSE, TRUE, 0);

	w = gtk_label_new_with_mnemonic (_("minu_tes"));
	gtk_label_set_mnemonic_widget (GTK_LABEL (w), spin);
	gtk_box_pack_start((GtkBox *)box, w, FALSE, FALSE, 0);

	gtk_widget_show_all(box);

	gtk_table_attach((GtkTable *)parent, box, 0, 2, row, row+1, GTK_EXPAND|GTK_FILL, 0, 0, 0);

	return box;
}

static GtkWidget *
emae_receive_options_extra_item(EConfig *ec, EConfigItem *eitem, GtkWidget *parent, GtkWidget *old, gpointer data)
{
	EMAccountEditor *emae = data;
	struct _receive_options_item *item = (struct _receive_options_item *)eitem;
	GtkWidget *w, *l, *h;
	CamelProviderConfEntry *entries;
	GtkWidget *depw;
	GSList *depl = NULL, *n;
	EMAccountEditorService *service = &emae->priv->source;
	gint row, i;
	GHashTable *extra;
	CamelURL *url;

	if (emae->priv->source.provider == NULL
	    || emae->priv->source.provider->extra_conf == NULL)
		return NULL;

	entries = emae->priv->source.provider->extra_conf;
	for (i=0;entries && entries[i].type != CAMEL_PROVIDER_CONF_END;i++)
		if (entries[i].type == CAMEL_PROVIDER_CONF_SECTION_START
		    && entries[i].name
		    && strcmp(entries[i].name, eitem->user_data) == 0)
			goto section;

	return NULL;
section:
	d(printf("Building extra section '%s'\n", eitem->path));

	url = emae_account_url(emae, emae_service_info[service->type].account_uri_key);
	item->extra_table = g_hash_table_new(g_str_hash, g_str_equal);
	extra = g_hash_table_new(g_str_hash, g_str_equal);
	row = ((GtkTable *)parent)->nrows;

	for (;entries[i].type != CAMEL_PROVIDER_CONF_END && entries[i].type != CAMEL_PROVIDER_CONF_SECTION_END;i++) {
		if (entries[i].depname) {
			depw = g_hash_table_lookup(extra, entries[i].depname);
			if (depw)
				depl = g_object_steal_data((GObject *)depw, "dependent-list");
		} else
			depw = NULL;

		switch (entries[i].type) {
		case CAMEL_PROVIDER_CONF_SECTION_START:
		case CAMEL_PROVIDER_CONF_SECTION_END:
			break;
		case CAMEL_PROVIDER_CONF_LABEL:
			/* FIXME: This is a hack for exchange connector, labels should be removed from confentry */
			if (!strcmp(entries[i].name, "hostname"))
				l = (GtkWidget *)emae->priv->source.hostlabel;
			else if (!strcmp(entries[i].name, "username"))
				l = (GtkWidget *)emae->priv->source.userlabel;
			else
				l = NULL;

			if (l) {
				gtk_label_set_text_with_mnemonic((GtkLabel *)l, entries[i].text);
				if (depw)
					depl = g_slist_prepend(depl, l);
			}
			break;
		case CAMEL_PROVIDER_CONF_CHECKBOX:
			w = emae_option_toggle(service, url, entries[i].text, entries[i].name, atoi(entries[i].value));
			gtk_table_attach((GtkTable *)parent, w, 0, 2, row, row+1, GTK_EXPAND|GTK_FILL, 0, 0, 0);
			g_hash_table_insert(extra, (gpointer)entries[i].name, w);
			if (depw)
				depl = g_slist_prepend(depl, w);
			row++;
			/* HACK: keep_on_server is stored in the e-account, but is displayed as a properly on the uri,
			   make sure they track/match here */
			if (!strcmp(entries[i].name, "keep_on_server"))
				emae_account_toggle_widget(emae, (GtkToggleButton *)w, E_ACCOUNT_SOURCE_KEEP_ON_SERVER);
			break;
		case CAMEL_PROVIDER_CONF_ENTRY:
			l = g_object_new(gtk_label_get_type(), "label", entries[i].text, "xalign", 0.0, "use_underline", TRUE, NULL);
			gtk_widget_show(l);
			w = emae_option_entry(service, url, entries[i].name, entries[i].value, l);
			gtk_table_attach((GtkTable *)parent, l, 0, 1, row, row+1, GTK_FILL, 0, 0, 0);
			gtk_table_attach((GtkTable *)parent, w, 1, 2, row, row+1, GTK_EXPAND|GTK_FILL, 0, 0, 0);
			if (depw) {
				depl = g_slist_prepend(depl, w);
				depl = g_slist_prepend(depl, l);
			}
			row++;
			/* FIXME: this is another hack for exchange/groupwise connector */
			g_hash_table_insert(item->extra_table, (gpointer)entries[i].name, w);
			break;
		case CAMEL_PROVIDER_CONF_CHECKSPIN:
			w = emae_option_checkspin(service, url, entries[i].name, entries[i].text, entries[i].value);
			gtk_table_attach((GtkTable *)parent, w, 0, 2, row, row+1, GTK_EXPAND|GTK_FILL, 0, 0, 0);
			if (depw)
				depl = g_slist_prepend(depl, w);
			row++;
			break;
		case CAMEL_PROVIDER_CONF_OPTIONS:
			h = gtk_hbox_new (FALSE, 4);
			gtk_widget_show (h);
			l = g_object_new (gtk_label_get_type (), "label", entries[i].text, "xalign", 0.0, "use_underline", TRUE, NULL);
			gtk_widget_show (l);
			w = emae_option_options (service, url, entries[i].name, entries[i].value, l);
			gtk_box_pack_start (GTK_BOX (h), l, FALSE, FALSE, 0);
			gtk_box_pack_start (GTK_BOX (h), w, FALSE, FALSE, 0);
			gtk_table_attach ((GtkTable *)parent, h, 0, 2, row, row+1, GTK_EXPAND | GTK_FILL, 0, 0, 0);
			if (depw) {
				depl = g_slist_prepend (depl, h);
			}
			row++;
			break;
		default:
			break;
		}

		if (depw && depl) {
			gint act = gtk_toggle_button_get_active((GtkToggleButton *)depw);

			g_object_set_data_full((GObject *)depw, "dependent-list", depl, (GDestroyNotify)g_slist_free);
			for (n=depl;n;n=g_slist_next(n))
				gtk_widget_set_sensitive((GtkWidget *)n->data, act);
		}
	}

	camel_url_free(url);

	/* Since EConfig destroys the factory widget when it changes, we
	 * need to destroy our own ones as well, and add a dummy item
	 * so it knows this section isn't empty */

	w = gtk_label_new("");
	gtk_widget_hide(w);
	gtk_table_attach((GtkTable *)parent, w, 0, 2, row, row+1, 0, 0, 0, 0);

	return w;
}

static GtkWidget *
emae_send_page(EConfig *ec, EConfigItem *item, GtkWidget *parent, GtkWidget *old, gpointer data)
{
	EMAccountEditor *emae = data;
	EMAccountEditorPrivate *gui = emae->priv;
	GtkWidget *w;
	GladeXML *xml;
	gchar *gladefile;

	/* no transport options page at all for these types of providers */
	if (gui->source.provider && CAMEL_PROVIDER_IS_STORE_AND_TRANSPORT(gui->source.provider)) {
		memset(&gui->transport.frame, 0, ((gchar *)&gui->transport.check_dialog)-((gchar *)&gui->transport.frame));
		return NULL;
	}

	gladefile = g_build_filename (EVOLUTION_GLADEDIR,
				      "mail-config.glade",
				      NULL);
	xml = glade_xml_new(gladefile, item->label, NULL);
	g_free (gladefile);

	/* Transport */
	gui->transport.type = CAMEL_PROVIDER_TRANSPORT;
	emae_setup_service(emae, &gui->transport, xml);

	w = glade_xml_get_widget(xml, item->label);
	if (emae->type == EMAE_PAGES) {
		gtk_box_pack_start ((GtkBox *)emae->pages[2], w, TRUE, TRUE, 0);
	} else if (((EConfig *)gui->config)->type == E_CONFIG_DRUID) {
		GladeXML *druidxml;
		GtkWidget *page;

		gladefile = g_build_filename (EVOLUTION_GLADEDIR,
					      "mail-config.glade",
					      NULL);
		druidxml = glade_xml_new(gladefile, "transport_page", NULL);
		g_free (gladefile);

		page = glade_xml_get_widget(druidxml, "transport_page");

		gtk_box_pack_start((GtkBox*)((GnomeDruidPageStandard *)page)->vbox, w, TRUE, TRUE, 0);
		w = page;
		g_object_unref(druidxml);
		gnome_druid_append_page((GnomeDruid *)parent, (GnomeDruidPage *)page);
	} else {
		gtk_notebook_append_page((GtkNotebook *)parent, w, gtk_label_new(_("Sending Email")));
	}

	emae_queue_widgets(emae, xml, "transport_type_table", "vbox12", "vbox183", "vbox61", NULL);

	g_object_unref(xml);

	return w;
}

static GtkWidget *
emae_defaults_page(EConfig *ec, EConfigItem *item, GtkWidget *parent, GtkWidget *old, gpointer data)
{
	EMAccountEditor *emae = data;
	EMAccountEditorPrivate *gui = emae->priv;
	GtkWidget *w;
	GladeXML *xml;
	gchar *gladefile;

	/*if (old)
	  return old;*/

	gladefile = g_build_filename (EVOLUTION_GLADEDIR,
				      "mail-config.glade",
				      NULL);
	xml = glade_xml_new(gladefile, item->label, NULL);
	g_free (gladefile);

	/* Special folders */
	gui->drafts_folder_button = (GtkButton *)emae_account_folder(emae, "drafts_button", E_ACCOUNT_DRAFTS_FOLDER_URI, E_MAIL_FOLDER_DRAFTS, xml);
	gui->sent_folder_button = (GtkButton *)emae_account_folder(emae, "sent_button", E_ACCOUNT_SENT_FOLDER_URI, E_MAIL_FOLDER_SENT, xml);

	/* Special Folders "Reset Defaults" button */
	gui->restore_folders_button = (GtkButton *)glade_xml_get_widget (xml, "default_folders_button");
	g_signal_connect (gui->restore_folders_button, "clicked", G_CALLBACK (default_folders_clicked), emae);

	/* Always Cc/Bcc */
	emae_account_toggle(emae, "always_cc", E_ACCOUNT_CC_ALWAYS, xml);
	emae_account_entry(emae, "cc_addrs", E_ACCOUNT_CC_ADDRS, xml);
	emae_account_toggle(emae, "always_bcc", E_ACCOUNT_BCC_ALWAYS, xml);
	emae_account_entry(emae, "bcc_addrs", E_ACCOUNT_BCC_ADDRS, xml);

	gtk_widget_set_sensitive((GtkWidget *)gui->drafts_folder_button, e_account_writable(emae->account, E_ACCOUNT_DRAFTS_FOLDER_URI));

	gtk_widget_set_sensitive( (GtkWidget *)gui->sent_folder_button,
				  e_account_writable(emae->account, E_ACCOUNT_SENT_FOLDER_URI)
				  &&
				  (emae->priv->source.provider ? !(emae->priv->source.provider->flags & CAMEL_PROVIDER_DISABLE_SENT_FOLDER): TRUE)
				);

	gtk_widget_set_sensitive((GtkWidget *)gui->restore_folders_button,
				 (e_account_writable(emae->account, E_ACCOUNT_SENT_FOLDER_URI)
				  && ((emae->priv->source.provider  && !( emae->priv->source.provider->flags & CAMEL_PROVIDER_DISABLE_SENT_FOLDER))
				      || e_account_writable(emae->account, E_ACCOUNT_DRAFTS_FOLDER_URI))));

	/* Receipt policy */
	emae_setup_receipt_policy (emae, xml);

	w = glade_xml_get_widget(xml, item->label);
	gtk_notebook_append_page((GtkNotebook *)parent, w, gtk_label_new(_("Defaults")));

	emae_queue_widgets(emae, xml, "vbox184", "table8", NULL);

	g_object_unref(xml);

	return w;
}

static GtkWidget *
emae_security_page(EConfig *ec, EConfigItem *item, GtkWidget *parent, GtkWidget *old, gpointer data)
{
	EMAccountEditor *emae = data;
#if defined (HAVE_NSS)
	EMAccountEditorPrivate *gui = emae->priv;
#endif
	GtkWidget *w;
	GladeXML *xml;
	gchar *gladefile;

	/*if (old)
	  return old;*/

	gladefile = g_build_filename (EVOLUTION_GLADEDIR,
				      "mail-config.glade",
				      NULL);
	xml = glade_xml_new(gladefile, item->label, NULL);
	g_free (gladefile);

	/* Security */
	emae_account_entry(emae, "pgp_key", E_ACCOUNT_PGP_KEY, xml);
	emae_account_toggle(emae, "pgp_encrypt_to_self", E_ACCOUNT_PGP_ENCRYPT_TO_SELF, xml);
	emae_account_toggle(emae, "pgp_always_sign", E_ACCOUNT_PGP_ALWAYS_SIGN, xml);
	emae_account_toggle(emae, "pgp_no_imip_sign", E_ACCOUNT_PGP_NO_IMIP_SIGN, xml);
	emae_account_toggle(emae, "pgp_always_trust", E_ACCOUNT_PGP_ALWAYS_TRUST, xml);

#if defined (HAVE_NSS)
	/* TODO: this should handle its entry separately? */
	gui->smime_sign_key = emae_account_entry(emae, "smime_sign_key", E_ACCOUNT_SMIME_SIGN_KEY, xml);
	gui->smime_sign_key_select = (GtkButton *)glade_xml_get_widget (xml, "smime_sign_key_select");
	gui->smime_sign_key_clear = (GtkButton *)glade_xml_get_widget (xml, "smime_sign_key_clear");
	g_signal_connect(gui->smime_sign_key_select, "clicked", G_CALLBACK(smime_sign_key_select), emae);
	g_signal_connect(gui->smime_sign_key_clear, "clicked", G_CALLBACK(smime_sign_key_clear), emae);

	gui->smime_sign_default = emae_account_toggle(emae, "smime_sign_default", E_ACCOUNT_SMIME_SIGN_DEFAULT, xml);

	gui->smime_encrypt_key = emae_account_entry(emae, "smime_encrypt_key", E_ACCOUNT_SMIME_ENCRYPT_KEY, xml);
	gui->smime_encrypt_key_select = (GtkButton *)glade_xml_get_widget (xml, "smime_encrypt_key_select");
	gui->smime_encrypt_key_clear = (GtkButton *)glade_xml_get_widget (xml, "smime_encrypt_key_clear");
	g_signal_connect(gui->smime_encrypt_key_select, "clicked", G_CALLBACK(smime_encrypt_key_select), emae);
	g_signal_connect(gui->smime_encrypt_key_clear, "clicked", G_CALLBACK(smime_encrypt_key_clear), emae);

	gui->smime_encrypt_default = emae_account_toggle(emae, "smime_encrypt_default", E_ACCOUNT_SMIME_ENCRYPT_DEFAULT, xml);
	gui->smime_encrypt_to_self = emae_account_toggle(emae, "smime_encrypt_to_self", E_ACCOUNT_SMIME_ENCRYPT_TO_SELF, xml);
	smime_changed(emae);
#else
	{
		/* Since we don't have NSS, hide the S/MIME config options */
		GtkWidget *frame;

		frame = glade_xml_get_widget(xml, "smime_vbox");
		gtk_widget_destroy(frame);
	}
#endif /* HAVE_NSS */

	w = glade_xml_get_widget(xml, item->label);
	gtk_notebook_append_page((GtkNotebook *)parent, w, gtk_label_new(_("Security")));

	g_object_unref(xml);

	return w;
}

static GtkWidget *
emae_widget_glade(EConfig *ec, EConfigItem *item, GtkWidget *parent, GtkWidget *old, gpointer data)
{
	EMAccountEditor *emae = data;
	gint i;

	for (i=0;emae->priv->widgets[i];i++)
		if (!strcmp(emae->priv->widgets_name[i], item->label))
			return emae->priv->widgets[i];

	g_warning("Mail account widget '%s' not found", item->label);

	return NULL;
}

/* plugin meta-data for "org.gnome.evolution.mail.config.accountEditor" */
static EMConfigItem emae_editor_items[] = {
	{ E_CONFIG_BOOK, (gchar *) "" },
	{ E_CONFIG_PAGE, (gchar *) "00.identity", (gchar *) "vboxIdentityBorder", emae_identity_page },
	{ E_CONFIG_SECTION, (gchar *) "00.identity/00.name", (gchar *) "account_vbox", emae_widget_glade },
	{ E_CONFIG_SECTION_TABLE, (gchar *) "00.identity/10.required", (gchar *) "identity_required_table", emae_widget_glade },
	{ E_CONFIG_SECTION_TABLE, (gchar *) "00.identity/20.info", (gchar *) "identity_optional_table", emae_widget_glade },

	{ E_CONFIG_PAGE, (gchar *) "10.receive", (gchar *) "vboxSourceBorder", emae_receive_page },
	{ E_CONFIG_SECTION_TABLE, (gchar *) "10.receive/00.type", (gchar *) "source_type_table", emae_widget_glade },
	{ E_CONFIG_SECTION_TABLE, (gchar *) "10.receive/10.config", (gchar *) "table4", emae_widget_glade },
	{ E_CONFIG_SECTION, (gchar *) "10.receive/20.security", (gchar *) "vbox181", emae_widget_glade },
	{ E_CONFIG_SECTION, (gchar *) "10.receive/30.auth", (gchar *) "vbox179", emae_widget_glade },

	/* Most sections for this is auto-generated from the camel config */
	{ E_CONFIG_PAGE, (gchar *) "20.receive_options", (gchar *) N_("Receiving Options"), },
	{ E_CONFIG_SECTION_TABLE, (gchar *) "20.receive_options/10.mailcheck", (gchar *) N_("Checking for New Messages"), },
	{ E_CONFIG_ITEM_TABLE, (gchar *) "20.receive_options/10.mailcheck/00.autocheck", NULL, emae_receive_options_item, },

	{ E_CONFIG_PAGE, (gchar *) "30.send", (gchar *) "vboxTransportBorder", emae_send_page },
	{ E_CONFIG_SECTION_TABLE, (gchar *) "30.send/00.type", (gchar *) "transport_type_table", emae_widget_glade },
	{ E_CONFIG_SECTION, (gchar *) "30.send/10.config", (gchar *) "vbox12", emae_widget_glade },
	{ E_CONFIG_SECTION, (gchar *) "30.send/20.security", (gchar *) "vbox183", emae_widget_glade },
	{ E_CONFIG_SECTION, (gchar *) "30.send/30.auth", (gchar *) "vbox61", emae_widget_glade },

	{ E_CONFIG_PAGE, (gchar *) "40.defaults", (gchar *) "vboxFoldersBorder", emae_defaults_page },
	{ E_CONFIG_SECTION, (gchar *) "40.defaults/00.folders", (gchar *) "vbox184", emae_widget_glade },
	{ E_CONFIG_SECTION_TABLE, (gchar *) "40.defaults/10.composing", (gchar *) "table8", emae_widget_glade },

	{ E_CONFIG_PAGE, (gchar *) "50.security", (gchar *) "vboxSecurityBorder", emae_security_page },
	/* 1x1 table(!) not vbox: { E_CONFIG_SECTION, "50.security/00.gpg", "table19", emae_widget_glade }, */
	/* table not vbox: { E_CONFIG_SECTION, "50.security/10.smime", "smime_table", emae_widget_glade }, */
	{ 0 },
};
static gboolean emae_editor_items_translated = FALSE;

static GtkWidget *
emae_management_page(EConfig *ec, EConfigItem *item, GtkWidget *parent, GtkWidget *old, gpointer data)
{
	EMAccountEditor *emae = data;
	EMAccountEditorPrivate *gui = emae->priv;
	GtkWidget *w;

	w = gui->management_frame;
	if (((EConfig *)gui->config)->type == E_CONFIG_DRUID) {
		GladeXML *druidxml;
		GtkWidget *page;
		gchar *gladefile;

		gladefile = g_build_filename (EVOLUTION_GLADEDIR,
					      "mail-config.glade",
					      NULL);
		druidxml = glade_xml_new(gladefile, "management_page", NULL);
		g_free (gladefile);

		page = glade_xml_get_widget(druidxml, "management_page");

		gtk_widget_reparent(w, ((GnomeDruidPageStandard *)page)->vbox);
		w = page;
		g_object_unref(druidxml);
		gnome_druid_append_page((GnomeDruid *)parent, (GnomeDruidPage *)page);
	}

	return w;
}

static GtkWidget *
emae_widget_druid_glade(EConfig *ec, EConfigItem *item, GtkWidget *parent, GtkWidget *old, gpointer data)
{
	GladeXML *druidxml;
	GtkWidget *w;
	gchar *gladefile;
	EMAccountEditor *emae = (EMAccountEditor *)data;

	if (emae->type == EMAE_PAGES)
		return NULL;

	gladefile = g_build_filename (EVOLUTION_GLADEDIR,
				      "mail-config.glade",
				      NULL);
	druidxml = glade_xml_new(gladefile, item->label, NULL);
	g_free (gladefile);

	w = glade_xml_get_widget(druidxml, item->label);
	/* i think the glade file has issues, we need to show all on at least the end page */
	gtk_widget_show_all(w);
	g_object_unref(druidxml);

	gnome_druid_append_page((GnomeDruid *)parent, (GnomeDruidPage *)w);

	return w;
}

/* plugin meta-data for "org.gnome.evolution.mail.config.accountDruid" */
static EMConfigItem emae_druid_items[] = {
	{ E_CONFIG_DRUID, (gchar *) "" },
	{ E_CONFIG_PAGE_START, (gchar *) "0.start", (gchar *) "start_page", emae_widget_druid_glade },

	{ E_CONFIG_PAGE, (gchar *) "00.identity", (gchar *) "vboxIdentityBorder", emae_identity_page },
	{ E_CONFIG_SECTION, (gchar *) "00.identity/00.name", (gchar *) "account_vbox", emae_widget_glade },
	{ E_CONFIG_SECTION_TABLE, (gchar *) "00.identity/10.required", (gchar *) "identity_required_table", emae_widget_glade },
	{ E_CONFIG_SECTION_TABLE, (gchar *) "00.identity/20.info", (gchar *) "identity_optional_table", emae_widget_glade },

	{ E_CONFIG_PAGE, (gchar *) "10.receive", (gchar *) "vboxSourceBorder", emae_receive_page },
	{ E_CONFIG_SECTION_TABLE, (gchar *) "10.receive/00.type", (gchar *) "source_type_table", emae_widget_glade },
	{ E_CONFIG_SECTION_TABLE, (gchar *) "10.receive/10.config", (gchar *) "table4", emae_widget_glade },
	{ E_CONFIG_SECTION, (gchar *) "10.receive/20.security", (gchar *) "vbox181", emae_widget_glade },
	{ E_CONFIG_SECTION, (gchar *) "10.receive/30.auth", (gchar *) "vbox179", emae_widget_glade },

	/* Most sections for this is auto-generated fromt the camel config */
	{ E_CONFIG_PAGE, (gchar *) "20.receive_options", (gchar *) N_("Receiving Options"), },
	{ E_CONFIG_SECTION_TABLE, (gchar *) "20.receive_options/10.mailcheck", (gchar *) N_("Checking for New Messages"), },
	{ E_CONFIG_ITEM_TABLE, (gchar *) "20.receive_options/10.mailcheck/00.autocheck", NULL, emae_receive_options_item, },

	{ E_CONFIG_PAGE, (gchar *) "30.send", (gchar *) "vboxTransportBorder", emae_send_page },
	{ E_CONFIG_SECTION_TABLE, (gchar *) "30.send/00.type", (gchar *) "transport_type_table", emae_widget_glade },
	{ E_CONFIG_SECTION, (gchar *) "30.send/10.config", (gchar *) "vbox12", emae_widget_glade },
	{ E_CONFIG_SECTION, (gchar *) "30.send/20.security", (gchar *) "vbox183", emae_widget_glade },
	{ E_CONFIG_SECTION, (gchar *) "30.send/30.auth", (gchar *) "vbox61", emae_widget_glade },

	{ E_CONFIG_PAGE, (gchar *) "40.management", (gchar *) "management_frame", emae_management_page },

	{ E_CONFIG_PAGE_FINISH, (gchar *) "999.end", (gchar *) "finish_page", emae_widget_druid_glade },
	{ 0 },
};
static gboolean emae_druid_items_translated = FALSE;

static void
emae_free(EConfig *ec, GSList *items, gpointer data)
{
	g_slist_free(items);
}

static void
emae_free_auto(EConfig *ec, GSList *items, gpointer data)
{
	GSList *l, *n;

	for (l=items;l;) {
		struct _receive_options_item *item = l->data;

		n = g_slist_next(l);
		g_free(item->item.path);
		if (item->extra_table)
			g_hash_table_destroy(item->extra_table);
		g_free(item);
		g_slist_free_1(l);
		l = n;
	}
}

static gboolean
emae_service_complete(EMAccountEditor *emae, EMAccountEditorService *service)
{
	CamelURL *url;
	gint ok = TRUE;
	const gchar *uri;

	if (service->provider == NULL)
		return TRUE;

	uri = e_account_get_string(emae->account, emae_service_info[service->type].account_uri_key);
	if (uri == NULL || (url = camel_url_new(uri, NULL)) == NULL)
		return FALSE;

	if (CAMEL_PROVIDER_NEEDS(service->provider, CAMEL_URL_PART_HOST)) {
		if (url->host == NULL || url->host[0] == 0)
			ok = FALSE;
	}
	/* We only need the user if the service needs auth as well, i think */
	if (ok
	    && (service->needs_auth == NULL
		|| CAMEL_PROVIDER_NEEDS(service->provider, CAMEL_URL_PART_AUTH)
		|| gtk_toggle_button_get_active(service->needs_auth))
	    && CAMEL_PROVIDER_NEEDS(service->provider, CAMEL_URL_PART_USER)
	    && (url->user == NULL || url->user[0] == 0))
		ok = FALSE;

	if (ok
	    && CAMEL_PROVIDER_NEEDS(service->provider, CAMEL_URL_PART_PATH)
	    && (url->path == NULL || url->path[0] == 0))
		ok = FALSE;

	camel_url_free(url);

	return ok;
}

enum {
	GMAIL = 0,
	YAHOO,
	AOL
};
struct _server_prefill {
	const gchar *key;
	const gchar *recv;
	const gchar *send;
	const gchar *proto;
	const gchar *ssl;
} mail_servers [] = {
	{"gmail", "imap.gmail.com", "smtp.gmail.com", "imap", "always"},
	{"yahoo", "pop3.yahoo.com", "smtp.yahoo.com", "pop", "never"},
	{"aol", "imap.aol.com", "smtp.aol.com", "pop", "never"},
	{"msn", "pop3.email.msn.com", "smtp.email.msn.com", "pop", "never"}
};

static gint
check_servers (gchar *server)
{
	gint len = G_N_ELEMENTS(mail_servers), i;

	for (i=0; i<len; i++) {
		if (strstr(server, mail_servers[i].key) != NULL)
			return i;
	}

	return -1;
}

static gboolean
emae_check_complete(EConfig *ec, const gchar *pageid, gpointer data)
{
	EMAccountEditor *emae = data;
	gint ok = TRUE;
	const gchar *tmp;
	EAccount *ea;
	gboolean refresh = FALSE;

	/* We use the page-check of various pages to 'prepare' or
	   pre-load their values, only in the druid */
	if (pageid
	    && ((EConfig *)emae->priv->config)->type == E_CONFIG_DRUID) {
		if (!strcmp(pageid, "00.identity")) {
			if (!emae->priv->identity_set) {
				gchar *uname;

				emae->priv->identity_set = 1;
#ifndef G_OS_WIN32
				uname = g_locale_to_utf8(g_get_real_name(), -1, NULL, NULL, NULL);
#else
				uname = g_strdup(g_get_real_name());
#endif
				if (uname) {
					gtk_entry_set_text(emae->priv->identity_entries[1], uname);
					g_free(uname);
				}
			}
		} else if (!strcmp(pageid, "10.receive")) {
			if (!emae->priv->receive_set) {
				gchar *user, *at;
				gint index;
				gchar *uri = g_strdup(e_account_get_string(emae->account, E_ACCOUNT_SOURCE_URL));
				CamelURL *url;

				emae->priv->receive_set = 1;
				tmp = (gchar *)e_account_get_string(emae->account, E_ACCOUNT_ID_ADDRESS);
				at = strchr(tmp, '@');
				user = g_alloca(at-tmp+1);
				memcpy(user, tmp, at-tmp);
				user[at-tmp] = 0;
				at++;

				index = check_servers(at);
				gtk_entry_set_text(emae->priv->source.username, user);
				gtk_entry_set_text(emae->priv->transport.username, user);
				if (uri && (url = camel_url_new(uri, NULL)) != NULL) {
					refresh = TRUE;
					camel_url_set_protocol(url, mail_servers[index].proto);
					camel_url_set_param(url, "use_ssl", mail_servers[index].ssl);
					camel_url_set_host (url, mail_servers[index].recv);
					camel_url_set_user (url, user);
<<<<<<< HEAD
					gtk_entry_set_text(emae->priv->source.hostname, mail_servers[index].recv);
					gtk_entry_set_text(emae->priv->transport.hostname, mail_servers[index].send);
=======
					if (index != -1) {
						camel_url_set_protocol(url, mail_servers[index].proto);
						camel_url_set_param(url, "use_ssl", mail_servers[index].ssl);
						camel_url_set_host (url, mail_servers[index].recv);
						gtk_entry_set_text(emae->priv->source.hostname, mail_servers[index].recv);
						gtk_entry_set_text(emae->priv->transport.hostname, mail_servers[index].send);
						camel_url_set_host (url, mail_servers[index].recv);

					} else {
						camel_url_set_host (url, "");
					}
					camel_url_set_user (url, user);
					g_free (uri);
>>>>>>> ed2d2275
					uri = camel_url_to_string(url, 0);
					e_account_set_string(emae->account, E_ACCOUNT_SOURCE_URL, uri);

					g_free(uri);
					camel_url_free(url);
				} else {
<<<<<<< HEAD
					g_warning("buz1\n");
=======
					g_free(uri);
>>>>>>> ed2d2275
				}

			}
		} else if (!strcmp(pageid, "30.send")) {
				CamelURL *url;
				gchar *at, *user;
				gint index;
				gchar *uri = (gchar *)e_account_get_string(emae->account, E_ACCOUNT_TRANSPORT_URL);

				tmp = e_account_get_string(emae->account, E_ACCOUNT_ID_ADDRESS);
				at = strchr(tmp, '@');
				user = g_alloca(at-tmp+1);
				memcpy(user, tmp, at-tmp);
				user[at-tmp] = 0;
				at++;

				index = check_servers(at);
				if (uri  && (url = camel_url_new(uri, NULL)) != NULL) {
					refresh = TRUE;
					camel_url_set_protocol (url, "smtp");
					camel_url_set_param(url, "use_ssl", mail_servers[index].ssl);
					camel_url_set_host (url, mail_servers[index].send);
					camel_url_set_user (url, user);
					uri = camel_url_to_string(url, 0);
					e_account_set_string(emae->account, E_ACCOUNT_TRANSPORT_URL, uri);
					g_free(uri);
					camel_url_free(url);
				} else {
					g_warning("buz2\n");
				}

		} else if (!strcmp(pageid, "20.receive_options")) {
			if (emae->priv->source.provider
			    && emae->priv->extra_provider != emae->priv->source.provider) {
				emae->priv->extra_provider = emae->priv->source.provider;
				emae_auto_detect(emae);
			}
		} else if (!strcmp(pageid, "40.management")) {
			if (!emae->priv->management_set) {
				gchar *template;
				guint i = 0, len;

				emae->priv->management_set = 1;
				tmp = e_account_get_string(emae->account, E_ACCOUNT_ID_ADDRESS);
				len = strlen(tmp);
				template = alloca(len + 14);
				strcpy(template, tmp);
				while (e_get_account_by_name (template))
					sprintf(template + len, " (%d)", i++);

				gtk_entry_set_text(emae->priv->identity_entries[0], template);
			}
		}
	}

	/*
	   Setting a flag on the Account if it is marked as default. It is done in this way instead of
	   using a temporary variable so as to keep track of which account is marked as default in case of
	   editing multiple accounts at a time
	 */
	if (gtk_toggle_button_get_active(emae->priv->default_account))
		g_object_set_data (G_OBJECT (emae->account), "default_flagged", GINT_TO_POINTER(1));

	if (pageid == NULL || !strcmp(pageid, "00.identity")) {
		/* TODO: check the account name is set, and unique in the account list */
		ok = (tmp = e_account_get_string(emae->account, E_ACCOUNT_ID_NAME))
			&& tmp[0]
			&& (tmp = e_account_get_string(emae->account, E_ACCOUNT_ID_ADDRESS))
			&& is_email(tmp)
			&& ((tmp = e_account_get_string(emae->account, E_ACCOUNT_ID_REPLY_TO)) == NULL
			    || tmp[0] == 0
			    || is_email(tmp));
		if (!ok) {
			d(printf("identity incomplete\n"));
		}
	}

	if (ok && (pageid == NULL || !strcmp(pageid, "10.receive"))) {
		if (emae->type == EMAE_PAGES && refresh) {
			emae_refresh_providers(emae, &emae->priv->source);
		}
		ok = emae_service_complete(emae, &emae->priv->source);
		if (!ok) {
			d(printf("receive page incomplete\n"));
		}
	}

	if (ok && (pageid == NULL || !strcmp(pageid, "30.send"))) {
		if (emae->type == EMAE_PAGES && refresh) {
			emae_refresh_providers(emae, &emae->priv->transport);
		}
		ok = emae_service_complete(emae, &emae->priv->transport);
		if (!ok) {
			d(printf("send page incomplete\n"));
		}
	}

	if (ok && (pageid == NULL || !strcmp(pageid, "40.management"))) {
		ok = (tmp = e_account_get_string(emae->account, E_ACCOUNT_NAME))
			&& tmp[0]
			&& ((ea = e_get_account_by_name (tmp)) == NULL
			    || ea == emae->original);
		if (!ok) {
			d(printf("management page incomplete\n"));
		}
	}

	return ok;
}

void
em_account_editor_check (EMAccountEditor *emae, const gchar *page)
{
	emae_check_complete((EConfig *)emae->config, page, emae);
}

/* HACK: FIXME: the component should listen to the account object directly */
static void
add_new_store (gchar *uri, CamelStore *store, gpointer user_data)
{
#if 0  /* KILL-BONOBO: Try to actually fix this? */
	MailComponent *component = mail_component_peek ();
	EAccount *account = user_data;

	if (store == NULL)
		return;

	mail_component_add_store (component, store, account->name);
#endif
}

static void
emae_commit(EConfig *ec, GSList *items, gpointer data)
{
	EMAccountEditor *emae = data;
	EAccountList *accounts = e_get_account_list ();
	EAccount *account;

	/* the mail-config*acconts* api needs a lot of work */

	if (emae->original) {
		d(printf("Committing account '%s'\n", e_account_get_string(emae->account, E_ACCOUNT_NAME)));
		e_account_import(emae->original, emae->account);
		account = emae->original;
		e_account_list_change(accounts, account);
	} else {
		d(printf("Adding new account '%s'\n", e_account_get_string(emae->account, E_ACCOUNT_NAME)));
		e_account_list_add(accounts, emae->account);
		account = emae->account;

		/* HACK: this will add the account to the folder tree.
		   We should just be listening to the account list directly for changed events */
		if (account->enabled
		    && emae->priv->source.provider
		    && (emae->priv->source.provider->flags & CAMEL_PROVIDER_IS_STORAGE))
			mail_get_store(e_account_get_string(emae->account, E_ACCOUNT_SOURCE_URL), NULL, add_new_store, account);
	}

	if (gtk_toggle_button_get_active(emae->priv->default_account))
		e_account_list_set_default(accounts, account);

	e_account_list_save(accounts);
}

void
em_account_editor_commit (EMAccountEditor *emae)
{
	emae_commit ((EConfig *)emae->config, NULL, emae);
}

static void
emae_editor_destroyed(GtkWidget *dialog, EMAccountEditor *emae)
{
	emae->editor = NULL;
	g_object_unref(emae);
}

static void
em_account_editor_construct(EMAccountEditor *emae, EAccount *account, em_account_editor_t type, const gchar *id)
{
	EMAccountEditorPrivate *gui = emae->priv;
	gint i, index;
	GSList *l;
	GList *prov;
	EMConfig *ec;
	EMConfigTargetAccount *target;
	GHashTable *have;
	EConfigItem *items;

	emae->type = type;
	emae->original = account;
	if (emae->original) {
		gchar *xml;

		g_object_ref(emae->original);
		xml = e_account_to_xml(emae->original);
		emae->account = e_account_new_from_xml(xml);
		g_free(xml);

		emae->do_signature = TRUE;
	} else {
		const gchar *uri;

		/* TODO: have a get_default_account thing?? */
		emae->account = e_account_new();
		emae->account->enabled = TRUE;

		uri = e_mail_shell_backend_get_folder_uri (
			global_mail_shell_backend, E_MAIL_FOLDER_DRAFTS);
		e_account_set_string (
			emae->account, E_ACCOUNT_DRAFTS_FOLDER_URI, uri);

		uri = e_mail_shell_backend_get_folder_uri (
			global_mail_shell_backend, E_MAIL_FOLDER_SENT);
		e_account_set_string (
			emae->account, E_ACCOUNT_SENT_FOLDER_URI, uri);
	}

	/* sort the providers, remote first */
	gui->providers = g_list_sort(camel_provider_list(TRUE), (GCompareFunc)provider_compare);

	if (type == EMAE_NOTEBOOK) {
		ec = em_config_new(E_CONFIG_BOOK, id);
		items = emae_editor_items;
		if (!emae_editor_items_translated) {
			for (i=0;items[i].path;i++) {
				if (items[i].label)
					items[i].label = gettext(items[i].label);
			}
			emae_editor_items_translated = TRUE;
		}
	} else {
		ec = em_config_new(E_CONFIG_DRUID, id);
		items = emae_druid_items;
		if (!emae_druid_items_translated) {
			for (i=0;items[i].path;i++) {
				if (items[i].label)
					items[i].label = _(items[i].label);
			}
			emae_druid_items_translated = TRUE;
		}
	}

	emae->config = gui->config = ec;
	l = NULL;
	for (i=0;items[i].path;i++)
		l = g_slist_prepend(l, &items[i]);
	e_config_add_items((EConfig *)ec, l, emae_commit, NULL, emae_free, emae);

	/* This is kinda yuck, we're dynamically mapping from the 'old style' extensibility api to the new one */
	l = NULL;
	have = g_hash_table_new(g_str_hash, g_str_equal);
	index = 20;
	for (prov=gui->providers;prov;prov=g_list_next(prov)) {
		CamelProviderConfEntry *entries = ((CamelProvider *)prov->data)->extra_conf;

		for (i=0;entries && entries[i].type != CAMEL_PROVIDER_CONF_END;i++) {
			struct _receive_options_item *item;
			const gchar *name = entries[i].name;
			gint myindex = index;

			if (entries[i].type != CAMEL_PROVIDER_CONF_SECTION_START
			    || name == NULL
			    || g_hash_table_lookup(have, name))
				continue;

			/* override mailcheck since we also insert our own mailcheck item at this index */
			if (name && !strcmp(name, "mailcheck"))
				myindex = 10;

			item = g_malloc0(sizeof(*item));
			item->item.type = E_CONFIG_SECTION_TABLE;
			item->item.path = g_strdup_printf("20.receive_options/%02d.%s", myindex, name?name:"unnamed");
			item->item.label = g_strdup (entries[i].text);

			l = g_slist_prepend(l, item);

			item = g_malloc0(sizeof(*item));
			item->item.type = E_CONFIG_ITEM_TABLE;
			item->item.path = g_strdup_printf("20.receive_options/%02d.%s/80.camelitem", myindex, name?name:"unnamed");
			item->item.factory = emae_receive_options_extra_item;
			item->item.user_data = g_strdup (entries[i].name);

			l = g_slist_prepend(l, item);

			index += 10;
			g_hash_table_insert(have, (gpointer)entries[i].name, have);
		}
	}
	g_hash_table_destroy(have);
	e_config_add_items((EConfig *)ec, l, NULL, NULL, emae_free_auto, emae);
	gui->extra_items = l;

	e_config_add_page_check((EConfig *)ec, NULL, emae_check_complete, emae);

	target = em_config_target_new_account(ec, emae->account);
	e_config_set_target((EConfig *)ec, (EConfigTarget *)target);

	if (type != EMAE_PAGES) {
		emae->editor = e_config_create_window((EConfig *)ec, NULL, type==EMAE_NOTEBOOK?_("Account Editor"):_("Evolution Account Assistant"));
		g_signal_connect(emae->editor, "destroy", G_CALLBACK(emae_editor_destroyed), emae);
	} else {
		e_config_create_widget((EConfig *)ec);
	}
}<|MERGE_RESOLUTION|>--- conflicted
+++ resolved
@@ -1440,11 +1440,7 @@
 			current[len] = 0;
 		}
 	} else {
-<<<<<<< HEAD
 		current = (gchar *) "imap";
-=======
-		current = (gchar *)"imap";
->>>>>>> ed2d2275
 	}
 
 	store = gtk_list_store_new(2, G_TYPE_STRING, G_TYPE_POINTER);
@@ -2814,35 +2810,13 @@
 					camel_url_set_param(url, "use_ssl", mail_servers[index].ssl);
 					camel_url_set_host (url, mail_servers[index].recv);
 					camel_url_set_user (url, user);
-<<<<<<< HEAD
 					gtk_entry_set_text(emae->priv->source.hostname, mail_servers[index].recv);
 					gtk_entry_set_text(emae->priv->transport.hostname, mail_servers[index].send);
-=======
-					if (index != -1) {
-						camel_url_set_protocol(url, mail_servers[index].proto);
-						camel_url_set_param(url, "use_ssl", mail_servers[index].ssl);
-						camel_url_set_host (url, mail_servers[index].recv);
-						gtk_entry_set_text(emae->priv->source.hostname, mail_servers[index].recv);
-						gtk_entry_set_text(emae->priv->transport.hostname, mail_servers[index].send);
-						camel_url_set_host (url, mail_servers[index].recv);
-
-					} else {
-						camel_url_set_host (url, "");
-					}
-					camel_url_set_user (url, user);
-					g_free (uri);
->>>>>>> ed2d2275
 					uri = camel_url_to_string(url, 0);
 					e_account_set_string(emae->account, E_ACCOUNT_SOURCE_URL, uri);
 
 					g_free(uri);
 					camel_url_free(url);
-				} else {
-<<<<<<< HEAD
-					g_warning("buz1\n");
-=======
-					g_free(uri);
->>>>>>> ed2d2275
 				}
 
 			}
