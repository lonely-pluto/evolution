--- conflicted
+++ resolved
@@ -478,167 +478,6 @@
 	}
 }
 
-<<<<<<< HEAD
-=======
-static void
-emfb_search_config_search(EFilterBar *efb, FilterRule *rule, gint id, const gchar *query, gpointer data)
-{
-	EMFolderBrowser *emfb = data;
-	EMailSearchBar *search_bar;
-	ESearchingTokenizer *tokenizer;
-	GList *partl;
-	struct _camel_search_words *words;
-	gint i;
-	GSList *strings = NULL;
-
-	/* we scan the parts of a rule, and set all the types we know about to the query string */
-	partl = rule->parts;
-	while (partl) {
-		FilterPart *part = partl->data;
-
-		if (!strcmp(part->name, "subject")) {
-			FilterInput *input = (FilterInput *)filter_part_find_element(part, "subject");
-			if (input)
-				filter_input_set_value(input, query);
-		} else if (!strcmp(part->name, "body")) {
-			FilterInput *input = (FilterInput *)filter_part_find_element(part, "word");
-			if (input)
-				filter_input_set_value(input, query);
-
-			words = camel_search_words_split((guchar *)query);
-			for (i=0;i<words->len;i++)
-				strings = g_slist_prepend(strings, g_strdup(words->words[i]->word));
-			camel_search_words_free (words);
-		} else if (!strcmp(part->name, "sender")) {
-			FilterInput *input = (FilterInput *)filter_part_find_element(part, "sender");
-			if (input)
-				filter_input_set_value(input, query);
-		} else if (!strcmp(part->name, "to")) {
-			FilterInput *input = (FilterInput *)filter_part_find_element(part, "recipient");
-			if (input)
-				filter_input_set_value(input, query);
-		}
-
-		partl = partl->next;
-	}
-
-	search_bar = E_MAIL_SEARCH_BAR (emfb->priv->search_bar);
-
-	/* XXX This is a hack, but this code is on its way out anyway.
-	 *     Function is called once before the search bar is created. */
-	if (!E_IS_MAIL_SEARCH_BAR (search_bar))
-		return;
-
-	tokenizer = e_mail_search_bar_get_tokenizer (search_bar);
-
-	e_searching_tokenizer_set_secondary_case_sensitivity (tokenizer, FALSE);
-	e_searching_tokenizer_set_secondary_search_string (tokenizer, NULL);
-
-	while (strings != NULL) {
-		e_searching_tokenizer_add_secondary_search_string (
-			tokenizer, strings->data);
-		g_free (strings->data);
-		strings = g_slist_delete_link (strings, strings);
-	}
-
-	e_mail_search_bar_changed (search_bar);
-}
-
-static const gchar *
-get_view_query (ESearchBar *esb, CamelFolder *folder, const gchar *folder_uri)
-{
-	const gchar *view_sexp = NULL;
-	gint id;
-	GtkWidget *menu_item;
-	gchar *tag;
-	gboolean duplicate = TRUE;
-
-	/* Get the current selected view */
-	id = e_search_bar_get_viewitem_id (esb);
-	menu_item = e_search_bar_get_selected_viewitem (esb);
-
-	switch (id & VIEW_ITEMS_MASK) {
-	case VIEW_ALL_MESSAGES:
-		/* one space indicates no filtering */
-		view_sexp = " ";
-		break;
-
-	/* README: All the sexp below are not rocket science but it is not straightforward as well.
-	I believe it is better to document the assumptions and the conventions followed for the sexp,
-	before I forget so that no one else again needs to read through the code  -- Sankar */
-
-	case VIEW_UNREAD_MESSAGES:
-		view_sexp = "(match-all (not (system-flag  \"Seen\")))";
-		break;
-	case VIEW_READ_MESSAGES:
-		view_sexp = "(match-all (system-flag  \"Seen\" ))";
-		break;
-        case VIEW_RECENT_MESSAGES:
-		if (!em_utils_folder_is_sent (folder, folder_uri))
-			view_sexp = "(match-all (> (get-received-date) (- (get-current-date) 86400)))";
-		else
-			view_sexp = "(match-all (> (get-sent-date) (- (get-current-date) 86400)))";
-		break;
-	case VIEW_LAST_FIVE_DAYS:
-		if (!em_utils_folder_is_sent (folder, folder_uri))
-			view_sexp = " (match-all (> (get-received-date) (- (get-current-date) 432000)))";
-		else
-			view_sexp = " (match-all (> (get-sent-date) (- (get-current-date) 432000)))";
-		break;
-        case VIEW_WITH_ATTACHMENTS:
-		view_sexp = "(match-all (system-flag \"Attachments\" ))";
-		break;
-	case VIEW_NOT_JUNK:
-		view_sexp = "(match-all (not (system-flag \"junk\")))";
-		break;
-        case VIEW_NO_LABEL: {
-		GSList *l;
-		GString *s = g_string_new ("(and");
-
-		for (l = mail_config_get_labels (); l; l = l->next) {
-			EUtilLabel *label = (EUtilLabel *)l->data;
-
-			if (label && label->tag) {
-				const gchar *tag = label->tag;
-
-				if (strncmp (tag, "$Label", 6) == 0)
-					tag += 6;
-
-				g_string_append_printf (s, " (match-all (not (or (= (user-tag \"label\") \"%s\") (user-flag \"$Label%s\") (user-flag \"%s\"))))", tag, tag, tag);
-				/* FIXME: I dont see a way of mapping this kind of sexp into sql atm. I guess this option could be kicked out */
-				/* May be we should copy what I did for system flags -- Sankar */
-			}
-		}
-
-		g_string_append (s, ")");
-
-		duplicate = FALSE;
-		view_sexp = g_string_free (s, FALSE);
-		} break;
-        case VIEW_LABEL:
-		tag = (gchar *)g_object_get_data (G_OBJECT (menu_item), "LabelTag");
-		view_sexp = g_strdup_printf ("(match-all (or (= (user-tag \"label\") \"%s\") (user-flag \"$Label%s\") (user-flag \"%s\")))", tag, tag, tag);
-		duplicate = FALSE;
-		break;
-	case VIEW_MESSAGES_MARKED_AS_IMPORTANT:
-		view_sexp = "(match-all (system-flag  \"Flagged\" ))";
-		break;
-	case VIEW_ANY_FIELD_CONTAINS:
-		break;
-
-	case VIEW_CUSTOMIZE:
-		/* one space indicates no filtering, so here use two */
-		view_sexp = "  ";
-		break;
-	}
-
-	if (duplicate)
-		view_sexp = g_strdup (view_sexp);
-
-	return view_sexp;
-}
-
->>>>>>> 067ef558
 struct _setup_msg {
 	MailMsg base;
 
@@ -1091,563 +930,7 @@
 	struct _EMFolderBrowserPrivate *p = emfb->priv;
 	gboolean different_folder;
 
-<<<<<<< HEAD
 //	message_list_freeze(emfv->list);
-=======
-	message_list_select_subthread (emfv->list);
-}
-
-static void
-emfb_folder_properties(BonoboUIComponent *uid, gpointer data, const gchar *path)
-{
-	EMFolderBrowser *emfb = data;
-
-	if (emfb->view.folder_uri)
-		em_folder_properties_show(NULL, emfb->view.folder, emfb->view.folder_uri);
-}
-
-/* VIEWTHREADED*/
-static void
-emfb_expand_all_threads(BonoboUIComponent *uid, gpointer data, const gchar *path)
-{
-	EMFolderView *emfv = data;
-
-	message_list_set_threaded_expand_all(emfv->list);
-
-}
-
-static void
-emfb_collapse_all_threads(BonoboUIComponent *uid, gpointer data, const gchar *path)
-{
-	EMFolderView *emfv = data;
-
-	message_list_set_threaded_collapse_all(emfv->list);
-}
-
-static void
-emfb_folder_copy(BonoboUIComponent *uid, gpointer data, const gchar *path)
-{
-	EMFolderBrowser *emfb = data;
-	CamelFolderInfo *fi = NULL;
-	CamelException ex;
-
-	/* FIXME: This function MUST become multi-threaded.
-	   FIXME: This interface should NOT use a folderinfo */
-
-	camel_exception_init (&ex);
-
-	if ((fi = camel_store_get_folder_info (emfb->view.folder->parent_store,
-					       emfb->view.folder->full_name,
-					       CAMEL_STORE_FOLDER_INFO_FAST,
-					       &ex)) != NULL)
-		em_folder_utils_copy_folder(fi, FALSE);
-
-	camel_exception_clear (&ex);
-
-	return;
-}
-
-static void
-emfb_folder_move(BonoboUIComponent *uid, gpointer data, const gchar *path)
-{
-	EMFolderBrowser *emfb = data;
-	CamelFolderInfo *fi = NULL;
-	CamelException ex;
-
-	camel_exception_init (&ex);
-
-	/* FIXME: This function MUST become multi-threaded.
-	   FIXME: This interface should NOT use a folderinfo */
-
-	if ((fi = camel_store_get_folder_info (emfb->view.folder->parent_store,
-					       emfb->view.folder->full_name,
-					       CAMEL_STORE_FOLDER_INFO_FAST,
-					       &ex)) != NULL)
-		em_folder_utils_copy_folder(fi, TRUE);
-
-	camel_exception_clear (&ex);
-
-	return;
-}
-
-static void
-emfb_folder_delete(BonoboUIComponent *uid, gpointer data, const gchar *path)
-{
-	EMFolderBrowser *emfb = data;
-
-	em_folder_utils_delete_folder (emfb->view.folder);
-
-	return;
-}
-
-static void
-emfb_folder_refresh(BonoboUIComponent *uid, gpointer data, const gchar *path)
-{
-        EMFolderBrowser *emfb = data;
-	EMFolderTree *tree = g_object_get_data (G_OBJECT (emfb), "foldertree");
-        CamelFolder *folder;
-
-        if ((folder = em_folder_tree_get_selected_folder (tree)) != NULL) {
-		EMEvent *e = em_event_peek();
-		EMEventTargetFolder *t = em_event_target_new_folder(e, folder->full_name, 0);
-		e_event_emit((EEvent *)e, "folder.refresh", (EEventTarget *)t);
-                mail_refresh_folder(folder, NULL, NULL);
-	}
-}
-
-static void
-emfb_folder_rename(BonoboUIComponent *uid, gpointer data, const gchar *path)
-{
-	EMFolderBrowser *emfb = data;
-
-	em_folder_utils_rename_folder (emfb->view.folder);
-
-	return;
-}
-
-static void
-emfb_folder_create(BonoboUIComponent *uid, gpointer data, const gchar *path)
-{
-	EMFolderBrowser *emfb = data;
-	CamelFolderInfo *fi = NULL;
-	EMFolderTree *tree = g_object_get_data (G_OBJECT (emfb), "foldertree");
-
-	/* FIXME: This function MUST be multithreaded
-	   FIXME: This interface should NOT use a folderinfo */
-	if (emfb->view.folder) {
-		if ((fi = em_folder_tree_get_selected_folder_info (tree)) != NULL) {
-			em_folder_utils_create_folder (fi, tree, NULL);
-			camel_folder_info_free(fi);
-		}
-	} else {
-		em_folder_utils_create_folder (NULL, tree, NULL);
-	}
-
-	return;
-}
-
-static void
-emfb_folder_expunge(BonoboUIComponent *uid, gpointer data, const gchar *path)
-{
-	EMFolderBrowser *emfb = data;
-
-	if (emfb->view.folder)
-		em_utils_expunge_folder(gtk_widget_get_toplevel((GtkWidget *)emfb), emfb->view.folder);
-}
-
-static void
-emfb_mark_all_read(BonoboUIComponent *uid, gpointer data, const gchar *path)
-{
-	/* FIXME: make a 'mark messages' function? */
-	EMFolderView *emfv = data;
-	GPtrArray *uids;
-	gint i;
-
-	if (emfv->folder == NULL)
-		return;
-	if ( em_utils_prompt_user((GtkWindow *)emfv, "/apps/evolution/mail/prompts/mark_all_read","mail:ask-mark-all-read", NULL)) {
-		uids = message_list_get_uids(emfv->list);
-		camel_folder_freeze(emfv->folder);
-		for (i=0;i<uids->len;i++)
-			camel_folder_set_message_flags(emfv->folder, uids->pdata[i], CAMEL_MESSAGE_SEEN, CAMEL_MESSAGE_SEEN);
-		camel_folder_thaw(emfv->folder);
-		message_list_free_uids(emfv->list, uids);
-	}
-}
-
-static void
-emfb_view_hide_read(BonoboUIComponent *uid, gpointer data, const gchar *path)
-{
-	EMFolderView *emfv = data;
-
-	message_list_hide_add(emfv->list, "(match-all (system-flag \"seen\"))", ML_HIDE_SAME, ML_HIDE_SAME);
-}
-
-static void
-emfb_view_hide_selected(BonoboUIComponent *uid, gpointer data, const gchar *path)
-{
-	EMFolderView *emfv = data;
-	GPtrArray *uids;
-
-	/* TODO: perhaps this should sit directly on message_list? */
-	/* is it worth it, it's so trivial */
-
-	/* A new flag CAMEL_MESSAGE_HIDDEN is added by Sankar
-	while extending the CAMEL_MESSAGE_FLAGS for proxy permissions.
-	This can be used to hide messages.  */
-
-	uids = message_list_get_selected(emfv->list);
-	message_list_hide_uids(emfv->list, uids);
-	message_list_free_uids(emfv->list, uids);
-}
-
-static void
-emfb_view_show_all(BonoboUIComponent *uid, gpointer data, const gchar *path)
-{
-	EMFolderView *emfv = data;
-
-	message_list_hide_clear(emfv->list);
-}
-
-/* ********************************************************************** */
-
-static void
-emfb_mail_stop(BonoboUIComponent *uid, gpointer data, const gchar *path)
-{
-	mail_cancel_all();
-}
-
-static void
-emfb_tools_filters(BonoboUIComponent *uid, gpointer data, const gchar *path)
-{
-	EMFolderBrowser *emfb = data;
-
-	em_utils_edit_filters ((GtkWidget *) emfb);
-}
-
-static void
-emfb_subscribe_editor_destroy(GtkWidget *w, EMFolderBrowser *emfb)
-{
-	emfb->priv->subscribe_editor = NULL;
-}
-
-static void
-emfb_tools_subscriptions(BonoboUIComponent *uid, gpointer data, const gchar *path)
-{
-	EMFolderBrowser *emfb = data;
-
-	if (emfb->priv->subscribe_editor) {
-		gdk_window_show(emfb->priv->subscribe_editor->window);
-	} else {
-		emfb->priv->subscribe_editor = (GtkWidget *)em_subscribe_editor_new();
-		e_dialog_set_transient_for ((GtkWindow *)emfb->priv->subscribe_editor, (GtkWidget *)emfb);
-		g_signal_connect(emfb->priv->subscribe_editor, "destroy", G_CALLBACK(emfb_subscribe_editor_destroy), emfb);
-		gtk_widget_show(emfb->priv->subscribe_editor);
-	}
-}
-
-static void
-emfb_focus_search(BonoboUIComponent *uid, gpointer data, const gchar *path)
-{
-	EMFolderBrowser *emfb = data;
-
-	gtk_widget_grab_focus (((ESearchBar *)emfb->search)->entry);
-}
-
-static void
-emfb_help_debug (BonoboUIComponent *uid, gpointer data, const gchar *path)
-{
-	mail_component_show_logger ((GtkWidget *) data);
-}
-
-static void
-emfb_tools_vfolders(BonoboUIComponent *uid, gpointer data, const gchar *path)
-{
-	/* FIXME: rename/refactor this */
-	vfolder_edit();
-}
-
-static BonoboUIVerb emfb_verbs[] = {
-	BONOBO_UI_UNSAFE_VERB ("EditCut", emfb_edit_cut),
-	BONOBO_UI_UNSAFE_VERB ("EditCopy", emfb_edit_copy),
-	BONOBO_UI_UNSAFE_VERB ("EditPaste", emfb_edit_paste),
-
-	BONOBO_UI_UNSAFE_VERB ("EditInvertSelection", emfb_edit_invert_selection),
-	BONOBO_UI_UNSAFE_VERB ("EditSelectAll", emfb_edit_select_all),
-        BONOBO_UI_UNSAFE_VERB ("EditSelectThread", emfb_edit_select_thread),
-	BONOBO_UI_UNSAFE_VERB ("EditSelectSubthread", emfb_edit_select_subthread),
-	BONOBO_UI_UNSAFE_VERB ("ChangeFolderProperties", emfb_folder_properties),
-	BONOBO_UI_UNSAFE_VERB ("FolderExpunge", emfb_folder_expunge),
-	/* HideDeleted is a toggle */
-	BONOBO_UI_UNSAFE_VERB ("MessageMarkAllAsRead", emfb_mark_all_read),
-	BONOBO_UI_UNSAFE_VERB ("ViewHideRead", emfb_view_hide_read),
-	BONOBO_UI_UNSAFE_VERB ("ViewHideSelected", emfb_view_hide_selected),
-	BONOBO_UI_UNSAFE_VERB ("ViewShowAll", emfb_view_show_all),
-	/* ViewThreaded is a toggle */
-
-	BONOBO_UI_UNSAFE_VERB ("ViewThreadsExpandAll", emfb_expand_all_threads),
-	BONOBO_UI_UNSAFE_VERB ("ViewThreadsCollapseAll", emfb_collapse_all_threads),
-
-	BONOBO_UI_UNSAFE_VERB ("FolderCopy", emfb_folder_copy),
-	BONOBO_UI_UNSAFE_VERB ("FolderMove", emfb_folder_move),
-	BONOBO_UI_UNSAFE_VERB ("FolderDelete", emfb_folder_delete),
-	BONOBO_UI_UNSAFE_VERB ("FolderRefresh", emfb_folder_refresh),
-	BONOBO_UI_UNSAFE_VERB ("FolderRename", emfb_folder_rename),
-	BONOBO_UI_UNSAFE_VERB ("FolderCreate", emfb_folder_create),
-	BONOBO_UI_UNSAFE_VERB ("HelpDebug", emfb_help_debug),
-
-	BONOBO_UI_UNSAFE_VERB ("MailStop", emfb_mail_stop),
-	BONOBO_UI_UNSAFE_VERB ("ToolsFilters", emfb_tools_filters),
-	BONOBO_UI_UNSAFE_VERB ("ToolsSubscriptions", emfb_tools_subscriptions),
-	BONOBO_UI_UNSAFE_VERB ("ToolsVFolders", emfb_tools_vfolders),
-	BONOBO_UI_UNSAFE_VERB ("FocusSearch", emfb_focus_search),
-
-	/* ViewPreview is a toggle */
-
-	BONOBO_UI_VERB_END
-};
-
-static EPixmap emfb_pixmaps[] = {
-	E_PIXMAP ("/commands/FolderCreate", "folder-new", GTK_ICON_SIZE_MENU),
-	E_PIXMAP ("/commands/ChangeFolderProperties", "document-properties", GTK_ICON_SIZE_MENU),
-	E_PIXMAP ("/commands/FolderCopy", "folder-copy", GTK_ICON_SIZE_MENU),
-	E_PIXMAP ("/commands/FolderMove", "folder-move", GTK_ICON_SIZE_MENU),
-	E_PIXMAP ("/commands/MessageMarkAllAsRead", "mail-read", GTK_ICON_SIZE_MENU),
-
-	E_PIXMAP_END
-};
-
-static void
-emfb_hide_deleted(BonoboUIComponent *uic, const gchar *path, Bonobo_UIComponent_EventType type, const gchar *state, gpointer data)
-{
-	GConfClient *gconf;
-	EMFolderView *emfv = data;
-
-	if (type != Bonobo_UIComponent_STATE_CHANGED)
-		return;
-
-	gconf = mail_config_get_gconf_client ();
-	gconf_client_set_bool(gconf, "/apps/evolution/mail/display/show_deleted", state[0] == '0', NULL);
-	em_folder_view_set_hide_deleted(emfv, state[0] != '0');
-}
-
-static void
-emfb_view_threaded(BonoboUIComponent *uic, const gchar *path, Bonobo_UIComponent_EventType type, const gchar *state, gpointer data)
-{
-	GConfClient *gconf;
-	EMFolderView *emfv = data;
-
-	if (type != Bonobo_UIComponent_STATE_CHANGED)
-		return;
-
-	gconf = mail_config_get_gconf_client ();
-	gconf_client_set_bool(gconf, "/apps/evolution/mail/display/thread_list", state[0] != '0', NULL);
-
-	if (camel_object_meta_set(emfv->folder, "evolution:thread_list", state))
-		camel_object_state_write(emfv->folder);
-
-	/* FIXME: do set_threaded via meta-data listener on folder? */
-	message_list_set_threaded(emfv->list, state[0] != '0');
-
-	/* FIXME: update selection state? */
-}
-
-static void
-emfb_view_preview(BonoboUIComponent *uic, const gchar *path, Bonobo_UIComponent_EventType type, const gchar *state, gpointer data)
-{
-	GConfClient *gconf;
-	EMFolderView *emfv = data;
-
-	if (type != Bonobo_UIComponent_STATE_CHANGED)
-		return;
-
-	gconf = mail_config_get_gconf_client ();
-	gconf_client_set_bool(gconf, "/apps/evolution/mail/display/show_preview", state[0] != '0', NULL);
-
-	if (camel_object_meta_set(emfv->folder, "evolution:show_preview", state))
-		camel_object_state_write(emfv->folder);
-
-	/* FIXME: do this via folder listener */
-	em_folder_browser_show_preview((EMFolderBrowser *)emfv, state[0] != '0');
-}
-
-static void
-emfb_show_next(BonoboUIComponent *uic, const gchar *path, Bonobo_UIComponent_EventType type, const gchar *state, gpointer data)
-{
-	GConfClient *gconf;
-	EMFolderBrowser *emfb = data;
-
-	if (type != Bonobo_UIComponent_STATE_CHANGED)
-		return;
-
-	gconf = mail_config_get_gconf_client ();
-	gconf_client_set_bool(gconf, "/apps/evolution/mail/display/show_wide", state[0] != '0', NULL);
-
-	em_folder_browser_show_wide(emfb, state[0] != '0');
-}
-
-static void
-emfb_show_below(BonoboUIComponent *uic, const gchar *path, Bonobo_UIComponent_EventType type, const gchar *state, gpointer data)
-{
-	GConfClient *gconf;
-	EMFolderBrowser *emfb = data;
-
-	if (type != Bonobo_UIComponent_STATE_CHANGED)
-		return;
-
-	gconf = mail_config_get_gconf_client ();
-	gconf_client_set_bool(gconf, "/apps/evolution/mail/display/show_wide", state[0] == '0', NULL);
-
-	em_folder_browser_show_wide(emfb, state[0] == '0');
-}
-
-static void
-emfb_list_scrolled (MessageList *ml, EMFolderBrowser *emfb)
-{
-	EMFolderView *emfv = (EMFolderView *) emfb;
-	double position;
-	gchar *state;
-
-	position = message_list_get_scrollbar_position (ml);
-	state = g_strdup_printf ("%f", position);
-
-	if (camel_object_meta_set (emfv->folder, "evolution:list_scroll_position", state))
-		camel_object_state_write (emfv->folder);
-
-	g_free (state);
-}
-
-static gboolean
-scroll_idle_cb (EMFolderBrowser *emfb)
-{
-	EMFolderView *emfv = (EMFolderView *) emfb;
-	double position;
-	gchar *state;
-
-	if ((state = camel_object_meta_get (emfv->folder, "evolution:list_scroll_position"))) {
-		position = strtod (state, NULL);
-		g_free (state);
-	} else {
-		position = emfb->priv->default_scroll_position;
-	}
-
-	message_list_set_scrollbar_position (emfv->list, position);
-
-	emfb->priv->list_scrolled_id = g_signal_connect (emfv->list, "message_list_scrolled", G_CALLBACK (emfb_list_scrolled), emfb);
-
-	emfb->priv->idle_scroll_id = 0;
-
-	return FALSE;
-}
-
-static void
-emfb_gui_folder_changed(CamelFolder *folder, gpointer dummy, EMFolderBrowser *emfb)
-{
-	if (emfb->priv->select_uid) {
-		CamelMessageInfo *mi;
-
-		mi = camel_folder_get_message_info(emfb->view.folder, emfb->priv->select_uid);
-		if (mi) {
-			/* because some sub-functions might free the pointer before it's done here */
-			gchar *uid = g_strdup (emfb->priv->select_uid);
-
-			camel_folder_free_message_info(emfb->view.folder, mi);
-			em_folder_view_set_message (&emfb->view, uid, FALSE);
-			g_free (uid);
-			g_free (emfb->priv->select_uid);
-			emfb->priv->select_uid = NULL;
-		}
-	}
-
-	g_object_unref(emfb);
-}
-
-static void
-emfb_folder_changed(CamelFolder *folder, CamelFolderChangeInfo *changes, EMFolderBrowser *emfb)
-{
-	g_object_ref(emfb);
-	mail_async_event_emit(emfb->view.async, MAIL_ASYNC_GUI, (MailAsyncFunc)emfb_gui_folder_changed, folder, NULL, emfb);
-}
-
-static void
-emfb_etree_unfreeze (GtkWidget *widget, GdkEvent *event, EMFolderView *emfv)
-{
-
-	ETableItem *item = e_tree_get_item (emfv->list->tree);
-
-	g_object_set_data (G_OBJECT (((GnomeCanvasItem *) item)->canvas), "freeze-cursor", 0);
-}
-
-/* TODO: This should probably be handled by message-list, by storing/queueing
-   up the select operation if its busy rebuilding the message-list */
-static void
-emfb_list_built (MessageList *ml, EMFolderBrowser *emfb)
-{
-	EMFolderView *emfv = (EMFolderView *) emfb;
-	double position = 0.0f;
-
-	g_signal_handler_disconnect (ml, emfb->priv->list_built_id);
-	emfb->priv->list_built_id = 0;
-
-	if (emfv->list->cursor_uid == NULL) {
-		if (emfb->priv->select_uid) {
-			CamelMessageInfo *mi;
-
-			/* If the message isn't in the folder yet, keep select_uid around, it could be caught by
-			   folder_changed, at some later date */
-			mi = camel_folder_get_message_info(emfv->folder, emfb->priv->select_uid);
-			if (mi) {
-				camel_folder_free_message_info(emfv->folder, mi);
-				em_folder_view_set_message(emfv, emfb->priv->select_uid, TRUE);
-				g_free (emfb->priv->select_uid);
-				emfb->priv->select_uid = NULL;
-			}
-
-			/* change the default to the current position */
-			position = message_list_get_scrollbar_position (ml);
-		} else {
-			/* NOTE: not all users want this, so we need a preference for it perhaps? see bug #52887 */
-			/* FIXME: if the 1st message in the list is unread, this will actually select the second unread msg */
-			/*message_list_select (ml, MESSAGE_LIST_SELECT_NEXT, 0, CAMEL_MESSAGE_SEEN, TRUE);*/
-		}
-	}
-
-	emfb->priv->default_scroll_position = position;
-
-	/* FIXME: this is a gross workaround for an etable bug that I can't fix - bug #55303 */
-	/* this needs to be a lower priority than anything in e-table-item/e-canvas, since
-	 * e_canvas_item_region_show_relay() uses a timeout, we have to use a timeout of the
-	 * same interval but a lower priority. */
-	emfb->priv->idle_scroll_id = g_timeout_add_full (G_PRIORITY_LOW, 250, (GSourceFunc) scroll_idle_cb, emfb, NULL);
-	/* FIXME: This is another ugly hack done to hide a bug that above hack leaves. */
-	g_signal_connect (((GtkScrolledWindow *) ml)->vscrollbar, "button-press-event", G_CALLBACK (emfb_etree_unfreeze), emfb);
-}
-
-static void
-emfb_set_search_folder(EMFolderView *emfv, CamelFolder *folder, const gchar *uri)
-{
-	EMFolderBrowser *emfb = (EMFolderBrowser *) emfv;
-	const gchar *state;
-
-	message_list_freeze(emfv->list);
-
-	if (emfb->priv->list_scrolled_id) {
-		g_signal_handler_disconnect (emfv->list, emfb->priv->list_scrolled_id);
-		emfb->priv->list_scrolled_id = 0;
-	}
-
-	if (emfb->priv->idle_scroll_id) {
-		g_source_remove (emfb->priv->idle_scroll_id);
-		emfb->priv->idle_scroll_id = 0;
-	}
-
-	if (emfb->view.folder) {
-		camel_object_remove_event(emfb->view.folder, emfb->priv->folder_changed_id);
-		emfb->priv->folder_changed_id = 0;
-	}
-
-	emfb_parent->set_folder(emfv, folder, uri);
-
-	/* etspec for search results */
-	state = "<ETableState>"
-		"<column source=\"0\"/> <column source=\"3\"/> <column source=\"1\"/>"
-		"<column source=\"14\"/> <column source=\"5\"/>"
-		"<column source=\"7\"/> <column source=\"13\"/> "
-		"<grouping><leaf column=\"7\" ascending=\"false\"/> </grouping> </ETableState>";
-	e_tree_set_state (((MessageList *)emfv->list)->tree, state);
-
-	message_list_thaw(emfv->list);
-}
-
-static void
-emfb_set_folder(EMFolderView *emfv, CamelFolder *folder, const gchar *uri)
-{
-	EMFolderBrowser *emfb = (EMFolderBrowser *) emfv;
-	struct _EMFolderBrowserPrivate *p = emfb->priv;
-	gboolean different_folder;
-
-	message_list_freeze(emfv->list);
->>>>>>> 067ef558
 
 	if (emfb->priv->list_scrolled_id) {
 		g_signal_handler_disconnect (emfv->list, emfb->priv->list_scrolled_id);
