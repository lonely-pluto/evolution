--- conflicted
+++ resolved
@@ -917,113 +917,6 @@
 	return filename;
 }
 
-<<<<<<< HEAD
-ESignatureList *
-mail_config_get_signatures (void)
-{
-	return config->signatures;
-}
-
-static gchar *
-get_new_signature_filename (void)
-{
-	const gchar *base_directory;
-	gchar *filename, *id;
-	struct stat st;
-	gint i;
-
-	base_directory = e_get_user_data_dir ();
-	filename = g_build_filename (base_directory, "signatures", NULL);
-	if (g_lstat (filename, &st)) {
-		if (errno == ENOENT) {
-			if (g_mkdir (filename, 0700))
-				g_warning ("Fatal problem creating %s directory.", filename);
-		} else
-			g_warning ("Fatal problem with %s directory.", filename);
-	}
-	g_free (filename);
-
-	filename = g_malloc (strlen (base_directory) + sizeof ("/signatures/signature-") + 12);
-	id = g_stpcpy (filename, base_directory);
-	id = g_stpcpy (id, "/signatures/signature-");
-
-	for (i = 0; i < (INT_MAX - 1); i++) {
-		sprintf (id, "%d", i);
-		if (g_lstat (filename, &st) == -1 && errno == ENOENT) {
-			gint fd;
-
-			fd = g_creat (filename, 0600);
-			if (fd >= 0) {
-				close (fd);
-				return filename;
-			}
-		}
-	}
-
-	g_free (filename);
-
-	return NULL;
-}
-
-ESignature *
-mail_config_signature_new (const gchar *filename, gboolean script, gboolean html)
-{
-	ESignature *sig;
-
-	sig = e_signature_new ();
-	e_signature_set_name (sig, _("Unnamed"));
-	e_signature_set_is_script (sig, script);
-	e_signature_set_is_html (sig, html);
-
-	if (filename == NULL) {
-		gchar *new_filename;
-
-		new_filename = get_new_signature_filename ();
-		e_signature_set_filename (sig, new_filename);
-		g_free (new_filename);
-	} else
-		e_signature_set_filename (sig, filename);
-
-	return sig;
-}
-
-ESignature *
-mail_config_get_signature_by_uid (const gchar *uid)
-{
-	return (ESignature *) e_signature_list_find (config->signatures, E_SIGNATURE_FIND_UID, uid);
-}
-
-ESignature *
-mail_config_get_signature_by_name (const gchar *name)
-{
-	return (ESignature *) e_signature_list_find (config->signatures, E_SIGNATURE_FIND_NAME, name);
-}
-
-void
-mail_config_add_signature (ESignature *signature)
-{
-	e_signature_list_add (config->signatures, signature);
-	mail_config_save_signatures ();
-}
-
-void
-mail_config_remove_signature (ESignature *signature)
-{
-	const gchar *filename;
-	gboolean is_script;
-
-	filename = e_signature_get_filename (signature);
-	is_script = e_signature_get_is_script (signature);
-
-	if (filename == NULL && !is_script)
-		g_unlink (filename);
-
-	e_signature_list_remove (config->signatures, signature);
-	mail_config_save_signatures ();
-}
-
-=======
->>>>>>> 0f7f4cfe
 void
 mail_config_reload_junk_headers (void)
 {
