/*
 * This program is free software; you can redistribute it and/or
 * modify it under the terms of the GNU Lesser General Public
 * License as published by the Free Software Foundation; either
 * version 2 of the License, or (at your option) version 3.
 *
 * This program is distributed in the hope that it will be useful,
 * but WITHOUT ANY WARRANTY; without even the implied warranty of
 * MERCHANTABILITY or FITNESS FOR A PARTICULAR PURPOSE.  See the GNU
 * Lesser General Public License for more details.
 *
 * You should have received a copy of the GNU Lesser General Public
 * License along with the program; if not, see <http://www.gnu.org/licenses/>
 *
 *
 * Authors:
 *		Ettore Perazzoli <ettore@ximian.com>
 *	    Michael Zucchi <notzed@ximian.com>
 *	    Jeffrey Stedfast <fejj@ximian.com>
 *
 * Copyright (C) 1999-2008 Novell, Inc. (www.novell.com)
 *
 */

#ifdef HAVE_CONFIG_H
#include <config.h>
#endif

#include <stdlib.h>
#include <string.h>
#include <sys/types.h>
#include <sys/stat.h>
#include <unistd.h>
#include <fcntl.h>
#include <errno.h>

#include <libedataserver/e-data-server-util.h>
#include "em-utils.h"
#include "em-composer-utils.h"
#include "em-format/em-format.h"
#include "em-folder-tree.h"
#include "em-folder-browser.h"
#include "em-message-browser.h"
#include "em-folder-selector.h"
#include "em-folder-selection.h"
#include "em-folder-utils.h"
#include "em-migrate.h"

#include "misc/e-info-label.h"
#include "e-util/e-util.h"
#include "e-util/e-error.h"
#include "e-util/e-util-private.h"
#include "e-util/e-logger.h"
#include "e-util/gconf-bridge.h"

#include "em-search-context.h"
#include "mail-config.h"
#include "mail-component.h"
#include "mail-folder-cache.h"
#include "mail-vfolder.h"
#include "mail-mt.h"
#include "mail-ops.h"
#include "mail-tools.h"
#include "mail-send-recv.h"
#include "mail-session.h"
#include "message-list.h"

#include "e-activity-handler.h"
#include "shell/e-user-creatable-items-handler.h"
#include "shell/e-component-view.h"

#include "composer/e-msg-composer.h"

#include "e-task-bar.h"

#include <gtk/gtk.h>

#include <e-util/e-mktemp.h>
#include <Evolution.h>

#include <table/e-tree.h>
#include <table/e-tree-memory.h>
#include <glib/gi18n-lib.h>

#include <camel/camel-file-utils.h>
#include <camel/camel-vtrash-folder.h>
#include <camel/camel-disco-store.h>
#include <camel/camel-offline-store.h>

#include <bonobo/bonobo-control.h>
#include <bonobo/bonobo-widget.h>

#include "e-util/e-non-intrusive-error-dialog.h"

#include "e-attachment-handler-mail.h"

#define MAILER_ERROR_LEVEL_KEY "/apps/evolution/mail/display/error_level"
#define MAILER_ERROR_TIME_OUT_KEY "/apps/evolution/mail/display/error_timeout"

#define d(x)

<<<<<<< HEAD
=======
static void create_local_item_cb(EUserCreatableItemsHandler *handler, const char *item_type_name, void *data);
static void view_changed_timeout_remove (EComponentView *component_view);

#define MAIL_COMPONENT_DEFAULT(mc) if (mc == NULL) mc = mail_component_peek();

extern int camel_application_is_exiting;

#define PARENT_TYPE evolution_component_get_type ()
static BonoboObjectClass *parent_class = NULL;
const char *x_mailer = "Evolution " VERSION SUB_VERSION " " VERSION_COMMENT;
#define OFFLINE 0
#define ONLINE 1

struct _store_info {
	CamelStore *store;
	char *name;

	/* we keep a reference to these so they remain around for the session */
	CamelFolder *vtrash;
	CamelFolder *vjunk;

	/* for setup only */
	void (*done)(CamelStore *store, CamelFolderInfo *info, void *data);
	void *done_data;

	int ref_count:31;
	guint removed:1;
};

>>>>>>> e4afd3f9
struct _MailComponentPrivate {
	GMutex *lock;

	/* states/data used during shutdown */
	enum { MC_QUIT_START, MC_QUIT_SYNC, MC_QUIT_THREADS } quit_state;
	int quit_count;
	int quit_expunge;	/* expunge on quit this time around? */

	char *base_directory;

	EMFolderTreeModel *model;

	EActivityHandler *activity_handler;

	MailAsyncEvent *async_event;
	GHashTable *store_hash; /* stores store_info objects by store */

	RuleContext *search_context;

	char *context_path;	/* current path for right-click menu */

	CamelStore *local_store;
	ELogger *logger;

	EComponentView *component_view;

	guint mail_sync_id; /* timeout id for sync call on the stores */
	guint mail_sync_in_progress; /* is greater than 0 if still waiting to finish sync on some store */
};

<<<<<<< HEAD
=======
/* indexed by _mail_component_folder_t */
static struct {
	const gchar *name;
	char *uri;
	CamelFolder *folder;
} mc_default_folders[] = {
	/* translators: standard local mailbox names */
	{ N_("Inbox"), },
	{ N_("Drafts"), },
	{ N_("Outbox"), },
	{ N_("Sent"), },
	{ N_("Templates"), },
	{ "Inbox", },		/* 'always local' inbox */
};

static struct _store_info *
store_info_new(CamelStore *store, const char *name)
{
	struct _store_info *si;

	si = g_malloc0(sizeof(*si));
	si->ref_count = 1;
	if (name == NULL)
		si->name = camel_service_get_name((CamelService *)store, TRUE);
	else
		si->name = g_strdup(name);
	si->store = store;
	camel_object_ref(store);
	/* If these are vfolders then they need to be opened now,
	 * otherwise they wont keep track of all folders */
	if ((store->flags & CAMEL_STORE_VTRASH) != 0)
		si->vtrash = camel_store_get_trash(store, NULL);
	if ((store->flags & CAMEL_STORE_VJUNK) != 0)
		si->vjunk = camel_store_get_junk(store, NULL);

	return si;
}

static void
store_info_ref(struct _store_info *si)
{
	si->ref_count++;
}

static void
store_info_unref(struct _store_info *si)
{
	if (si->ref_count > 1) {
		si->ref_count--;
		return;
	}

	if (si->vtrash)
		camel_object_unref(si->vtrash);
	if (si->vjunk)
		camel_object_unref(si->vjunk);
	camel_object_unref(si->store);
	g_free(si->name);
	g_free(si);
}

static gboolean
mc_add_store_done(CamelStore *store, CamelFolderInfo *info, void *data)
{
	struct _store_info *si = data;

	if (si->done)
		si->done(store, info, si);

	if (!si->removed) {
		/* let the counters know about the already opened junk/trash folders */
		if (si->vtrash)
			mail_note_folder(si->vtrash);
		if (si->vjunk)
			mail_note_folder(si->vjunk);
	}

	store_info_unref(si);

	return TRUE;
}

/* Utility functions.  */
static void
mc_add_store(MailComponent *component, CamelStore *store, const char *name, void (*done)(CamelStore *store, CamelFolderInfo *info, void *data))
{
	struct _store_info *si;

	MAIL_COMPONENT_DEFAULT(component);

	si = store_info_new(store, name);
	si->done = done;
	g_hash_table_insert(component->priv->store_hash, store, si);
	em_folder_tree_model_add_store(component->priv->model, store, si->name);
	store_info_ref(si);
	mail_note_store(store, NULL, mc_add_store_done, si);
}

static void
mc_add_local_store_done(CamelStore *store, CamelFolderInfo *info, void *data)
{
	/*MailComponent *mc = data;*/
	int i;

	for (i=0;i<sizeof(mc_default_folders)/sizeof(mc_default_folders[0]);i++) {
		if (mc_default_folders[i].folder)
			mail_note_folder(mc_default_folders[i].folder);
	}
}

static void
mc_add_local_store(CamelStore *store, const char *name, MailComponent *mc)
{
	mc_add_store(mc, store, name, mc_add_local_store_done);
	camel_object_unref(store);
	g_object_unref(mc);
}

static void
mc_setup_local_store(MailComponent *mc)
{
	MailComponentPrivate *p = mc->priv;
	CamelURL *url;
	char *tmp;
	CamelException ex;
	int i;

	g_mutex_lock(p->lock);
	if (p->local_store != NULL) {
		g_mutex_unlock(p->lock);
		return;
	}

	camel_exception_init(&ex);

	url = camel_url_new("mbox:", NULL);
	tmp = g_build_filename (p->base_directory, "local", NULL);
	camel_url_set_path(url, tmp);
	g_free(tmp);
	tmp = camel_url_to_string(url, 0);
	p->local_store = (CamelStore *)camel_session_get_service(session, tmp, CAMEL_PROVIDER_STORE, &ex);
	g_free(tmp);
	if (p->local_store == NULL)
		goto fail;

	for (i=0;i<sizeof(mc_default_folders)/sizeof(mc_default_folders[0]);i++) {
		/* FIXME: should this uri be account relative? */
		camel_url_set_fragment(url, mc_default_folders[i].name);
		mc_default_folders[i].uri = camel_url_to_string(url, 0);
		mc_default_folders[i].folder = camel_store_get_folder(p->local_store, mc_default_folders[i].name,
								      CAMEL_STORE_FOLDER_CREATE, &ex);
		camel_exception_clear(&ex);
	}

	camel_url_free(url);
	g_mutex_unlock(p->lock);

	g_object_ref(mc);
	camel_object_ref(p->local_store);
	mail_async_event_emit(p->async_event, MAIL_ASYNC_GUI, (MailAsyncFunc)mc_add_local_store, p->local_store, _("On This Computer"), mc);

	return;
fail:
	g_mutex_unlock(p->lock);

	g_warning("Could not setup local store/folder: %s", ex.desc);

	camel_url_free(url);
	camel_exception_clear(&ex);
}

static void
load_accounts (MailComponent *component, EAccountList *accounts)
{
	EIterator *iter;

	/* Load each service (don't connect!). Check its provider and
	 * see if this belongs in the shell's folder list. If so, add
	 * it.
	 */

	iter = e_list_get_iterator ((EList *) accounts);
	while (e_iterator_is_valid (iter)) {
		EAccountService *service;
		EAccount *account;
		const char *name;

		account = (EAccount *) e_iterator_get (iter);
		service = account->source;
		name = account->name;

		/* HACK: mbox url's are handled by the local store setup above,
		   any that come through as account sources are really movemail sources! */
		if (account->enabled
		    && service->url != NULL
		    && service->url[0]
		    && strncmp(service->url, "mbox:", 5) != 0)
			mail_component_load_store_by_uri (component, service->url, name);

		e_iterator_next (iter);
	}

	g_object_unref (iter);
}

static void
setup_search_context (MailComponent *component)
{
	MailComponentPrivate *priv = component->priv;

	if (priv->search_context == NULL) {
		char *user = g_build_filename(component->priv->base_directory, "searches.xml", NULL);
		char *system = g_build_filename (EVOLUTION_PRIVDATADIR, "searchtypes.xml", NULL);

		priv->search_context = (RuleContext *)em_search_context_new ();
		g_object_set_data_full (G_OBJECT (priv->search_context), "user", user, g_free);
		g_object_set_data_full (G_OBJECT (priv->search_context), "system", system, g_free);
		rule_context_load (priv->search_context, system, user);
	}
}

static void
mc_startup(MailComponent *mc)
{
	static int started = 0;
	GConfClient *gconf;

	if (started)
		return;
	started = 1;

	mc_setup_local_store(mc);
	load_accounts(mc, mail_config_get_accounts());

	gconf = mail_config_get_gconf_client();

	if (gconf_client_get_bool (gconf, "/apps/evolution/mail/display/enable_vfolders", NULL))
		vfolder_load_storage();
}

static void
folder_selected_cb (EMFolderTree *emft, const char *path, const char *uri, guint32 flags, EMFolderView *view)
{
	EMFolderTreeModel *model;

	if ((flags & CAMEL_FOLDER_NOSELECT) || !path) {
		em_folder_view_set_folder (view, NULL, NULL);
	} else {
		model = em_folder_tree_get_model (emft);
		em_folder_tree_model_set_selected (model, uri);
		em_folder_tree_model_save_state (model);

		em_folder_view_set_folder_uri (view, uri);
	}
}

static int
check_autosave(void *data)
{
	e_msg_composer_check_autosave(NULL);

	return FALSE;
}

static void
view_control_activate_cb (BonoboControl *control, gboolean activate, EMFolderView *view)
{
	BonoboUIComponent *uic;
	static int recover = 0;

	uic = bonobo_control_get_ui_component (control);
	g_return_if_fail (uic != NULL);

	if (activate) {
		Bonobo_UIContainer container;

		container = bonobo_control_get_remote_ui_container (control, NULL);
		bonobo_ui_component_set_container (uic, container, NULL);
		bonobo_object_release_unref (container, NULL);

		g_return_if_fail (container == bonobo_ui_component_get_container(uic));
		g_return_if_fail (container != CORBA_OBJECT_NIL);

		em_folder_view_activate (view, uic, activate);
		e_user_creatable_items_handler_activate(g_object_get_data((GObject *)view, "e-creatable-items-handler"), uic);
	} else {
		em_folder_view_activate (view, uic, activate);
		bonobo_ui_component_unset_container (uic, NULL);
	}

	/* This is a weird place to put it, but createControls does it too early.
	   I also think we should wait to do it until we actually visit the mailer.
	   The delay is arbitrary - without it it shows up before the main window */
	if (!recover) {
		recover = 1;
		g_timeout_add(1000, check_autosave, NULL);
	}
}

>>>>>>> e4afd3f9
/* GObject methods.  */

static void
impl_dispose (GObject *object)
{
	MailComponentPrivate *priv = MAIL_COMPONENT (object)->priv;

	if (priv->mail_sync_id) {
		g_source_remove (priv->mail_sync_id);
		priv->mail_sync_id = 0;
	}

	if (priv->activity_handler != NULL) {
		g_object_unref (priv->activity_handler);
		priv->activity_handler = NULL;
	}

	if (priv->search_context != NULL) {
		g_object_unref (priv->search_context);
		priv->search_context = NULL;
	}

	if (priv->local_store != NULL) {
		camel_object_unref (priv->local_store);
		priv->local_store = NULL;
	}

	priv->component_view = NULL;

	(* G_OBJECT_CLASS (parent_class)->dispose) (object);
}

static void
impl_finalize (GObject *object)
{
	MailComponentPrivate *priv = MAIL_COMPONENT (object)->priv;

	g_free (priv->base_directory);

	g_hash_table_destroy (priv->store_hash);

	if (mail_async_event_destroy (priv->async_event) == -1) {
		g_warning("Cannot destroy async event: would deadlock");
		g_warning(" system may be unstable at exit");
	}

	g_free (priv->context_path);
	g_mutex_free(priv->lock);
	g_object_unref (priv->model);
	g_object_unref (priv->logger);
	g_free (priv);

	(* G_OBJECT_CLASS (parent_class)->finalize) (object);
}

static void
view_on_url (GObject *emitter, const char *url, const char *nice_url, MailComponent *mail_component)
{
	MailComponentPrivate *priv = mail_component->priv;

	e_activity_handler_set_message (priv->activity_handler, nice_url);
}

static void
disable_folder_tree (gpointer *emfb, GtkWidget *widget)
{
	gtk_widget_set_sensitive (widget, FALSE);
}

static void
enable_folder_tree (GtkWidget *emfb, GtkWidget *emft)
{
	EMFolderView *emfv = (EMFolderView *) emfb;
	CamelURL *selected_curl, *current_curl;
	CamelFolder *selected_folder;
	gchar *uri;

	/* Get the currently displayed folder. */
	uri = mail_tools_folder_to_url (emfv->list->folder);
	current_curl = uri ? camel_url_new (uri, NULL) : NULL;
	g_free (uri);

	/* Get the selected folder in the folder tree. */
	selected_folder = em_folder_tree_get_selected_folder(EM_FOLDER_TREE (emft));
	uri = mail_tools_folder_to_url (selected_folder);

	selected_curl = uri ? camel_url_new (uri, NULL) : NULL;

	if (current_curl && selected_curl && !camel_url_equal (selected_curl, current_curl)) {

		g_signal_emit_by_name (
			emft, "folder-selected", emft, uri,
			selected_folder->full_name, uri, selected_folder->folder_flags);
	}

	gtk_widget_set_sensitive (emft, TRUE);

	camel_url_free (current_curl);
	camel_url_free (selected_curl);
	g_free (uri);
}

/* Evolution::Component CORBA methods.  */

static GNOME_Evolution_ComponentView
impl_createView (PortableServer_Servant servant,
		 GNOME_Evolution_ShellView parent,
		 CORBA_boolean select_item,
		 CORBA_Environment *ev)
{
	MailComponent *mail_component = MAIL_COMPONENT (bonobo_object_from_servant (servant));
	MailComponentPrivate *priv = mail_component->priv;
	EComponentView *component_view;
	GtkWidget *tree_widget, *vbox, *info;
	GtkWidget *view_widget;
	GtkWidget *statusbar_widget;
	char *uri;

	mail_session_set_interactive(TRUE);
	mc_startup(mail_component);

	view_widget = em_folder_browser_new ();

	if (!select_item)
		em_folder_browser_suppress_message_selection (
			(EMFolderBrowser *) view_widget);

//	tree_widget = (GtkWidget *) em_folder_tree_new_with_model (priv->model);
//	em_folder_tree_set_excluded ((EMFolderTree *) tree_widget, 0);
//	em_folder_tree_enable_drag_and_drop ((EMFolderTree *) tree_widget);

//	if ((uri = em_folder_tree_model_get_selected (priv->model))) {
//		gboolean expanded;
//
//		expanded = em_folder_tree_model_get_expanded_uri (priv->model, uri);
//		em_folder_tree_set_selected ((EMFolderTree *) tree_widget, uri, FALSE);
//		em_folder_view_set_folder_uri ((EMFolderView *) view_widget, uri);
//
//		if (!expanded)
//			em_folder_tree_model_set_expanded_uri (priv->model, uri, expanded);
//
//		g_free (uri);
//	}

	em_format_set_session ((EMFormat *) ((EMFolderView *) view_widget)->preview, session);

	g_signal_connect (view_widget, "on-url", G_CALLBACK (view_on_url), mail_component);
	em_folder_view_set_statusbar ((EMFolderView*)view_widget, FALSE);

//	statusbar_widget = e_task_bar_new ();
//	e_activity_handler_attach_task_bar (priv->activity_handler, E_TASK_BAR (statusbar_widget));

	gtk_widget_show (tree_widget);
	gtk_widget_show (view_widget);
	gtk_widget_show (statusbar_widget);

//	vbox = gtk_vbox_new(FALSE, 0);
//	info = e_info_label_new("evolution-mail");
//	e_info_label_set_info((EInfoLabel *)info, _("Mail"), "");
//	gtk_box_pack_start((GtkBox *)vbox, info, FALSE, TRUE, 0);
//	gtk_box_pack_start((GtkBox *)vbox, tree_widget, TRUE, TRUE, 0);

	gtk_widget_show(info);
	gtk_widget_show(vbox);

//	component_view = e_component_view_new(parent, "mail", vbox, view_widget, statusbar_widget);
//
//	g_object_set_data((GObject *)component_view, "info-label", info);
//
//	g_object_set_data_full((GObject *)view_widget, "e-creatable-items-handler",
//			       e_user_creatable_items_handler_new("mail", create_local_item_cb, tree_widget),
//			       (GDestroyNotify)g_object_unref);


	g_signal_connect (component_view->view_control, "activate", G_CALLBACK (view_control_activate_cb), view_widget);
//	g_signal_connect (tree_widget, "folder-selected", G_CALLBACK (folder_selected_cb), view_widget);

	g_signal_connect((EMFolderBrowser *)view_widget, "account_search_cleared", G_CALLBACK (enable_folder_tree), tree_widget);
	g_signal_connect(((EMFolderBrowser *)view_widget), "account_search_activated", G_CALLBACK (disable_folder_tree), tree_widget);
//	g_signal_connect(view_widget, "changed", G_CALLBACK(view_changed_cb), component_view);
//	g_signal_connect(view_widget, "loaded", G_CALLBACK(view_changed_cb), component_view);

	g_object_set_data((GObject*)info, "folderview", view_widget);
	g_object_set_data((GObject*)view_widget, "foldertree", tree_widget);

	priv->component_view = component_view;

	return BONOBO_OBJREF(component_view);
}

static CORBA_boolean
impl_requestQuit(PortableServer_Servant servant, CORBA_Environment *ev)
{
	/*MailComponent *mc = MAIL_COMPONENT(bonobo_object_from_servant(servant));*/
	CamelFolder *folder;
	guint32 unsent;

	if (!e_msg_composer_request_close_all())
		return FALSE;

	folder = mc_default_folders[MAIL_COMPONENT_FOLDER_OUTBOX].folder;
	if (folder != NULL
	    && camel_session_is_online(session)
	    && camel_object_get(folder, NULL, CAMEL_FOLDER_VISIBLE, &unsent, 0) == 0
	    && unsent > 0
	    && e_error_run(NULL, "mail:exit-unsaved", NULL) != GTK_RESPONSE_YES)
		return FALSE;

	return TRUE;
}

static void
mc_quit_sync_done(CamelStore *store, void *data)
{
	MailComponent *mc = data;

	mc->priv->quit_count--;
}

static void
mc_quit_sync(CamelStore *store, struct _store_info *si, MailComponent *mc)
{
	mc->priv->quit_count++;
	mail_sync_store(store, mc->priv->quit_expunge, mc_quit_sync_done, mc);
}

static void
mc_quit_delete (CamelStore *store, struct _store_info *si, MailComponent *mc)
{
	CamelFolder *folder = camel_store_get_junk (store, NULL);

	if (folder) {
		GPtrArray *uids;
		int i;

		uids =  camel_folder_get_uids (folder);
		camel_folder_freeze(folder);
		for (i=0;i<uids->len;i++)
			camel_folder_set_message_flags(folder, uids->pdata[i], CAMEL_MESSAGE_DELETED|CAMEL_MESSAGE_SEEN, CAMEL_MESSAGE_DELETED|CAMEL_MESSAGE_SEEN);
		camel_folder_thaw(folder);
		camel_folder_free_uids (folder, uids);
	}
}

static CORBA_boolean
impl_quit(PortableServer_Servant servant, CORBA_Environment *ev)
{
	MailComponent *mc = MAIL_COMPONENT(bonobo_object_from_servant(servant));
	EAccountList *account_list;

	if (mc->priv->quit_state == -1)
		mc->priv->quit_state = MC_QUIT_START;

	account_list = e_get_account_list ();
	e_account_list_prune_proxies (account_list);

	switch (mc->priv->quit_state) {
	case MC_QUIT_START: {
		int now = time(NULL)/60/60/24, days;
		gboolean empty_junk;

		GConfClient *gconf = mail_config_get_gconf_client();

		camel_application_is_exiting = TRUE;

		mail_vfolder_shutdown();

		mc->priv->quit_expunge = gconf_client_get_bool(gconf, "/apps/evolution/mail/trash/empty_on_exit", NULL)
			&& ((days = gconf_client_get_int(gconf, "/apps/evolution/mail/trash/empty_on_exit_days", NULL)) == 0
			    || (days + gconf_client_get_int(gconf, "/apps/evolution/mail/trash/empty_date", NULL)) <= now);

		empty_junk = gconf_client_get_bool(gconf, "/apps/evolution/mail/junk/empty_on_exit", NULL)
			&& ((days = gconf_client_get_int(gconf, "/apps/evolution/mail/junk/empty_on_exit_days", NULL)) == 0
			    || (days + gconf_client_get_int(gconf, "/apps/evolution/mail/junk/empty_date", NULL)) <= now);

		if (empty_junk) {
			g_hash_table_foreach(mc->priv->store_hash, (GHFunc)mc_quit_delete, mc);
			gconf_client_set_int(gconf, "/apps/evolution/mail/junk/empty_date", now, NULL);
		}

		g_hash_table_foreach(mc->priv->store_hash, (GHFunc)mc_quit_sync, mc);

		if (mc->priv->quit_expunge)
			gconf_client_set_int(gconf, "/apps/evolution/mail/trash/empty_date", now, NULL);

		mc->priv->quit_state = MC_QUIT_SYNC;
	}
		/* Falls through */
	case MC_QUIT_SYNC:
		if (mc->priv->quit_count > 0 || mc->priv->mail_sync_in_progress > 0)
			return FALSE;

		mail_cancel_all();
		mc->priv->quit_state = MC_QUIT_THREADS;

		/* Falls through */
	case MC_QUIT_THREADS:
		/* should we keep cancelling? */
		if (mail_msg_active((unsigned int)-1))
			return FALSE;

		mail_session_shutdown ();
		return TRUE;
	}

	return TRUE;
}

<<<<<<< HEAD
=======
static GNOME_Evolution_CreatableItemTypeList *
impl__get_userCreatableItems (PortableServer_Servant servant, CORBA_Environment *ev)
{
	GNOME_Evolution_CreatableItemTypeList *list = GNOME_Evolution_CreatableItemTypeList__alloc ();

	list->_length  = 2;
	list->_maximum = list->_length;
	list->_buffer  = GNOME_Evolution_CreatableItemTypeList_allocbuf (list->_length);

	CORBA_sequence_set_release (list, FALSE);

	list->_buffer[0].id = (char *) "message";
	list->_buffer[0].description = _("New Mail Message");
	list->_buffer[0].menuDescription = (char *) C_("New", "_Mail Message");
	list->_buffer[0].tooltip = _("Compose a new mail message");
	list->_buffer[0].menuShortcut = 'm';
	list->_buffer[0].iconName = (char *) "mail-message-new";
	list->_buffer[0].type = GNOME_Evolution_CREATABLE_OBJECT;

	list->_buffer[1].id = (char *) "folder";
	list->_buffer[1].description = _("New Mail Folder");
	list->_buffer[1].menuDescription = (char *) C_("New", "Mail _Folder");
	list->_buffer[1].tooltip = _("Create a new mail folder");
	list->_buffer[1].menuShortcut = '\0';
	list->_buffer[1].iconName = (char *) "folder-new";
	list->_buffer[1].type = GNOME_Evolution_CREATABLE_FOLDER;

	return list;
}

static int
create_item(const char *type, EMFolderTreeModel *model, const char *uri, gpointer tree)
{
	if (strcmp(type, "message") == 0) {
		if (!em_utils_check_user_can_send_mail(NULL))
			return 0;

		em_utils_compose_new_message(uri);
	} else if (strcmp(type, "folder") == 0) {
		em_folder_utils_create_folder (NULL, tree, NULL);
	} else
		return -1;

	return 0;
}

static void
create_local_item_cb(EUserCreatableItemsHandler *handler, const char *item_type_name, void *data)
{
	EMFolderTree *tree = data;
	char *uri = em_folder_tree_get_selected_uri(tree);

	create_item(item_type_name, em_folder_tree_get_model(tree), uri, (gpointer) tree);
	g_free(uri);
}

static void
impl_requestCreateItem (PortableServer_Servant servant,
			const CORBA_char *item_type_name,
			CORBA_Environment *ev)
{
	MailComponent *mc = MAIL_COMPONENT(bonobo_object_from_servant(servant));

	if (create_item(item_type_name, mc->priv->model, NULL, NULL) == -1) {
		CORBA_exception_set (ev, CORBA_USER_EXCEPTION,
				     ex_GNOME_Evolution_Component_UnknownType, NULL);
	}
}

static void
handleuri_got_folder(char *uri, CamelFolder *folder, void *data)
{
	CamelURL *url = data;
	EMMessageBrowser *emmb;

	if (folder != NULL) {
		const char *reply = camel_url_get_param(url, "reply");
		const char *forward = camel_url_get_param(url, "forward");
		int mode;

		if (reply) {

			if (!strcmp(reply, "all"))
				mode = REPLY_MODE_ALL;
			else if (!strcmp(reply, "list"))
				mode = REPLY_MODE_LIST;
			else /* if "sender" or anything else */
				mode = REPLY_MODE_SENDER;

			em_utils_reply_to_message(folder, camel_url_get_param(url, "uid"), NULL, mode, NULL);
		} else if (forward) {
			GPtrArray *uids;
			const char* uid;

			uid = camel_url_get_param(url, "uid");
			if (uid == NULL)
				g_warning("Could not forward the message. UID is NULL.");
			else {
				uids = g_ptr_array_new();
				g_ptr_array_add(uids, g_strdup(uid));

				if (!strcmp(forward, "attached"))
					em_utils_forward_attached(folder, uids, uri);
				else if (!strcmp(forward, "inline"))
					em_utils_forward_inline(folder, uids, uri);
				else if (!strcmp(forward, "quoted"))
					em_utils_forward_quoted(folder, uids, uri);
				else { /* Just the default forward */
					em_utils_forward_messages(folder, uids, uri);
				}
			}
		} else {
			emmb = (EMMessageBrowser *)em_message_browser_window_new();
			/*message_list_set_threaded(((EMFolderView *)emmb)->list, emfv->list->threaded);*/
			/* FIXME: session needs to be passed easier than this */
			em_format_set_session((EMFormat *)((EMFolderView *)emmb)->preview, session);
			em_folder_view_set_folder((EMFolderView *)emmb, folder, uri);
			em_folder_view_set_message((EMFolderView *)emmb, camel_url_get_param(url, "uid"), FALSE);
			gtk_widget_show(emmb->window);
		}
	} else {
		g_warning("Couldn't open folder '%s'", uri);
	}
	camel_url_free(url);
}

static void
impl_handleURI (PortableServer_Servant servant, const char *uri, CORBA_Environment *ev)
{
	if (!strncmp (uri, "mailto:", 7)) {
		if (!em_utils_check_user_can_send_mail(NULL))
			return;

		em_utils_compose_new_message_with_mailto (uri, NULL);
	} else if (!strncmp(uri, "email:", 6)) {
		CamelURL *url = camel_url_new(uri, NULL);

		if (camel_url_get_param(url, "uid") != NULL) {
			char *curi = em_uri_to_camel(uri);

			mail_get_folder(curi, 0, handleuri_got_folder, url, mail_msg_unordered_push);
			g_free(curi);
		} else {
			g_warning("email uri's must include a uid parameter");
			camel_url_free(url);
		}
	}
}

static void
impl_sendAndReceive (PortableServer_Servant servant, CORBA_Environment *ev)
{
	em_utils_clear_get_password_canceled_accounts_flag ();
	mail_send_receive ();
}

static void
impl_upgradeFromVersion (PortableServer_Servant servant, const short major, const short minor, const short revision, CORBA_Environment *ev)
{
	MailComponent *component;
	CamelException ex;

	component = mail_component_peek ();

	camel_exception_init (&ex);
	if (em_migrate (e_get_user_data_dir (), major, minor, revision, &ex) == -1) {
		GNOME_Evolution_Component_UpgradeFailed *failedex;

		failedex = GNOME_Evolution_Component_UpgradeFailed__alloc();
		failedex->what = CORBA_string_dup(_("Failed upgrading Mail settings or folders."));
		failedex->why = CORBA_string_dup(ex.desc);
		CORBA_exception_set(ev, CORBA_USER_EXCEPTION, ex_GNOME_Evolution_Component_UpgradeFailed, failedex);
	}

	camel_exception_clear (&ex);
}

static void
mc_sync_store_done (CamelStore *store, void *data)
{
	MailComponent *mc = (MailComponent *) data;

	mc->priv->mail_sync_in_progress--;
}

static void
mc_sync_store (gpointer key, gpointer value, gpointer user_data)
{
	MailComponent *mc = (MailComponent *) user_data;

	mc->priv->mail_sync_in_progress++;

	if (!camel_application_is_exiting)
		mail_sync_store (CAMEL_STORE (key), FALSE, mc_sync_store_done, mc);
	else
		mc_sync_store_done (CAMEL_STORE (key), mc);
}

static gboolean
call_mail_sync (gpointer user_data)
{
	MailComponent *mc = (MailComponent *)user_data;

	if (camel_application_is_exiting)
		return FALSE;

	if (!mc->priv->mail_sync_in_progress && session && camel_session_is_online (session))
		mail_component_stores_foreach (mc, mc_sync_store, mc);

	return !camel_application_is_exiting;
}

struct _setline_data {
	GNOME_Evolution_Listener listener;
	CORBA_boolean status;
	int pending;
};

static void
setline_done(CamelStore *store, void *data)
{
	struct _setline_data *sd = data;

	g_return_if_fail (sd->pending > 0);

	sd->pending--;
	if (sd->pending == 0) {
		CORBA_Environment ev = { NULL };

		GNOME_Evolution_Listener_complete(sd->listener, &ev);
		CORBA_exception_free(&ev);
		CORBA_Object_release(sd->listener, &ev);
		CORBA_exception_free(&ev);
		if (!sd->status)
			camel_session_set_online(session, sd->status);
		g_free(sd);
	}
}

static void
setline_check(void *key, void *value, void *data)
{
	CamelService *service = key;
	struct _setline_data *sd = data;

	if (CAMEL_IS_DISCO_STORE(service)
	    || CAMEL_IS_OFFLINE_STORE(service)) {
		sd->pending++;
		mail_store_set_offline((CamelStore *)service, !sd->status, setline_done, sd);
	}
}

int
status_check (GNOME_Evolution_ShellState shell_state)
{
	int status = 0;

	switch (shell_state)
	{
	    case GNOME_Evolution_USER_OFFLINE:
		    status = OFFLINE;
		    if (em_utils_prompt_user (NULL, "/apps/evolution/mail/prompts/quick_offline", "mail:ask-quick-offline", NULL))
		    	break;
	    case GNOME_Evolution_FORCED_OFFLINE:
		    /*Network is down so change network state on the camel session*/
		    status = OFFLINE;
		    /* Cancel all operations as they wont happen anyway cos Network is down*/
		    mail_cancel_all ();
		    camel_session_set_network_state (session, FALSE);
		    break;
	    case GNOME_Evolution_USER_ONLINE:
		    camel_session_set_network_state (session, TRUE);
		    status = ONLINE;
	}

	return status;
}

static void
impl_setLineStatus(PortableServer_Servant servant, GNOME_Evolution_ShellState shell_state, GNOME_Evolution_Listener listener, CORBA_Environment *ev)
{
	struct _setline_data *sd;
	int status = status_check(shell_state);

	/* This will dis/enable further auto-mail-check action. */
	/* FIXME: If send/receive active, wait for it to finish? */
	if (status)
		camel_session_set_online(session, status);

	sd = g_malloc0(sizeof(*sd));
	sd->status = status;
	sd->listener = CORBA_Object_duplicate(listener, ev);
	if (ev->_major == CORBA_NO_EXCEPTION)
		mail_component_stores_foreach(mail_component_peek(), setline_check, sd);
	else
		CORBA_exception_free(ev);

	if (sd->pending == 0) {
		if (sd->listener) {
			CORBA_Object_release(sd->listener, ev);
			CORBA_exception_free(ev);
		}

		g_free(sd);

		if (!status)
			camel_session_set_online(session, status);
		GNOME_Evolution_Listener_complete(listener, ev);
	}
}

static void
impl_mail_test(PortableServer_Servant servant, CORBA_Environment *ev)
{
	printf("*** Testing mail interface!! ***\n");
}

>>>>>>> e4afd3f9
/* Initialization.  */

static void
mail_component_class_init (MailComponentClass *class)
{
	POA_GNOME_Evolution_Component__epv *epv = &((EvolutionComponentClass *)class)->epv;
	POA_GNOME_Evolution_MailComponent__epv *mepv = &class->epv;
	GObjectClass *object_class = G_OBJECT_CLASS (class);

	bindtextdomain (GETTEXT_PACKAGE, EVOLUTION_LOCALEDIR);
	bind_textdomain_codeset (GETTEXT_PACKAGE, "UTF-8");

	parent_class = g_type_class_peek_parent (class);

	object_class->dispose  = impl_dispose;
	object_class->finalize = impl_finalize;

	epv->createView          = impl_createView;
	epv->requestQuit = impl_requestQuit;
	epv->quit = impl_quit;
//	epv->_get_userCreatableItems = impl__get_userCreatableItems;
//	epv->requestCreateItem       = impl_requestCreateItem;
//	epv->handleURI               = impl_handleURI;
//	epv->sendAndReceive          = impl_sendAndReceive;
//	epv->upgradeFromVersion      = impl_upgradeFromVersion;
//	epv->setLineStatus	     = impl_setLineStatus;

//	mepv->test = impl_mail_test;
}

//static void
//store_hash_free (struct _store_info *si)
//{
//	si->removed = 1;
//	store_info_unref(si);
//}

static void
mail_component_init (MailComponent *component)
{
	MailComponentPrivate *priv;

	priv = g_new0 (MailComponentPrivate, 1);
	component->priv = priv;

	priv->lock = g_mutex_new();
	priv->quit_state = -1;

//	/* FIXME This is used as both a filename and URI path throughout
//	 *       the mail code.  Need to clean this up; maybe provide a
//	 *       mail_component_get_base_uri() function. */
//	priv->base_directory = g_build_filename (e_get_user_data_dir (), "mail", NULL);
//#ifdef G_OS_WIN32
//	{
//		char *p = priv->base_directory;
//		while ((p = strchr(p, '\\')))
//			*p++ = '/';
//	}
//#endif

//	if (g_mkdir_with_parents (e_get_user_data_dir (), 0777) == -1 && errno != EEXIST)
//		abort ();

//	priv->model = em_folder_tree_model_new (e_get_user_data_dir ());
	priv->logger = e_logger_create ("mail");
	priv->activity_handler = e_activity_handler_new ();
	e_activity_handler_set_logger (priv->activity_handler, priv->logger);
	e_activity_handler_set_error_flush_time (priv->activity_handler, mail_config_get_error_timeout ()*1000);

<<<<<<< HEAD
//	mail_session_init (e_get_user_data_dir ());
=======
	mail_session_init (e_get_user_data_dir ());

	priv->async_event = mail_async_event_new();
	priv->store_hash = g_hash_table_new_full (
		NULL, NULL,
		(GDestroyNotify) NULL,
		(GDestroyNotify) store_hash_free);

	mail_autoreceive_init (session);

	priv->mail_sync_in_progress = 0;
	if (g_getenv("CAMEL_FLUSH_CHANGES"))
		priv->mail_sync_id = g_timeout_add_seconds (mail_config_get_sync_timeout (), call_mail_sync, component);
	else
		priv->mail_sync_id = 0;
}

/* Public API.  */
MailComponent *
mail_component_peek (void)
{
	static MailComponent *component = NULL;

	if (component == NULL)
		component = g_object_new(mail_component_get_type(), NULL);

	return component;
}

const char *
mail_component_peek_base_directory (MailComponent *component)
{
	MAIL_COMPONENT_DEFAULT(component);

	return component->priv->base_directory;
}

RuleContext *
mail_component_peek_search_context (MailComponent *component)
{
	MAIL_COMPONENT_DEFAULT(component);

	setup_search_context(component);

	return component->priv->search_context;
}

EActivityHandler *
mail_component_peek_activity_handler (MailComponent *component)
{
	MAIL_COMPONENT_DEFAULT(component);

	return component->priv->activity_handler;
}

struct _CamelSession *mail_component_peek_session(MailComponent *component)
{
	MAIL_COMPONENT_DEFAULT(component);

	return session;
}

void
mail_component_add_store (MailComponent *component, CamelStore *store, const char *name)
{
	mc_add_store(component, store, name, NULL);
}

/**
 * mail_component_load_store_by_uri:
 * @component: mail component
 * @uri: uri of store
 * @name: name of store (used for display purposes)
 *
 * Return value: Pointer to the newly added CamelStore.  The caller is supposed
 * to ref the object if it wants to store it.
 **/
CamelStore *
mail_component_load_store_by_uri (MailComponent *component, const char *uri, const char *name)
{
	CamelException ex;
	CamelStore *store;
	CamelProvider *prov;

	MAIL_COMPONENT_DEFAULT(component);

	camel_exception_init (&ex);

	/* Load the service (don't connect!). Check its provider and
	 * see if this belongs in the shell's folder list. If so, add
	 * it.
	 */

	prov = camel_provider_get(uri, &ex);
	if (prov == NULL) {
		/* EPFIXME: real error dialog */
		g_warning ("couldn't get service %s: %s\n", uri,
			   camel_exception_get_description (&ex));
		camel_exception_clear (&ex);
		return NULL;
	}

	if (!(prov->flags & CAMEL_PROVIDER_IS_STORAGE))
		return NULL;

	store = (CamelStore *) camel_session_get_service (session, uri, CAMEL_PROVIDER_STORE, &ex);
	if (store == NULL) {
		/* EPFIXME: real error dialog */
		g_warning ("couldn't get service %s: %s\n", uri,
			   camel_exception_get_description (&ex));
		camel_exception_clear (&ex);
		return NULL;
	}

	mail_component_add_store(component, store, name);
	camel_object_unref (store);

	return store;
}

static void
store_disconnect (CamelStore *store, void *event_data, void *user_data)
{
	camel_service_disconnect (CAMEL_SERVICE (store), TRUE, NULL);
	camel_object_unref (store);
}

void
mail_component_remove_store (MailComponent *component, CamelStore *store)
{
	MailComponentPrivate *priv;

	MAIL_COMPONENT_DEFAULT(component);

	priv = component->priv;

	/* Because the store_hash holds a reference to each store
	 * used as a key in it, none of them will ever be gc'ed, meaning
	 * any call to camel_session_get_{service,store} with the same
	 * URL will always return the same object. So this works.
	 */

	if (g_hash_table_lookup (priv->store_hash, store) == NULL)
		return;

	camel_object_ref (store);
	g_hash_table_remove (priv->store_hash, store);

	/* so i guess potentially we could have a race, add a store while one
	   being removed.  ?? */
	mail_note_store_remove (store);

	em_folder_tree_model_remove_store (priv->model, store);

	mail_async_event_emit (priv->async_event, MAIL_ASYNC_THREAD, (MailAsyncFunc) store_disconnect, store, NULL, NULL);
}

void
mail_component_remove_store_by_uri (MailComponent *component, const char *uri)
{
	CamelProvider *prov;
	CamelStore *store;

	MAIL_COMPONENT_DEFAULT(component);

	if (!(prov = camel_provider_get(uri, NULL)))
		return;

	if (!(prov->flags & CAMEL_PROVIDER_IS_STORAGE))
		return;

	store = (CamelStore *) camel_session_get_service (session, uri, CAMEL_PROVIDER_STORE, NULL);
	if (store != NULL) {
		mail_component_remove_store (component, store);
		camel_object_unref (store);
	}
}

int
mail_component_get_store_count (MailComponent *component)
{
	MAIL_COMPONENT_DEFAULT(component);

	return g_hash_table_size (component->priv->store_hash);
}

/* need to map from internal struct to external api */
struct _store_foreach_data {
	GHFunc func;
	void *data;
};

static void
mc_stores_foreach(CamelStore *store, struct _store_info *si, struct _store_foreach_data *data)
{
	data->func((void *)store, (void *)si->name, data->data);
}

void
mail_component_stores_foreach (MailComponent *component, GHFunc func, void *user_data)
{
	struct _store_foreach_data data = { func, user_data };

	MAIL_COMPONENT_DEFAULT(component);

	g_hash_table_foreach (component->priv->store_hash, (GHFunc)mc_stores_foreach, &data);
}

void
mail_component_remove_folder (MailComponent *component, CamelStore *store, const char *path)
{
	MAIL_COMPONENT_DEFAULT(component);

	/* FIXME: implement me. but first, am I really even needed? */
}

EMFolderTreeModel *
mail_component_peek_tree_model (MailComponent *component)
{
	MAIL_COMPONENT_DEFAULT(component);

	return component->priv->model;
}

CamelStore *
mail_component_peek_local_store (MailComponent *mc)
{
	MAIL_COMPONENT_DEFAULT (mc);
	mc_setup_local_store (mc);

	return mc->priv->local_store;
}
>>>>>>> e4afd3f9

//	priv->async_event = mail_async_event_new();
//	priv->store_hash = g_hash_table_new_full (
//		NULL, NULL,
//		(GDestroyNotify) NULL,
//		(GDestroyNotify) store_hash_free);

//	mail_autoreceive_init (session);

//	priv->mail_sync_in_progress = 0;
//	if (g_getenv("CAMEL_FLUSH_CHANGES"))
//		priv->mail_sync_id = g_timeout_add_seconds (mail_config_get_sync_timeout (), call_mail_sync, component);
//	else 
//		priv->mail_sync_id = 0;
}

void
mail_component_show_logger (gpointer top)
{
	MailComponent *mc = mail_component_peek ();
	ELogger *logger = mc->priv->logger;

	eni_show_logger(logger, top, MAILER_ERROR_TIME_OUT_KEY, MAILER_ERROR_LEVEL_KEY);
}<|MERGE_RESOLUTION|>--- conflicted
+++ resolved
@@ -99,38 +99,6 @@
 
 #define d(x)
 
-<<<<<<< HEAD
-=======
-static void create_local_item_cb(EUserCreatableItemsHandler *handler, const char *item_type_name, void *data);
-static void view_changed_timeout_remove (EComponentView *component_view);
-
-#define MAIL_COMPONENT_DEFAULT(mc) if (mc == NULL) mc = mail_component_peek();
-
-extern int camel_application_is_exiting;
-
-#define PARENT_TYPE evolution_component_get_type ()
-static BonoboObjectClass *parent_class = NULL;
-const char *x_mailer = "Evolution " VERSION SUB_VERSION " " VERSION_COMMENT;
-#define OFFLINE 0
-#define ONLINE 1
-
-struct _store_info {
-	CamelStore *store;
-	char *name;
-
-	/* we keep a reference to these so they remain around for the session */
-	CamelFolder *vtrash;
-	CamelFolder *vjunk;
-
-	/* for setup only */
-	void (*done)(CamelStore *store, CamelFolderInfo *info, void *data);
-	void *done_data;
-
-	int ref_count:31;
-	guint removed:1;
-};
-
->>>>>>> e4afd3f9
 struct _MailComponentPrivate {
 	GMutex *lock;
 
@@ -161,308 +129,6 @@
 	guint mail_sync_in_progress; /* is greater than 0 if still waiting to finish sync on some store */
 };
 
-<<<<<<< HEAD
-=======
-/* indexed by _mail_component_folder_t */
-static struct {
-	const gchar *name;
-	char *uri;
-	CamelFolder *folder;
-} mc_default_folders[] = {
-	/* translators: standard local mailbox names */
-	{ N_("Inbox"), },
-	{ N_("Drafts"), },
-	{ N_("Outbox"), },
-	{ N_("Sent"), },
-	{ N_("Templates"), },
-	{ "Inbox", },		/* 'always local' inbox */
-};
-
-static struct _store_info *
-store_info_new(CamelStore *store, const char *name)
-{
-	struct _store_info *si;
-
-	si = g_malloc0(sizeof(*si));
-	si->ref_count = 1;
-	if (name == NULL)
-		si->name = camel_service_get_name((CamelService *)store, TRUE);
-	else
-		si->name = g_strdup(name);
-	si->store = store;
-	camel_object_ref(store);
-	/* If these are vfolders then they need to be opened now,
-	 * otherwise they wont keep track of all folders */
-	if ((store->flags & CAMEL_STORE_VTRASH) != 0)
-		si->vtrash = camel_store_get_trash(store, NULL);
-	if ((store->flags & CAMEL_STORE_VJUNK) != 0)
-		si->vjunk = camel_store_get_junk(store, NULL);
-
-	return si;
-}
-
-static void
-store_info_ref(struct _store_info *si)
-{
-	si->ref_count++;
-}
-
-static void
-store_info_unref(struct _store_info *si)
-{
-	if (si->ref_count > 1) {
-		si->ref_count--;
-		return;
-	}
-
-	if (si->vtrash)
-		camel_object_unref(si->vtrash);
-	if (si->vjunk)
-		camel_object_unref(si->vjunk);
-	camel_object_unref(si->store);
-	g_free(si->name);
-	g_free(si);
-}
-
-static gboolean
-mc_add_store_done(CamelStore *store, CamelFolderInfo *info, void *data)
-{
-	struct _store_info *si = data;
-
-	if (si->done)
-		si->done(store, info, si);
-
-	if (!si->removed) {
-		/* let the counters know about the already opened junk/trash folders */
-		if (si->vtrash)
-			mail_note_folder(si->vtrash);
-		if (si->vjunk)
-			mail_note_folder(si->vjunk);
-	}
-
-	store_info_unref(si);
-
-	return TRUE;
-}
-
-/* Utility functions.  */
-static void
-mc_add_store(MailComponent *component, CamelStore *store, const char *name, void (*done)(CamelStore *store, CamelFolderInfo *info, void *data))
-{
-	struct _store_info *si;
-
-	MAIL_COMPONENT_DEFAULT(component);
-
-	si = store_info_new(store, name);
-	si->done = done;
-	g_hash_table_insert(component->priv->store_hash, store, si);
-	em_folder_tree_model_add_store(component->priv->model, store, si->name);
-	store_info_ref(si);
-	mail_note_store(store, NULL, mc_add_store_done, si);
-}
-
-static void
-mc_add_local_store_done(CamelStore *store, CamelFolderInfo *info, void *data)
-{
-	/*MailComponent *mc = data;*/
-	int i;
-
-	for (i=0;i<sizeof(mc_default_folders)/sizeof(mc_default_folders[0]);i++) {
-		if (mc_default_folders[i].folder)
-			mail_note_folder(mc_default_folders[i].folder);
-	}
-}
-
-static void
-mc_add_local_store(CamelStore *store, const char *name, MailComponent *mc)
-{
-	mc_add_store(mc, store, name, mc_add_local_store_done);
-	camel_object_unref(store);
-	g_object_unref(mc);
-}
-
-static void
-mc_setup_local_store(MailComponent *mc)
-{
-	MailComponentPrivate *p = mc->priv;
-	CamelURL *url;
-	char *tmp;
-	CamelException ex;
-	int i;
-
-	g_mutex_lock(p->lock);
-	if (p->local_store != NULL) {
-		g_mutex_unlock(p->lock);
-		return;
-	}
-
-	camel_exception_init(&ex);
-
-	url = camel_url_new("mbox:", NULL);
-	tmp = g_build_filename (p->base_directory, "local", NULL);
-	camel_url_set_path(url, tmp);
-	g_free(tmp);
-	tmp = camel_url_to_string(url, 0);
-	p->local_store = (CamelStore *)camel_session_get_service(session, tmp, CAMEL_PROVIDER_STORE, &ex);
-	g_free(tmp);
-	if (p->local_store == NULL)
-		goto fail;
-
-	for (i=0;i<sizeof(mc_default_folders)/sizeof(mc_default_folders[0]);i++) {
-		/* FIXME: should this uri be account relative? */
-		camel_url_set_fragment(url, mc_default_folders[i].name);
-		mc_default_folders[i].uri = camel_url_to_string(url, 0);
-		mc_default_folders[i].folder = camel_store_get_folder(p->local_store, mc_default_folders[i].name,
-								      CAMEL_STORE_FOLDER_CREATE, &ex);
-		camel_exception_clear(&ex);
-	}
-
-	camel_url_free(url);
-	g_mutex_unlock(p->lock);
-
-	g_object_ref(mc);
-	camel_object_ref(p->local_store);
-	mail_async_event_emit(p->async_event, MAIL_ASYNC_GUI, (MailAsyncFunc)mc_add_local_store, p->local_store, _("On This Computer"), mc);
-
-	return;
-fail:
-	g_mutex_unlock(p->lock);
-
-	g_warning("Could not setup local store/folder: %s", ex.desc);
-
-	camel_url_free(url);
-	camel_exception_clear(&ex);
-}
-
-static void
-load_accounts (MailComponent *component, EAccountList *accounts)
-{
-	EIterator *iter;
-
-	/* Load each service (don't connect!). Check its provider and
-	 * see if this belongs in the shell's folder list. If so, add
-	 * it.
-	 */
-
-	iter = e_list_get_iterator ((EList *) accounts);
-	while (e_iterator_is_valid (iter)) {
-		EAccountService *service;
-		EAccount *account;
-		const char *name;
-
-		account = (EAccount *) e_iterator_get (iter);
-		service = account->source;
-		name = account->name;
-
-		/* HACK: mbox url's are handled by the local store setup above,
-		   any that come through as account sources are really movemail sources! */
-		if (account->enabled
-		    && service->url != NULL
-		    && service->url[0]
-		    && strncmp(service->url, "mbox:", 5) != 0)
-			mail_component_load_store_by_uri (component, service->url, name);
-
-		e_iterator_next (iter);
-	}
-
-	g_object_unref (iter);
-}
-
-static void
-setup_search_context (MailComponent *component)
-{
-	MailComponentPrivate *priv = component->priv;
-
-	if (priv->search_context == NULL) {
-		char *user = g_build_filename(component->priv->base_directory, "searches.xml", NULL);
-		char *system = g_build_filename (EVOLUTION_PRIVDATADIR, "searchtypes.xml", NULL);
-
-		priv->search_context = (RuleContext *)em_search_context_new ();
-		g_object_set_data_full (G_OBJECT (priv->search_context), "user", user, g_free);
-		g_object_set_data_full (G_OBJECT (priv->search_context), "system", system, g_free);
-		rule_context_load (priv->search_context, system, user);
-	}
-}
-
-static void
-mc_startup(MailComponent *mc)
-{
-	static int started = 0;
-	GConfClient *gconf;
-
-	if (started)
-		return;
-	started = 1;
-
-	mc_setup_local_store(mc);
-	load_accounts(mc, mail_config_get_accounts());
-
-	gconf = mail_config_get_gconf_client();
-
-	if (gconf_client_get_bool (gconf, "/apps/evolution/mail/display/enable_vfolders", NULL))
-		vfolder_load_storage();
-}
-
-static void
-folder_selected_cb (EMFolderTree *emft, const char *path, const char *uri, guint32 flags, EMFolderView *view)
-{
-	EMFolderTreeModel *model;
-
-	if ((flags & CAMEL_FOLDER_NOSELECT) || !path) {
-		em_folder_view_set_folder (view, NULL, NULL);
-	} else {
-		model = em_folder_tree_get_model (emft);
-		em_folder_tree_model_set_selected (model, uri);
-		em_folder_tree_model_save_state (model);
-
-		em_folder_view_set_folder_uri (view, uri);
-	}
-}
-
-static int
-check_autosave(void *data)
-{
-	e_msg_composer_check_autosave(NULL);
-
-	return FALSE;
-}
-
-static void
-view_control_activate_cb (BonoboControl *control, gboolean activate, EMFolderView *view)
-{
-	BonoboUIComponent *uic;
-	static int recover = 0;
-
-	uic = bonobo_control_get_ui_component (control);
-	g_return_if_fail (uic != NULL);
-
-	if (activate) {
-		Bonobo_UIContainer container;
-
-		container = bonobo_control_get_remote_ui_container (control, NULL);
-		bonobo_ui_component_set_container (uic, container, NULL);
-		bonobo_object_release_unref (container, NULL);
-
-		g_return_if_fail (container == bonobo_ui_component_get_container(uic));
-		g_return_if_fail (container != CORBA_OBJECT_NIL);
-
-		em_folder_view_activate (view, uic, activate);
-		e_user_creatable_items_handler_activate(g_object_get_data((GObject *)view, "e-creatable-items-handler"), uic);
-	} else {
-		em_folder_view_activate (view, uic, activate);
-		bonobo_ui_component_unset_container (uic, NULL);
-	}
-
-	/* This is a weird place to put it, but createControls does it too early.
-	   I also think we should wait to do it until we actually visit the mailer.
-	   The delay is arbitrary - without it it shows up before the main window */
-	if (!recover) {
-		recover = 1;
-		g_timeout_add(1000, check_autosave, NULL);
-	}
-}
-
->>>>>>> e4afd3f9
 /* GObject methods.  */
 
 static void
@@ -771,326 +437,6 @@
 	return TRUE;
 }
 
-<<<<<<< HEAD
-=======
-static GNOME_Evolution_CreatableItemTypeList *
-impl__get_userCreatableItems (PortableServer_Servant servant, CORBA_Environment *ev)
-{
-	GNOME_Evolution_CreatableItemTypeList *list = GNOME_Evolution_CreatableItemTypeList__alloc ();
-
-	list->_length  = 2;
-	list->_maximum = list->_length;
-	list->_buffer  = GNOME_Evolution_CreatableItemTypeList_allocbuf (list->_length);
-
-	CORBA_sequence_set_release (list, FALSE);
-
-	list->_buffer[0].id = (char *) "message";
-	list->_buffer[0].description = _("New Mail Message");
-	list->_buffer[0].menuDescription = (char *) C_("New", "_Mail Message");
-	list->_buffer[0].tooltip = _("Compose a new mail message");
-	list->_buffer[0].menuShortcut = 'm';
-	list->_buffer[0].iconName = (char *) "mail-message-new";
-	list->_buffer[0].type = GNOME_Evolution_CREATABLE_OBJECT;
-
-	list->_buffer[1].id = (char *) "folder";
-	list->_buffer[1].description = _("New Mail Folder");
-	list->_buffer[1].menuDescription = (char *) C_("New", "Mail _Folder");
-	list->_buffer[1].tooltip = _("Create a new mail folder");
-	list->_buffer[1].menuShortcut = '\0';
-	list->_buffer[1].iconName = (char *) "folder-new";
-	list->_buffer[1].type = GNOME_Evolution_CREATABLE_FOLDER;
-
-	return list;
-}
-
-static int
-create_item(const char *type, EMFolderTreeModel *model, const char *uri, gpointer tree)
-{
-	if (strcmp(type, "message") == 0) {
-		if (!em_utils_check_user_can_send_mail(NULL))
-			return 0;
-
-		em_utils_compose_new_message(uri);
-	} else if (strcmp(type, "folder") == 0) {
-		em_folder_utils_create_folder (NULL, tree, NULL);
-	} else
-		return -1;
-
-	return 0;
-}
-
-static void
-create_local_item_cb(EUserCreatableItemsHandler *handler, const char *item_type_name, void *data)
-{
-	EMFolderTree *tree = data;
-	char *uri = em_folder_tree_get_selected_uri(tree);
-
-	create_item(item_type_name, em_folder_tree_get_model(tree), uri, (gpointer) tree);
-	g_free(uri);
-}
-
-static void
-impl_requestCreateItem (PortableServer_Servant servant,
-			const CORBA_char *item_type_name,
-			CORBA_Environment *ev)
-{
-	MailComponent *mc = MAIL_COMPONENT(bonobo_object_from_servant(servant));
-
-	if (create_item(item_type_name, mc->priv->model, NULL, NULL) == -1) {
-		CORBA_exception_set (ev, CORBA_USER_EXCEPTION,
-				     ex_GNOME_Evolution_Component_UnknownType, NULL);
-	}
-}
-
-static void
-handleuri_got_folder(char *uri, CamelFolder *folder, void *data)
-{
-	CamelURL *url = data;
-	EMMessageBrowser *emmb;
-
-	if (folder != NULL) {
-		const char *reply = camel_url_get_param(url, "reply");
-		const char *forward = camel_url_get_param(url, "forward");
-		int mode;
-
-		if (reply) {
-
-			if (!strcmp(reply, "all"))
-				mode = REPLY_MODE_ALL;
-			else if (!strcmp(reply, "list"))
-				mode = REPLY_MODE_LIST;
-			else /* if "sender" or anything else */
-				mode = REPLY_MODE_SENDER;
-
-			em_utils_reply_to_message(folder, camel_url_get_param(url, "uid"), NULL, mode, NULL);
-		} else if (forward) {
-			GPtrArray *uids;
-			const char* uid;
-
-			uid = camel_url_get_param(url, "uid");
-			if (uid == NULL)
-				g_warning("Could not forward the message. UID is NULL.");
-			else {
-				uids = g_ptr_array_new();
-				g_ptr_array_add(uids, g_strdup(uid));
-
-				if (!strcmp(forward, "attached"))
-					em_utils_forward_attached(folder, uids, uri);
-				else if (!strcmp(forward, "inline"))
-					em_utils_forward_inline(folder, uids, uri);
-				else if (!strcmp(forward, "quoted"))
-					em_utils_forward_quoted(folder, uids, uri);
-				else { /* Just the default forward */
-					em_utils_forward_messages(folder, uids, uri);
-				}
-			}
-		} else {
-			emmb = (EMMessageBrowser *)em_message_browser_window_new();
-			/*message_list_set_threaded(((EMFolderView *)emmb)->list, emfv->list->threaded);*/
-			/* FIXME: session needs to be passed easier than this */
-			em_format_set_session((EMFormat *)((EMFolderView *)emmb)->preview, session);
-			em_folder_view_set_folder((EMFolderView *)emmb, folder, uri);
-			em_folder_view_set_message((EMFolderView *)emmb, camel_url_get_param(url, "uid"), FALSE);
-			gtk_widget_show(emmb->window);
-		}
-	} else {
-		g_warning("Couldn't open folder '%s'", uri);
-	}
-	camel_url_free(url);
-}
-
-static void
-impl_handleURI (PortableServer_Servant servant, const char *uri, CORBA_Environment *ev)
-{
-	if (!strncmp (uri, "mailto:", 7)) {
-		if (!em_utils_check_user_can_send_mail(NULL))
-			return;
-
-		em_utils_compose_new_message_with_mailto (uri, NULL);
-	} else if (!strncmp(uri, "email:", 6)) {
-		CamelURL *url = camel_url_new(uri, NULL);
-
-		if (camel_url_get_param(url, "uid") != NULL) {
-			char *curi = em_uri_to_camel(uri);
-
-			mail_get_folder(curi, 0, handleuri_got_folder, url, mail_msg_unordered_push);
-			g_free(curi);
-		} else {
-			g_warning("email uri's must include a uid parameter");
-			camel_url_free(url);
-		}
-	}
-}
-
-static void
-impl_sendAndReceive (PortableServer_Servant servant, CORBA_Environment *ev)
-{
-	em_utils_clear_get_password_canceled_accounts_flag ();
-	mail_send_receive ();
-}
-
-static void
-impl_upgradeFromVersion (PortableServer_Servant servant, const short major, const short minor, const short revision, CORBA_Environment *ev)
-{
-	MailComponent *component;
-	CamelException ex;
-
-	component = mail_component_peek ();
-
-	camel_exception_init (&ex);
-	if (em_migrate (e_get_user_data_dir (), major, minor, revision, &ex) == -1) {
-		GNOME_Evolution_Component_UpgradeFailed *failedex;
-
-		failedex = GNOME_Evolution_Component_UpgradeFailed__alloc();
-		failedex->what = CORBA_string_dup(_("Failed upgrading Mail settings or folders."));
-		failedex->why = CORBA_string_dup(ex.desc);
-		CORBA_exception_set(ev, CORBA_USER_EXCEPTION, ex_GNOME_Evolution_Component_UpgradeFailed, failedex);
-	}
-
-	camel_exception_clear (&ex);
-}
-
-static void
-mc_sync_store_done (CamelStore *store, void *data)
-{
-	MailComponent *mc = (MailComponent *) data;
-
-	mc->priv->mail_sync_in_progress--;
-}
-
-static void
-mc_sync_store (gpointer key, gpointer value, gpointer user_data)
-{
-	MailComponent *mc = (MailComponent *) user_data;
-
-	mc->priv->mail_sync_in_progress++;
-
-	if (!camel_application_is_exiting)
-		mail_sync_store (CAMEL_STORE (key), FALSE, mc_sync_store_done, mc);
-	else
-		mc_sync_store_done (CAMEL_STORE (key), mc);
-}
-
-static gboolean
-call_mail_sync (gpointer user_data)
-{
-	MailComponent *mc = (MailComponent *)user_data;
-
-	if (camel_application_is_exiting)
-		return FALSE;
-
-	if (!mc->priv->mail_sync_in_progress && session && camel_session_is_online (session))
-		mail_component_stores_foreach (mc, mc_sync_store, mc);
-
-	return !camel_application_is_exiting;
-}
-
-struct _setline_data {
-	GNOME_Evolution_Listener listener;
-	CORBA_boolean status;
-	int pending;
-};
-
-static void
-setline_done(CamelStore *store, void *data)
-{
-	struct _setline_data *sd = data;
-
-	g_return_if_fail (sd->pending > 0);
-
-	sd->pending--;
-	if (sd->pending == 0) {
-		CORBA_Environment ev = { NULL };
-
-		GNOME_Evolution_Listener_complete(sd->listener, &ev);
-		CORBA_exception_free(&ev);
-		CORBA_Object_release(sd->listener, &ev);
-		CORBA_exception_free(&ev);
-		if (!sd->status)
-			camel_session_set_online(session, sd->status);
-		g_free(sd);
-	}
-}
-
-static void
-setline_check(void *key, void *value, void *data)
-{
-	CamelService *service = key;
-	struct _setline_data *sd = data;
-
-	if (CAMEL_IS_DISCO_STORE(service)
-	    || CAMEL_IS_OFFLINE_STORE(service)) {
-		sd->pending++;
-		mail_store_set_offline((CamelStore *)service, !sd->status, setline_done, sd);
-	}
-}
-
-int
-status_check (GNOME_Evolution_ShellState shell_state)
-{
-	int status = 0;
-
-	switch (shell_state)
-	{
-	    case GNOME_Evolution_USER_OFFLINE:
-		    status = OFFLINE;
-		    if (em_utils_prompt_user (NULL, "/apps/evolution/mail/prompts/quick_offline", "mail:ask-quick-offline", NULL))
-		    	break;
-	    case GNOME_Evolution_FORCED_OFFLINE:
-		    /*Network is down so change network state on the camel session*/
-		    status = OFFLINE;
-		    /* Cancel all operations as they wont happen anyway cos Network is down*/
-		    mail_cancel_all ();
-		    camel_session_set_network_state (session, FALSE);
-		    break;
-	    case GNOME_Evolution_USER_ONLINE:
-		    camel_session_set_network_state (session, TRUE);
-		    status = ONLINE;
-	}
-
-	return status;
-}
-
-static void
-impl_setLineStatus(PortableServer_Servant servant, GNOME_Evolution_ShellState shell_state, GNOME_Evolution_Listener listener, CORBA_Environment *ev)
-{
-	struct _setline_data *sd;
-	int status = status_check(shell_state);
-
-	/* This will dis/enable further auto-mail-check action. */
-	/* FIXME: If send/receive active, wait for it to finish? */
-	if (status)
-		camel_session_set_online(session, status);
-
-	sd = g_malloc0(sizeof(*sd));
-	sd->status = status;
-	sd->listener = CORBA_Object_duplicate(listener, ev);
-	if (ev->_major == CORBA_NO_EXCEPTION)
-		mail_component_stores_foreach(mail_component_peek(), setline_check, sd);
-	else
-		CORBA_exception_free(ev);
-
-	if (sd->pending == 0) {
-		if (sd->listener) {
-			CORBA_Object_release(sd->listener, ev);
-			CORBA_exception_free(ev);
-		}
-
-		g_free(sd);
-
-		if (!status)
-			camel_session_set_online(session, status);
-		GNOME_Evolution_Listener_complete(listener, ev);
-	}
-}
-
-static void
-impl_mail_test(PortableServer_Servant servant, CORBA_Environment *ev)
-{
-	printf("*** Testing mail interface!! ***\n");
-}
-
->>>>>>> e4afd3f9
 /* Initialization.  */
 
 static void
@@ -1160,242 +506,7 @@
 	e_activity_handler_set_logger (priv->activity_handler, priv->logger);
 	e_activity_handler_set_error_flush_time (priv->activity_handler, mail_config_get_error_timeout ()*1000);
 
-<<<<<<< HEAD
 //	mail_session_init (e_get_user_data_dir ());
-=======
-	mail_session_init (e_get_user_data_dir ());
-
-	priv->async_event = mail_async_event_new();
-	priv->store_hash = g_hash_table_new_full (
-		NULL, NULL,
-		(GDestroyNotify) NULL,
-		(GDestroyNotify) store_hash_free);
-
-	mail_autoreceive_init (session);
-
-	priv->mail_sync_in_progress = 0;
-	if (g_getenv("CAMEL_FLUSH_CHANGES"))
-		priv->mail_sync_id = g_timeout_add_seconds (mail_config_get_sync_timeout (), call_mail_sync, component);
-	else
-		priv->mail_sync_id = 0;
-}
-
-/* Public API.  */
-MailComponent *
-mail_component_peek (void)
-{
-	static MailComponent *component = NULL;
-
-	if (component == NULL)
-		component = g_object_new(mail_component_get_type(), NULL);
-
-	return component;
-}
-
-const char *
-mail_component_peek_base_directory (MailComponent *component)
-{
-	MAIL_COMPONENT_DEFAULT(component);
-
-	return component->priv->base_directory;
-}
-
-RuleContext *
-mail_component_peek_search_context (MailComponent *component)
-{
-	MAIL_COMPONENT_DEFAULT(component);
-
-	setup_search_context(component);
-
-	return component->priv->search_context;
-}
-
-EActivityHandler *
-mail_component_peek_activity_handler (MailComponent *component)
-{
-	MAIL_COMPONENT_DEFAULT(component);
-
-	return component->priv->activity_handler;
-}
-
-struct _CamelSession *mail_component_peek_session(MailComponent *component)
-{
-	MAIL_COMPONENT_DEFAULT(component);
-
-	return session;
-}
-
-void
-mail_component_add_store (MailComponent *component, CamelStore *store, const char *name)
-{
-	mc_add_store(component, store, name, NULL);
-}
-
-/**
- * mail_component_load_store_by_uri:
- * @component: mail component
- * @uri: uri of store
- * @name: name of store (used for display purposes)
- *
- * Return value: Pointer to the newly added CamelStore.  The caller is supposed
- * to ref the object if it wants to store it.
- **/
-CamelStore *
-mail_component_load_store_by_uri (MailComponent *component, const char *uri, const char *name)
-{
-	CamelException ex;
-	CamelStore *store;
-	CamelProvider *prov;
-
-	MAIL_COMPONENT_DEFAULT(component);
-
-	camel_exception_init (&ex);
-
-	/* Load the service (don't connect!). Check its provider and
-	 * see if this belongs in the shell's folder list. If so, add
-	 * it.
-	 */
-
-	prov = camel_provider_get(uri, &ex);
-	if (prov == NULL) {
-		/* EPFIXME: real error dialog */
-		g_warning ("couldn't get service %s: %s\n", uri,
-			   camel_exception_get_description (&ex));
-		camel_exception_clear (&ex);
-		return NULL;
-	}
-
-	if (!(prov->flags & CAMEL_PROVIDER_IS_STORAGE))
-		return NULL;
-
-	store = (CamelStore *) camel_session_get_service (session, uri, CAMEL_PROVIDER_STORE, &ex);
-	if (store == NULL) {
-		/* EPFIXME: real error dialog */
-		g_warning ("couldn't get service %s: %s\n", uri,
-			   camel_exception_get_description (&ex));
-		camel_exception_clear (&ex);
-		return NULL;
-	}
-
-	mail_component_add_store(component, store, name);
-	camel_object_unref (store);
-
-	return store;
-}
-
-static void
-store_disconnect (CamelStore *store, void *event_data, void *user_data)
-{
-	camel_service_disconnect (CAMEL_SERVICE (store), TRUE, NULL);
-	camel_object_unref (store);
-}
-
-void
-mail_component_remove_store (MailComponent *component, CamelStore *store)
-{
-	MailComponentPrivate *priv;
-
-	MAIL_COMPONENT_DEFAULT(component);
-
-	priv = component->priv;
-
-	/* Because the store_hash holds a reference to each store
-	 * used as a key in it, none of them will ever be gc'ed, meaning
-	 * any call to camel_session_get_{service,store} with the same
-	 * URL will always return the same object. So this works.
-	 */
-
-	if (g_hash_table_lookup (priv->store_hash, store) == NULL)
-		return;
-
-	camel_object_ref (store);
-	g_hash_table_remove (priv->store_hash, store);
-
-	/* so i guess potentially we could have a race, add a store while one
-	   being removed.  ?? */
-	mail_note_store_remove (store);
-
-	em_folder_tree_model_remove_store (priv->model, store);
-
-	mail_async_event_emit (priv->async_event, MAIL_ASYNC_THREAD, (MailAsyncFunc) store_disconnect, store, NULL, NULL);
-}
-
-void
-mail_component_remove_store_by_uri (MailComponent *component, const char *uri)
-{
-	CamelProvider *prov;
-	CamelStore *store;
-
-	MAIL_COMPONENT_DEFAULT(component);
-
-	if (!(prov = camel_provider_get(uri, NULL)))
-		return;
-
-	if (!(prov->flags & CAMEL_PROVIDER_IS_STORAGE))
-		return;
-
-	store = (CamelStore *) camel_session_get_service (session, uri, CAMEL_PROVIDER_STORE, NULL);
-	if (store != NULL) {
-		mail_component_remove_store (component, store);
-		camel_object_unref (store);
-	}
-}
-
-int
-mail_component_get_store_count (MailComponent *component)
-{
-	MAIL_COMPONENT_DEFAULT(component);
-
-	return g_hash_table_size (component->priv->store_hash);
-}
-
-/* need to map from internal struct to external api */
-struct _store_foreach_data {
-	GHFunc func;
-	void *data;
-};
-
-static void
-mc_stores_foreach(CamelStore *store, struct _store_info *si, struct _store_foreach_data *data)
-{
-	data->func((void *)store, (void *)si->name, data->data);
-}
-
-void
-mail_component_stores_foreach (MailComponent *component, GHFunc func, void *user_data)
-{
-	struct _store_foreach_data data = { func, user_data };
-
-	MAIL_COMPONENT_DEFAULT(component);
-
-	g_hash_table_foreach (component->priv->store_hash, (GHFunc)mc_stores_foreach, &data);
-}
-
-void
-mail_component_remove_folder (MailComponent *component, CamelStore *store, const char *path)
-{
-	MAIL_COMPONENT_DEFAULT(component);
-
-	/* FIXME: implement me. but first, am I really even needed? */
-}
-
-EMFolderTreeModel *
-mail_component_peek_tree_model (MailComponent *component)
-{
-	MAIL_COMPONENT_DEFAULT(component);
-
-	return component->priv->model;
-}
-
-CamelStore *
-mail_component_peek_local_store (MailComponent *mc)
-{
-	MAIL_COMPONENT_DEFAULT (mc);
-	mc_setup_local_store (mc);
-
-	return mc->priv->local_store;
-}
->>>>>>> e4afd3f9
 
 //	priv->async_event = mail_async_event_new();
 //	priv->store_hash = g_hash_table_new_full (
@@ -1408,7 +519,7 @@
 //	priv->mail_sync_in_progress = 0;
 //	if (g_getenv("CAMEL_FLUSH_CHANGES"))
 //		priv->mail_sync_id = g_timeout_add_seconds (mail_config_get_sync_timeout (), call_mail_sync, component);
-//	else 
+//	else
 //		priv->mail_sync_id = 0;
 }
 
