/*
 * This program is free software; you can redistribute it and/or
 * modify it under the terms of the GNU Lesser General Public
 * License as published by the Free Software Foundation; either
 * version 2 of the License, or (at your option) version 3.
 *
 * This program is distributed in the hope that it will be useful,
 * but WITHOUT ANY WARRANTY; without even the implied warranty of
 * MERCHANTABILITY or FITNESS FOR A PARTICULAR PURPOSE.  See the GNU
 * Lesser General Public License for more details.
 *
 * You should have received a copy of the GNU Lesser General Public
 * License along with the program; if not, see <http://www.gnu.org/licenses/>
 *
 *
 * Authors:
 *		Michael Zucchi <notzed@ximian.com>
 *
 * Copyright (C) 1999-2008 Novell, Inc. (www.novell.com)
 *
 */

#ifdef HAVE_CONFIG_H
#include <config.h>
#endif

#include <string.h>

#include <gtk/gtk.h>
#include <glib/gstdio.h>
#include <gdk/gdkkeysyms.h>

#ifdef G_OS_WIN32
/* Work around 'DATADIR' and 'interface' lossage in <windows.h> */
#define DATADIR crap_DATADIR
#include <windows.h>
#undef DATADIR
#undef interface
#endif

#include <gtkhtml/gtkhtml.h>
#include <gtkhtml/gtkhtml-embedded.h>

#include <glade/glade.h>

#include <glib/gi18n.h>

#include <camel/camel-stream.h>
#include <camel/camel-stream-filter.h>
#include <camel/camel-stream-mem.h>
#include <camel/camel-mime-filter-tohtml.h>
#include <camel/camel-mime-part.h>
#include <camel/camel-multipart.h>
#include <camel/camel-internet-address.h>
#include <camel/camel-mime-message.h>
#include <camel/camel-cipher-context.h>
#include <camel/camel-folder.h>
#include <camel/camel-string-utils.h>
#include <camel/camel-operation.h>

#include <misc/e-cursors.h>
#include <e-util/e-util.h>
#include <e-util/e-util-private.h>

#include <libedataserver/e-msgport.h>
#include <e-util/e-dialog-utils.h>
#include <e-util/e-icon-factory.h>

#ifdef HAVE_NSS
#include "certificate-viewer.h"
#include "e-cert-db.h"
#endif

#include "mail-config.h"

#include "e-mail-display.h"
#include "e-mail-attachment-bar.h"
#include "em-format-html-display.h"
#include "em-icon-stream.h"
#include "em-utils.h"
#include "em-popup.h"
#include "widgets/misc/e-attachment-button.h"
#include "widgets/misc/e-attachment-view.h"

#ifdef G_OS_WIN32
/* Undefine the similar macro from <pthread.h>,it doesn't check if
 * localtime() returns NULL.
 */
#undef localtime_r

/* The localtime() in Microsoft's C library is MT-safe */
#define localtime_r(tp,tmp) (localtime(tp)?(*(tmp)=*localtime(tp),(tmp)):0)
#endif

#define d(x)

#define EM_FORMAT_HTML_DISPLAY_GET_PRIVATE(obj) \
	(G_TYPE_INSTANCE_GET_PRIVATE \
	((obj), EM_TYPE_FORMAT_HTML_DISPLAY, EMFormatHTMLDisplayPrivate))

struct _EMFormatHTMLDisplayPrivate {
	GtkWidget *attachment_view;  /* weak reference */
};

struct _smime_pobject {
	EMFormatHTMLPObject object;

	int signature;
	CamelCipherValidity *valid;
	GtkWidget *widget;
};

/* TODO: move the dialogue elsehwere */
/* FIXME: also in em-format-html.c */
static const struct {
	const char *icon, *shortdesc, *description;
} smime_sign_table[5] = {
	{ "stock_signature-bad", N_("Unsigned"), N_("This message is not signed. There is no guarantee that this message is authentic.") },
	{ "stock_signature-ok", N_("Valid signature"), N_("This message is signed and is valid meaning that it is very likely that this message is authentic.") },
	{ "stock_signature-bad", N_("Invalid signature"), N_("The signature of this message cannot be verified, it may have been altered in transit.") },
	{ "stock_signature", N_("Valid signature, but cannot verify sender"), N_("This message is signed with a valid signature, but the sender of the message cannot be verified.") },
	{ "stock_signature-bad", N_("Signature exists, but need public key"), N_("This message is signed with a signature, but there is no corresponding public key.") },

};

static const struct {
	const char *icon, *shortdesc, *description;
} smime_encrypt_table[4] = {
	{ "stock_lock-broken", N_("Unencrypted"), N_("This message is not encrypted. Its content may be viewed in transit across the Internet.") },
	{ "stock_lock-ok", N_("Encrypted, weak"), N_("This message is encrypted, but with a weak encryption algorithm. It would be difficult, but not impossible for an outsider to view the content of this message in a practical amount of time.") },
	{ "stock_lock-ok", N_("Encrypted"), N_("This message is encrypted.  It would be difficult for an outsider to view the content of this message.") },
	{ "stock_lock-ok", N_("Encrypted, strong"), N_("This message is encrypted, with a strong encryption algorithm. It would be very difficult for an outsider to view the content of this message in a practical amount of time.") },
};

static const char *smime_sign_colour[5] = {
	"", " bgcolor=\"#88bb88\"", " bgcolor=\"#bb8888\"", " bgcolor=\"#e8d122\"",""
};

static void efhd_attachment_frame(EMFormat *emf, CamelStream *stream, EMFormatPURI *puri);
static gboolean efhd_attachment_image(EMFormatHTML *efh, GtkHTMLEmbedded *eb, EMFormatHTMLPObject *pobject);
static void efhd_message_add_bar(EMFormat *emf, CamelStream *stream, CamelMimePart *part, const EMFormatHandler *info);
static gboolean efhd_attachment_button (EMFormatHTML *efh, GtkHTMLEmbedded *eb, EMFormatHTMLPObject *pobject);
static gboolean efhd_attachment_optional (EMFormatHTML *efh, GtkHTMLEmbedded *eb, EMFormatHTMLPObject *object);

struct _attach_puri {
	EMFormatPURI puri;

	const EMFormatHandler *handle;

	const char *snoop_mime_type;

	/* for the > and V buttons */
	GtkWidget *forward, *down;
	/* currently no way to correlate this data to the frame :( */
	GtkHTML *frame;
	unsigned int shown:1;

	/* Embedded Frame */
	GtkHTMLEmbedded *html;

	/* Attachment */
	EAttachment *attachment;

	/* image stuff */
	int fit_width;
	int fit_height;
	GtkImage *image;
	GtkWidget *event_box;

	/* Optional Text Mem Stream */
	CamelStreamMem *mstream;

	/* Signed / Encrypted */
        camel_cipher_validity_sign_t sign;
        camel_cipher_validity_encrypt_t encrypt;
};


static void efhd_message_prefix(EMFormat *emf, CamelStream *stream, CamelMimePart *part, EMFormatHandler *info);

static void efhd_builtin_init(EMFormatHTMLDisplayClass *efhc);

<<<<<<< HEAD
static gpointer parent_class;
=======
enum {
	EFHD_LINK_CLICKED,
	EFHD_POPUP_EVENT,
	EFHD_ON_URL,
	EFHD_LAST_SIGNAL
};

static guint efhd_signals[EFHD_LAST_SIGNAL] = { 0 };

static EMFormatHTMLClass *efhd_parent;
static EMFormatClass *efhd_format_class;

static void
efhd_gtkhtml_realise(GtkHTML *html, EMFormatHTMLDisplay *efhd)
{
	GtkStyle *style;

	/* FIXME: does this have to be re-done every time we draw? */

	/* My favorite thing to do... muck around with colors so we respect people's stupid themes.
	   However, we only do this if we are rendering to the screen -- we ignore the theme
	   when we are printing. */
	style = gtk_widget_get_style((GtkWidget *)html);
	if (style) {
		int state = GTK_WIDGET_STATE(html);
		gushort r, g, b;

		r = style->fg[state].red >> 8;
		g = style->fg[state].green >> 8;
		b = style->fg[state].blue >> 8;

		efhd->formathtml.header_colour = ((r<<16) | (g<< 8) | b) & 0xffffff;

		r = style->bg[state].red >> 8;
		g = style->bg[state].green >> 8;
		b = style->bg[state].blue >> 8;

		efhd->formathtml.body_colour = ((r<<16) | (g<< 8) | b) & 0xffffff;

		r = style->dark[state].red >> 8;
		g = style->dark[state].green >> 8;
		b = style->dark[state].blue >> 8;

		efhd->formathtml.frame_colour = ((r<<16) | (g<< 8) | b) & 0xffffff;

		r = style->base[GTK_STATE_NORMAL].red >> 8;
		g = style->base[GTK_STATE_NORMAL].green >> 8;
		b = style->base[GTK_STATE_NORMAL].blue >> 8;

		efhd->formathtml.content_colour = ((r<<16) | (g<< 8) | b) & 0xffffff;

		r = style->text[state].red >> 8;
		g = style->text[state].green >> 8;
		b = style->text[state].blue >> 8;

		efhd->formathtml.text_colour = ((r<<16) | (g<< 8) | b) & 0xffffff;
#undef DARKER
	}
}

static void
efhd_gtkhtml_style_set(GtkHTML *html, GtkStyle *old, EMFormatHTMLDisplay *efhd)
{
	efhd_gtkhtml_realise(html, efhd);
	em_format_redraw((EMFormat *)efhd);
}

static void
efhd_init(GObject *o)
{
	EMFormatHTMLDisplay *efhd = (EMFormatHTMLDisplay *)o;
#define efh ((EMFormatHTML *)efhd)

	efhd->priv = g_malloc0(sizeof(*efhd->priv));

	g_signal_connect(efh->html, "realize", G_CALLBACK(efhd_gtkhtml_realise), o);
	g_signal_connect(efh->html, "style-set", G_CALLBACK(efhd_gtkhtml_style_set), o);
	/* we want to convert url's etc */
	efh->text_html_flags |= CAMEL_MIME_FILTER_TOHTML_CONVERT_URLS | CAMEL_MIME_FILTER_TOHTML_CONVERT_ADDRESSES;
#undef efh

	efhd->nobar = getenv("EVOLUTION_NO_BAR") != NULL;
}
>>>>>>> e4afd3f9

static void
efhd_xpkcs7mime_free (EMFormatHTMLPObject *o)
{
	struct _smime_pobject *po = (struct _smime_pobject *)o;

	if (po->widget)
		gtk_widget_destroy(po->widget);
	camel_cipher_validity_free(po->valid);
}

static void
efhd_xpkcs7mime_info_response (GtkWidget *widget,
                               guint button,
                               struct _smime_pobject *po)
{
	gtk_widget_destroy (widget);
	po->widget = NULL;
}

#ifdef HAVE_NSS
static void
efhd_xpkcs7mime_viewcert_clicked (GtkWidget *button,
                                  struct _smime_pobject *po)
{
	CamelCipherCertInfo *info = g_object_get_data((GObject *)button, "e-cert-info");
	ECertDB *db = e_cert_db_peek();
	ECert *ec = NULL;

	if (info->email)
		ec = e_cert_db_find_cert_by_email_address(db, info->email, NULL);

	if (ec == NULL && info->name)
		ec = e_cert_db_find_cert_by_nickname(db, info->name, NULL);

	if (ec != NULL) {
		GtkWidget *w = certificate_viewer_show(ec);

		/* oddly enough certificate_viewer_show doesn't ... */
		gtk_widget_show(w);
		g_signal_connect(w, "response", G_CALLBACK(gtk_widget_destroy), NULL);

		if (w && po->widget)
			gtk_window_set_transient_for((GtkWindow *)w, (GtkWindow *)po->widget);

		g_object_unref(ec);
	} else {
		g_warning("can't find certificate for %s <%s>", info->name?info->name:"", info->email?info->email:"");
	}
}
#endif

static void
efhd_xpkcs7mime_add_cert_table (GtkWidget *vbox,
                                CamelDList *certlist,
                                struct _smime_pobject *po)
{
	CamelCipherCertInfo *info = (CamelCipherCertInfo *)certlist->head;
	GtkTable *table = (GtkTable *)gtk_table_new(camel_dlist_length(certlist), 2, FALSE);
	int n = 0;

	while (info->next) {
		char *la = NULL;
		const char *l = NULL;

		if (info->name) {
			if (info->email && strcmp(info->name, info->email) != 0)
				l = la = g_strdup_printf("%s <%s>", info->name, info->email);
			else
				l = info->name;
		} else {
			if (info->email)
				l = info->email;
		}

		if (l) {
			GtkWidget *w;
#if defined(HAVE_NSS)
			ECertDB *db = e_cert_db_peek();
			ECert *ec = NULL;
#endif
			w = gtk_label_new(l);
			gtk_misc_set_alignment((GtkMisc *)w, 0.0, 0.5);
			g_free(la);
			gtk_table_attach(table, w, 0, 1, n, n+1, GTK_FILL, GTK_FILL, 3, 3);
#if defined(HAVE_NSS)
			w = gtk_button_new_with_mnemonic(_("_View Certificate"));
			gtk_table_attach(table, w, 1, 2, n, n+1, 0, 0, 3, 3);
			g_object_set_data((GObject *)w, "e-cert-info", info);
			g_signal_connect(w, "clicked", G_CALLBACK(efhd_xpkcs7mime_viewcert_clicked), po);

			if (info->email)
				ec = e_cert_db_find_cert_by_email_address(db, info->email, NULL);
			if (ec == NULL && info->name)
				ec = e_cert_db_find_cert_by_nickname(db, info->name, NULL);

			if (ec == NULL)
				gtk_widget_set_sensitive(w, FALSE);
			else
				g_object_unref(ec);
#else
			w = gtk_label_new (_("This certificate is not viewable"));
			gtk_table_attach(table, w, 1, 2, n, n+1, 0, 0, 3, 3);
#endif
			n++;
		}

		info = info->next;
	}

	gtk_box_pack_start((GtkBox *)vbox, (GtkWidget *)table, TRUE, TRUE, 6);
}

static void
efhd_xpkcs7mime_validity_clicked (GtkWidget *button,
                                  EMFormatHTMLPObject *pobject)
{
	struct _smime_pobject *po = (struct _smime_pobject *)pobject;
	GladeXML *xml;
	GtkWidget *vbox, *w;
	char *gladefile;

	if (po->widget)
		/* FIXME: window raise? */
		return;

	gladefile = g_build_filename (
		EVOLUTION_GLADEDIR, "mail-dialogs.glade", NULL);
	xml = glade_xml_new (gladefile, "message_security_dialog", NULL);
	g_free (gladefile);

	po->widget = glade_xml_get_widget(xml, "message_security_dialog");

	vbox = glade_xml_get_widget(xml, "signature_vbox");
	w = gtk_label_new (_(smime_sign_table[po->valid->sign.status].description));
	gtk_misc_set_alignment((GtkMisc *)w, 0.0, 0.5);
	gtk_label_set_line_wrap((GtkLabel *)w, TRUE);
	gtk_box_pack_start((GtkBox *)vbox, w, TRUE, TRUE, 6);
	if (po->valid->sign.description) {
		GtkTextBuffer *buffer;

		buffer = gtk_text_buffer_new(NULL);
		gtk_text_buffer_set_text(buffer, po->valid->sign.description, strlen(po->valid->sign.description));
		w = g_object_new(gtk_scrolled_window_get_type(),
				 "hscrollbar_policy", GTK_POLICY_AUTOMATIC,
				 "vscrollbar_policy", GTK_POLICY_AUTOMATIC,
				 "shadow_type", GTK_SHADOW_IN,
				 "child", g_object_new(gtk_text_view_get_type(),
						       "buffer", buffer,
						       "cursor_visible", FALSE,
						       "editable", FALSE,
						       "width_request", 500,
						       "height_request", 160,
						       NULL),
				 NULL);
		g_object_unref(buffer);

		gtk_box_pack_start((GtkBox *)vbox, w, TRUE, TRUE, 6);
	}

	if (!camel_dlist_empty(&po->valid->sign.signers))
		efhd_xpkcs7mime_add_cert_table(vbox, &po->valid->sign.signers, po);

	gtk_widget_show_all(vbox);

	vbox = glade_xml_get_widget(xml, "encryption_vbox");
	w = gtk_label_new(_(smime_encrypt_table[po->valid->encrypt.status].description));
	gtk_misc_set_alignment((GtkMisc *)w, 0.0, 0.5);
	gtk_label_set_line_wrap((GtkLabel *)w, TRUE);
	gtk_box_pack_start((GtkBox *)vbox, w, TRUE, TRUE, 6);
	if (po->valid->encrypt.description) {
		GtkTextBuffer *buffer;

		buffer = gtk_text_buffer_new(NULL);
		gtk_text_buffer_set_text(buffer, po->valid->encrypt.description, strlen(po->valid->encrypt.description));
		w = g_object_new(gtk_scrolled_window_get_type(),
				 "hscrollbar_policy", GTK_POLICY_AUTOMATIC,
				 "vscrollbar_policy", GTK_POLICY_AUTOMATIC,
				 "shadow_type", GTK_SHADOW_IN,
				 "child", g_object_new(gtk_text_view_get_type(),
						       "buffer", buffer,
						       "cursor_visible", FALSE,
						       "editable", FALSE,
						       "width_request", 500,
						       "height_request", 160,
						       NULL),
				 NULL);
		g_object_unref(buffer);

		gtk_box_pack_start((GtkBox *)vbox, w, TRUE, TRUE, 6);
	}

	if (!camel_dlist_empty(&po->valid->encrypt.encrypters))
		efhd_xpkcs7mime_add_cert_table(vbox, &po->valid->encrypt.encrypters, po);

	gtk_widget_show_all(vbox);

	g_object_unref(xml);

	g_signal_connect(po->widget, "response", G_CALLBACK(efhd_xpkcs7mime_info_response), po);
	gtk_widget_show(po->widget);
}

static gboolean
efhd_xpkcs7mime_button (EMFormatHTML *efh,
                        GtkHTMLEmbedded *eb,
                        EMFormatHTMLPObject *pobject)
{
	GtkWidget *container;
	GtkWidget *widget;
	struct _smime_pobject *po = (struct _smime_pobject *)pobject;
	const char *icon_name;

	/* FIXME: need to have it based on encryption and signing too */
	if (po->valid->sign.status != 0)
		icon_name = smime_sign_table[po->valid->sign.status].icon;
	else
		icon_name = smime_encrypt_table[po->valid->encrypt.status].icon;

	container = GTK_WIDGET (eb);

	widget = gtk_button_new ();
	g_signal_connect (
		widget, "clicked",
		G_CALLBACK (efhd_xpkcs7mime_validity_clicked), pobject);
	gtk_container_add (GTK_CONTAINER (container), widget);
	gtk_widget_show (widget);

	container = widget;

	widget = gtk_image_new_from_icon_name (
		icon_name, GTK_ICON_SIZE_LARGE_TOOLBAR);
	gtk_container_add (GTK_CONTAINER (container), widget);
	gtk_widget_show (widget);

	return TRUE;
}

static void
efhd_format_clone (EMFormat *emf,
                   CamelFolder *folder,
                   const gchar *uid,
                   CamelMimeMessage *msg,
                   EMFormat *src)
{
	if (emf != src)
		EM_FORMAT_HTML (emf)->header_wrap_flags = 0;

	/* Chain up to parent's format_clone() method. */
	EM_FORMAT_CLASS (parent_class)->
		format_clone (emf, folder, uid, msg, src);
}

static void
efhd_format_attachment (EMFormat *emf,
                        CamelStream *stream,
                        CamelMimePart *part,
                        const gchar *mime_type,
                        const EMFormatHandler *handle)
{
	char *classid, *text, *html;
	struct _attach_puri *info;

	classid = g_strdup_printf ("attachment%s", emf->part_id->str);
	info = (struct _attach_puri *) em_format_add_puri (
		emf, sizeof (*info), classid, part, efhd_attachment_frame);
	em_format_html_add_pobject (
		EM_FORMAT_HTML (emf), sizeof (EMFormatHTMLPObject),
		classid, part, efhd_attachment_button);
	info->handle = handle;
	info->shown = em_format_is_inline (
		emf, info->puri.part_id, info->puri.part, handle);
	info->snoop_mime_type = emf->snoop_mime_type;
	info->attachment = e_attachment_new ();
	e_attachment_set_mime_part (info->attachment, info->puri.part);

	if (emf->valid) {
		info->sign = emf->valid->sign.status;
		info->encrypt = emf->valid->encrypt.status;
	}

	camel_stream_write_string (
		stream, EM_FORMAT_HTML_VPAD
		"<table cellspacing=0 cellpadding=0><tr><td>"
		"<table width=10 cellspacing=0 cellpadding=0>"
		"<tr><td></td></tr></table></td>");

	camel_stream_printf (
		stream, "<td><object classid=\"%s\"></object></td>", classid);

	camel_stream_write_string (
		stream, "<td><table width=3 cellspacing=0 cellpadding=0>"
		"<tr><td></td></tr></table></td><td><font size=-1>");

	/* output some info about it */
	/* FIXME: should we look up mime_type from object again? */
	text = em_format_describe_part (part, mime_type);
	html = camel_text_to_html (
		text, EM_FORMAT_HTML (emf)->text_html_flags &
		CAMEL_MIME_FILTER_TOHTML_CONVERT_URLS, 0);
	camel_stream_write_string (stream, html);
	g_free (html);
	g_free (text);

	camel_stream_write_string (
		stream, "</font></td></tr><tr></table>\n"
		EM_FORMAT_HTML_VPAD);

	if (handle && info->shown)
		handle->handler (emf, stream, part, handle);

	g_free (classid);
}

static void
efhd_format_optional (EMFormat *emf,
                      CamelStream *fstream,
                      CamelMimePart *part,
                      CamelStream *mstream)
{
	char *classid, *html;
	struct _attach_puri *info;
	CamelStream *stream;

	if (CAMEL_IS_STREAM_FILTER (fstream) && ((CamelStreamFilter *) fstream)->source)
		stream = ((CamelStreamFilter *) fstream)->source;
	else
		stream = fstream;

	classid = g_strdup_printf ("optional%s", emf->part_id->str);
	info = (struct _attach_puri *) em_format_add_puri (
		emf, sizeof (*info), classid, part, efhd_attachment_frame);
	em_format_html_add_pobject (
		EM_FORMAT_HTML (emf), sizeof (EMFormatHTMLPObject),
		classid, part, efhd_attachment_optional);
	info->handle = em_format_find_handler (emf, "text/plain");
	info->shown = FALSE;
	info->snoop_mime_type = "text/plain";
	info->attachment = e_attachment_new ();
	e_attachment_set_mime_part (info->attachment, info->puri.part);
	info->mstream = (CamelStreamMem *) mstream;
	if (emf->valid) {
		info->sign = emf->valid->sign.status;
		info->encrypt = emf->valid->encrypt.status;
	}

	camel_stream_write_string (
		stream, EM_FORMAT_HTML_VPAD
		"<table cellspacing=0 cellpadding=0><tr><td>"
		"<h3><font size=-1 color=red>");

	html = camel_text_to_html (
		_("Evolution cannot render this email as it is too "
		  "large to process. You can view it unformatted or "
		  "with an external text editor."),
		EM_FORMAT_HTML (emf)->text_html_flags &
		CAMEL_MIME_FILTER_TOHTML_CONVERT_URLS, 0);
	camel_stream_write_string (stream, html);
	camel_stream_write_string (
		stream, "</font></h3></td></tr></table>\n");
	camel_stream_write_string (
		stream, "<table cellspacing=0 cellpadding=0><tr>");
	camel_stream_printf (
		stream, "<td><object classid=\"%s\"></object>"
		"</td></tr></table>", classid);

	g_free(html);

	camel_stream_write_string (
		stream, EM_FORMAT_HTML_VPAD);

	g_free (classid);
}

static void
efhd_format_secure (EMFormat *emf,
                    CamelStream *stream,
                    CamelMimePart *part,
                    CamelCipherValidity *valid)
{
	EMFormatClass *format_class;

	format_class = g_type_class_peek (EM_TYPE_FORMAT);
	format_class->format_secure (emf, stream, part, valid);

	if (emf->valid == valid
	    && (valid->encrypt.status != CAMEL_CIPHER_VALIDITY_ENCRYPT_NONE
		|| valid->sign.status != CAMEL_CIPHER_VALIDITY_SIGN_NONE)) {
		char *classid;
		struct _smime_pobject *pobj;

		camel_stream_printf (
			stream, "<table border=0 width=\"100%%\" "
			"cellpadding=3 cellspacing=0%s><tr>",
			smime_sign_colour[valid->sign.status]);

		classid = g_strdup_printf (
			"smime:///em-format-html/%s/icon/signed",
			emf->part_id->str);
		pobj = (struct _smime_pobject *) em_format_html_add_pobject (
			EM_FORMAT_HTML (emf), sizeof (*pobj),
			classid, part, efhd_xpkcs7mime_button);
		pobj->valid = camel_cipher_validity_clone(valid);
		pobj->object.free = efhd_xpkcs7mime_free;
		camel_stream_printf (
			stream, "<td valign=center><object classid=\"%s\">"
			"</object></td><td width=100%% valign=center>",
			classid);
		g_free (classid);

		if (valid->sign.status != CAMEL_CIPHER_VALIDITY_SIGN_NONE) {
			const gchar *desc;
			gint status;

			status = valid->sign.status;
			desc = smime_sign_table[status].shortdesc;
			camel_stream_printf (stream, "%s", gettext (desc));
		}

		if (valid->encrypt.status != CAMEL_CIPHER_VALIDITY_ENCRYPT_NONE) {
			const gchar *desc;
			gint status;

			if (valid->sign.status != CAMEL_CIPHER_VALIDITY_SIGN_NONE) {
				camel_stream_printf (stream, "<br>");
			}

			status = valid->encrypt.status;
			desc = smime_encrypt_table[status].shortdesc;
			camel_stream_printf (stream, "%s", gettext (desc));
		}

		camel_stream_printf(stream, "</td></tr></table>");
	}
}

static void
efhd_class_init (EMFormatHTMLDisplayClass *class)
{
	EMFormatClass *format_class;
	EMFormatHTMLClass *format_html_class;

	parent_class = g_type_class_peek_parent (class);
	g_type_class_add_private (class, sizeof (EMFormatHTMLDisplayPrivate));

	format_class = EM_FORMAT_CLASS (class);
	format_class->format_clone = efhd_format_clone;
	format_class->format_attachment = efhd_format_attachment;
	format_class->format_optional = efhd_format_optional;
	format_class->format_secure = efhd_format_secure;

	format_html_class = EM_FORMAT_HTML_CLASS (class);
	format_html_class->html_widget_type = E_TYPE_MAIL_DISPLAY;

	efhd_builtin_init (class);
}

static void
efhd_init (EMFormatHTMLDisplay *efhd)
{
	GtkHTML *html;

	html = EM_FORMAT_HTML (efhd)->html;

	efhd->priv = EM_FORMAT_HTML_DISPLAY_GET_PRIVATE (efhd);

	e_mail_display_set_formatter (
		E_MAIL_DISPLAY (html), EM_FORMAT_HTML (efhd));

	/* we want to convert url's etc */
	EM_FORMAT_HTML (efhd)->text_html_flags |=
		CAMEL_MIME_FILTER_TOHTML_CONVERT_URLS |
		CAMEL_MIME_FILTER_TOHTML_CONVERT_ADDRESSES;
}

GType
em_format_html_display_get_type (void)
{
	static GType type = 0;

	if (G_UNLIKELY (type == 0)) {
		static const GTypeInfo type_info = {
			sizeof (EMFormatHTMLDisplayClass),
			(GBaseInitFunc) NULL,
			(GBaseFinalizeFunc) NULL,
			(GClassInitFunc) efhd_class_init,
			(GClassFinalizeFunc) NULL,
			NULL,  /* class_data */
			sizeof (EMFormatHTMLDisplay),
			0,     /* n_preallocs */
			(GInstanceInitFunc) efhd_init,
			NULL   /* value_table */
		};

		type = g_type_register_static (
			EM_TYPE_FORMAT_HTML, "EMFormatHTMLDisplay",
			&type_info, 0);
	}

	return type;
}

EMFormatHTMLDisplay *
em_format_html_display_new (void)
{
	return g_object_new (EM_TYPE_FORMAT_HTML_DISPLAY, NULL);
}

/* ********************************************************************** */

static void
efhd_image(EMFormatHTML *efh, CamelStream *stream, CamelMimePart *part, EMFormatHandler *handle)
{
	char *classid;
	struct _attach_puri *info;

	classid = g_strdup_printf("image%s", ((EMFormat *)efh)->part_id->str);
	info = (struct _attach_puri *)em_format_add_puri((EMFormat *)efh, sizeof(*info), classid, part, efhd_attachment_frame);
	em_format_html_add_pobject(efh, sizeof(EMFormatHTMLPObject), classid, part, efhd_attachment_image);

	info->handle = handle;
	info->shown = TRUE;
	info->snoop_mime_type = ((EMFormat *) efh)->snoop_mime_type;
	if (camel_operation_cancel_check (NULL) || !info->puri.format || !((EMFormatHTML *)info->puri.format)->html) {
		/* some fake value, we are cancelled anyway, thus doesn't matter */
		info->fit_width = 256;
	} else {
		info->fit_width = ((GtkWidget *)((EMFormatHTML *)info->puri.format)->html)->allocation.width - 12;
	}

	camel_stream_printf(stream, "<td><object classid=\"%s\"></object></td>", classid);
	g_free(classid);
}

/* ********************************************************************** */

static EMFormatHandler type_builtin_table[] = {
	{ (gchar *) "image/gif", (EMFormatFunc)efhd_image },
	{ (gchar *) "image/jpeg", (EMFormatFunc)efhd_image },
	{ (gchar *) "image/png", (EMFormatFunc)efhd_image },
	{ (gchar *) "image/x-png", (EMFormatFunc)efhd_image },
	{ (gchar *) "image/tiff", (EMFormatFunc)efhd_image },
	{ (gchar *) "image/x-bmp", (EMFormatFunc)efhd_image },
	{ (gchar *) "image/bmp", (EMFormatFunc)efhd_image },
	{ (gchar *) "image/svg", (EMFormatFunc)efhd_image },
	{ (gchar *) "image/x-cmu-raster", (EMFormatFunc)efhd_image },
	{ (gchar *) "image/x-ico", (EMFormatFunc)efhd_image },
	{ (gchar *) "image/x-portable-anymap", (EMFormatFunc)efhd_image },
	{ (gchar *) "image/x-portable-bitmap", (EMFormatFunc)efhd_image },
	{ (gchar *) "image/x-portable-graymap", (EMFormatFunc)efhd_image },
	{ (gchar *) "image/x-portable-pixmap", (EMFormatFunc)efhd_image },
	{ (gchar *) "image/x-xpixmap", (EMFormatFunc)efhd_image },

	/* This is where one adds those busted, non-registered types,
	   that some idiot mailer writers out there decide to pull out
	   of their proverbials at random. */

	{ (gchar *) "image/jpg", (EMFormatFunc)efhd_image },
	{ (gchar *) "image/pjpeg", (EMFormatFunc)efhd_image },

<<<<<<< HEAD
	{ "x-evolution/message/prefix", (EMFormatFunc)efhd_message_prefix },
	{ "x-evolution/message/post-header", (EMFormatFunc)efhd_message_add_bar },
=======
	{ (gchar *) "x-evolution/message/prefix", (EMFormatFunc)efhd_message_prefix },
	{ (gchar *) "x-evolution/message/post-header", (EMFormatFunc)efhd_message_add_bar }
>>>>>>> e4afd3f9
};

static void
efhd_builtin_init(EMFormatHTMLDisplayClass *efhc)
{
	int i;

	for (i=0;i<sizeof(type_builtin_table)/sizeof(type_builtin_table[0]);i++)
		em_format_class_add_handler((EMFormatClass *)efhc, &type_builtin_table[i]);
}

static void
efhd_write_image(EMFormat *emf, CamelStream *stream, EMFormatPURI *puri)
{
	CamelDataWrapper *dw = camel_medium_get_content_object((CamelMedium *)puri->part);

	/* TODO: identical to efh_write_image */
	d(printf("writing image '%s'\n", puri->cid));
	camel_data_wrapper_decode_to_stream(dw, stream);
	camel_stream_close(stream);
}

static void
efhd_message_prefix(EMFormat *emf, CamelStream *stream, CamelMimePart *part, EMFormatHandler *info)
{
	const char *flag, *comp, *due;
	time_t date;
	char due_date[128];
	struct tm due_tm;
	char *iconpath;

	if (emf->folder == NULL || emf->uid == NULL
	    || (flag = camel_folder_get_message_user_tag(emf->folder, emf->uid, "follow-up")) == NULL
	    || flag[0] == 0)
		return;

	/* header displayed for message-flags in mail display */
	camel_stream_printf(stream, "<table border=1 width=\"100%%\" cellspacing=2 cellpadding=2><tr>");

	comp = camel_folder_get_message_user_tag(emf->folder, emf->uid, "completed-on");
	iconpath = e_icon_factory_get_icon_filename (comp && comp[0] ? "stock_flag-for-followup-done" : "stock_flag-for-followup", GTK_ICON_SIZE_MENU);
	if (iconpath) {
		CamelMimePart *iconpart;

		iconpart = em_format_html_file_part((EMFormatHTML *)emf, "image/png", iconpath);
		g_free (iconpath);
		if (iconpart) {
			char *classid;

			classid = g_strdup_printf("icon:///em-format-html-display/%s/%s", emf->part_id->str, comp&&comp[0]?"comp":"uncomp");
			camel_stream_printf(stream, "<td align=\"left\"><img src=\"%s\"></td>", classid);
			(void)em_format_add_puri(emf, sizeof(EMFormatPURI), classid, iconpart, efhd_write_image);
			g_free(classid);
			camel_object_unref(iconpart);
		}
	}

	camel_stream_printf(stream, "<td align=\"left\" width=\"100%%\">");

	if (comp && comp[0]) {
		date = camel_header_decode_date(comp, NULL);
		localtime_r(&date, &due_tm);
		e_utf8_strftime_fix_am_pm(due_date, sizeof (due_date), _("Completed on %B %d, %Y, %l:%M %p"), &due_tm);
		camel_stream_printf(stream, "%s, %s", flag, due_date);
	} else if ((due = camel_folder_get_message_user_tag(emf->folder, emf->uid, "due-by")) != NULL && due[0]) {
		time_t now;

		date = camel_header_decode_date(due, NULL);
		now = time(NULL);
		if (now > date)
			camel_stream_printf(stream, "<b>%s</b>&nbsp;", _("Overdue:"));

		localtime_r(&date, &due_tm);
		e_utf8_strftime_fix_am_pm(due_date, sizeof (due_date), _("by %B %d, %Y, %l:%M %p"), &due_tm);
		camel_stream_printf(stream, "%s %s", flag, due_date);
	} else {
		camel_stream_printf(stream, "%s", flag);
	}

	camel_stream_printf(stream, "</td></tr></table>");
}

/* ********************************************************************** */

/* Checks on the widget whether it can be processed, based on the state of EMFormatHTML.
   The widget should have set "efh" data as the EMFormatHTML instance. */
static gboolean
efhd_can_process_attachment (GtkWidget *button)
{
	EMFormatHTML *efh;

	if (!button)
		return FALSE;

	efh = g_object_get_data (G_OBJECT (button), "efh");

	return efh && efh->state != EM_FORMAT_HTML_STATE_RENDERING;
}

/* if it hasn't been processed yet, format the attachment */
static void
efhd_attachment_show(EPopup *ep, EPopupItem *item, void *data)
{
	struct _attach_puri *info = data;

	d(printf("show attachment button called %p\n", info));

	info->shown = ~info->shown;
	em_format_set_inline(info->puri.format, info->puri.part_id, info->shown);
}

static void
efhd_attachment_button_expanded (GtkWidget *widget,
                                 GParamSpec *pspec,
                                 struct _attach_puri *info)
{
	if (!efhd_can_process_attachment (widget))
		return;

	efhd_attachment_show (NULL, NULL, info);
}

static void
efhd_image_fit(EPopup *ep, EPopupItem *item, void *data)
{
	struct _attach_puri *info = data;

	info->fit_width = ((GtkWidget *)((EMFormatHTML *)info->puri.format)->html)->allocation.width - 12;
	gtk_image_set_from_pixbuf(info->image, em_icon_stream_get_image(info->puri.cid, info->fit_width, info->fit_height));
}

static void
efhd_image_unfit(EPopup *ep, EPopupItem *item, void *data)
{
	struct _attach_puri *info = data;

	info->fit_width = 0;
	gtk_image_set_from_pixbuf((GtkImage *)info->image, em_icon_stream_get_image(info->puri.cid, info->fit_width, info->fit_height));
}

static EPopupItem efhd_menu_items[] = {
	{ E_POPUP_BAR, (gchar *) "05.display" },
	{ E_POPUP_ITEM, (gchar *) "05.display.00", (gchar *) N_("_View Inline"), efhd_attachment_show },
	{ E_POPUP_ITEM, (gchar *) "05.display.00", (gchar *) N_("_Hide"), efhd_attachment_show },
	{ E_POPUP_ITEM, (gchar *) "05.display.01", (gchar *) N_("_Fit to Width"), efhd_image_fit, NULL, NULL, EM_POPUP_PART_IMAGE },
	{ E_POPUP_ITEM, (gchar *) "05.display.01", (gchar *) N_("Show _Original Size"), efhd_image_unfit, NULL, NULL, EM_POPUP_PART_IMAGE },
};

static void
efhd_menu_items_free(EPopup *ep, GSList *items, void *data)
{
	g_slist_free(items);
}

static void
efhd_popup_place_widget(GtkMenu *menu, int *x, int *y, gboolean *push_in, gpointer user_data)
{
	GtkWidget *w = user_data;

	gdk_window_get_origin(gtk_widget_get_parent_window(w), x, y);
	*x += w->allocation.x + w->allocation.width;
	*y += w->allocation.y;
}

static gboolean
efhd_attachment_popup(GtkWidget *w, GdkEventButton *event, struct _attach_puri *info)
{
	GtkMenu *menu;
	GSList *menus = NULL;
	EMPopup *emp;
	EMPopupTargetPart *target;

	d(printf("attachment popup, button %d\n", event->button));

	if (event && event->button != 1 && event->button != 3) {
		/* ?? gtk_propagate_event(GTK_WIDGET (user_data), (GdkEvent *)event);*/
		return FALSE;
	}

	if (!efhd_can_process_attachment (w))
		return FALSE;

	/** @HookPoint-EMPopup: Attachment Button Context Menu
	 * @Id: org.gnome.evolution.mail.formathtmldisplay.popup
	 * @Class: org.gnome.evolution.mail.popup:1.0
	 * @Target: EMPopupTargetPart
	 *
	 * This is the drop-down menu shown when a user clicks on the down arrow
	 * of the attachment button in inline mail content.
	 */
	emp = em_popup_new("org.gnome.evolution.mail.formathtmldisplay.popup");
	target = em_popup_target_new_part(emp, info->puri.part, info->handle?info->handle->mime_type:NULL);
	target->target.widget = w;

	/* add our local menus */
	if (info->handle) {
		/* show/hide menus, only if we have an inline handler */
		menus = g_slist_prepend(menus, &efhd_menu_items[0]);
		menus = g_slist_prepend(menus, &efhd_menu_items[info->shown?2:1]);
		if (info->shown && info->image) {
			if (info->fit_width != 0) {
				if (em_icon_stream_is_resized(info->puri.cid, info->fit_width, info->fit_height))
				    menus = g_slist_prepend(menus, &efhd_menu_items[4]);
			} else
				menus = g_slist_prepend(menus, &efhd_menu_items[3]);
		}
	}

	e_popup_add_items((EPopup *)emp, menus, NULL, efhd_menu_items_free, info);

	menu = e_popup_create_menu_once((EPopup *)emp, (EPopupTarget *)target, 0);
	if (event)
		gtk_menu_popup(menu, NULL, NULL, NULL, NULL, event->button, event->time);
	else
		gtk_menu_popup(menu, NULL, NULL, (GtkMenuPositionFunc)efhd_popup_place_widget, w, 0, gtk_get_current_event_time());

	return TRUE;
}

static gboolean
efhd_image_popup(GtkWidget *w, GdkEventButton *event, struct _attach_puri *info)
{
	if (event && event->button != 3)
		return FALSE;

	return efhd_attachment_popup(w, event, info);
}

static gboolean
efhd_attachment_popup_menu(GtkWidget *w, struct _attach_puri *info)
{
	return efhd_attachment_popup(w, NULL, info);
}

/* ********************************************************************** */

static void
efhd_drag_data_get(GtkWidget *w, GdkDragContext *drag, GtkSelectionData *data, guint info, guint time, EMFormatHTMLPObject *pobject)
{
	CamelMimePart *part = pobject->part;
	char *uri, *uri_crlf, *path;
	CamelStream *stream;

	switch (info) {
	case 0: /* mime/type request */
		stream = camel_stream_mem_new();
		/* TODO: shoudl format_format_text run on the content-object? */
		/* TODO: should we just do format_content? */
		if (camel_content_type_is (((CamelDataWrapper *)part)->mime_type, "text", "*")) {
			/* FIXME: this should be an em_utils method, it only needs a default charset param */
			em_format_format_text((EMFormat *)pobject->format, stream, (CamelDataWrapper *)part);
		} else {
			CamelDataWrapper *dw = camel_medium_get_content_object((CamelMedium *)part);

			camel_data_wrapper_decode_to_stream(dw, stream);
		}

		gtk_selection_data_set(data, data->target, 8,
				       ((CamelStreamMem *)stream)->buffer->data,
				       ((CamelStreamMem *)stream)->buffer->len);
		camel_object_unref(stream);
		break;
	case 1: /* text-uri-list request */
		/* Kludge around Nautilus requesting the same data many times */
		uri = g_object_get_data((GObject *)w, "e-drag-uri");
		if (uri) {
			gtk_selection_data_set(data, data->target, 8, (unsigned char *)uri, strlen(uri));
			return;
		}

		path = em_utils_temp_save_part(w, part, FALSE);
		if (path == NULL)
			return;

		uri = g_filename_to_uri(path, NULL, NULL);
		g_free(path);
		uri_crlf = g_strconcat(uri, "\r\n", NULL);
		g_free(uri);
		gtk_selection_data_set(data, data->target, 8, (unsigned char *)uri_crlf, strlen(uri_crlf));
		g_object_set_data_full((GObject *)w, "e-drag-uri", uri_crlf, g_free);
		break;
	default:
		abort();
	}
}

static void
efhd_drag_data_delete(GtkWidget *w, GdkDragContext *drag, EMFormatHTMLPObject *pobject)
{
	char *uri;

	uri = g_object_get_data((GObject *)w, "e-drag-uri");
	if (uri) {
		/* NB: this doesn't kill the dnd directory */
		/* NB: is this ever called? */
		/* NB even more: doesn't the e-drag-uri have \r\n
		 * appended? (see efhd_drag_data_get())
		 */
		char *filename = g_filename_from_uri (uri, NULL, NULL);
		g_unlink(filename);
		g_free(filename);
		g_object_set_data((GObject *)w, "e-drag-uri", NULL);
	}
}

static void
efhd_write_icon_job(struct _EMFormatHTMLJob *job, int cancelled)
{
	EMFormatHTMLPObject *pobject;
	CamelDataWrapper *dw;

	if (cancelled)
		return;

	pobject = job->u.data;
	dw = camel_medium_get_content_object((CamelMedium *)pobject->part);
	camel_data_wrapper_decode_to_stream(dw, job->stream);
	camel_stream_close(job->stream);
}

static void
efhd_image_resized(GtkWidget *w, GtkAllocation *event, struct _attach_puri *info)
{
	GdkPixbuf *pb;
	int width;

	if (info->fit_width == 0)
		return;

	width = ((GtkWidget *)((EMFormatHTML *)info->puri.format)->html)->allocation.width - 12;
	if (info->fit_width == width)
		return;
	info->fit_width = width;

	pb = em_icon_stream_get_image(info->puri.cid, info->fit_width, info->fit_height);
	if (pb) {
		gtk_image_set_from_pixbuf(info->image, pb);
		g_object_unref(pb);
	}
}

static void
efhd_change_cursor(GtkWidget *w, GdkEventCrossing *event, struct _attach_puri *info)
{
	if (info->shown && info->image) {
		if (info->fit_width != 0) {
			if (em_icon_stream_is_resized(info->puri.cid, info->fit_width, info->fit_height))
			    	e_cursor_set(w->window, E_CURSOR_ZOOM_IN);

		}
	}
}

static void
efhd_image_fit_width(GtkWidget *widget, GdkEventButton *event, struct _attach_puri *info)
{
	int width;

	width = ((GtkWidget *)((EMFormatHTML *)info->puri.format)->html)->allocation.width - 12;

	if (info->shown && info->image) {
		if (info->fit_width != 0) {
			if (em_icon_stream_is_resized(info->puri.cid, info->fit_width, info->fit_height)) {
				if(info->fit_width != width) {
					info->fit_width = width;
					e_cursor_set (widget->window, E_CURSOR_ZOOM_IN);
				} else {
					info->fit_width = 0;
					e_cursor_set(widget->window, E_CURSOR_ZOOM_OUT);
				}
			}
		} else {
			info->fit_width = width;
			e_cursor_set (widget->window, E_CURSOR_ZOOM_IN);
		}
	}

	gtk_image_set_from_pixbuf(info->image, em_icon_stream_get_image(info->puri.cid, info->fit_width, info->fit_height));
}

/* When the puri gets freed in the formatter thread and if the image is resized, crash will happen
   See bug #333864 So while freeing the puri, we disconnect the image attach resize attached with
   the puri */

static void
efhd_image_unallocate (struct _EMFormatPURI * puri)
{
	struct _attach_puri *info = (struct _attach_puri *) puri;
	g_signal_handlers_disconnect_by_func(info->html, efhd_image_resized, info);

	g_signal_handlers_disconnect_by_func(info->event_box, efhd_image_popup, info);
	g_signal_handlers_disconnect_by_func(info->event_box, efhd_change_cursor, info);
	g_signal_handlers_disconnect_by_func(info->event_box, efhd_attachment_popup_menu, info);
	g_signal_handlers_disconnect_by_func(info->event_box, efhd_image_fit_width, info);
}

static gboolean
efhd_attachment_image(EMFormatHTML *efh, GtkHTMLEmbedded *eb, EMFormatHTMLPObject *pobject)
{
	GtkWidget *box;
	EMFormatHTMLJob *job;
	struct _attach_puri *info;
	GdkPixbuf *pixbuf;
	GtkTargetEntry drag_types[] = {
		{ NULL, 0, 0 },
		{ (gchar *) "text/uri-list", 0, 1 },
	};
	char *simple_type;

	info = (struct _attach_puri *)em_format_find_puri((EMFormat *)efh, pobject->classid);

	info->image = (GtkImage *)gtk_image_new();
	info->html = eb;
	info->puri.free = efhd_image_unallocate;

	pixbuf = em_icon_stream_get_image(pobject->classid, info->fit_width, info->fit_height);
	if (pixbuf) {
		gtk_image_set_from_pixbuf(info->image, pixbuf);
		g_object_unref(pixbuf);
	} else {
		job = em_format_html_job_new(efh, efhd_write_icon_job, pobject);
		job->stream = (CamelStream *)em_icon_stream_new((GtkImage *)info->image, pobject->classid, info->fit_width, info->fit_height, TRUE);
		em_format_html_job_queue(efh, job);
	}

	box = gtk_event_box_new();
	info->event_box = box;
	gtk_container_add((GtkContainer *)box, (GtkWidget *)info->image);
	gtk_widget_show_all(box);
	gtk_container_add((GtkContainer *)eb, box);

	g_signal_connect(eb, "size_allocate", G_CALLBACK(efhd_image_resized), info);

	simple_type = camel_content_type_simple(((CamelDataWrapper *)pobject->part)->mime_type);
	camel_strdown(simple_type);

	drag_types[0].target = simple_type;
	gtk_drag_source_set(box, GDK_BUTTON1_MASK, drag_types, sizeof(drag_types)/sizeof(drag_types[0]), GDK_ACTION_COPY);
	g_free(simple_type);

	g_signal_connect(box, "drag-data-get", G_CALLBACK(efhd_drag_data_get), pobject);
	g_signal_connect (box, "drag-data-delete", G_CALLBACK(efhd_drag_data_delete), pobject);

	g_signal_connect(box, "button_press_event", G_CALLBACK(efhd_image_popup), info);
	g_signal_connect(box, "enter-notify-event", G_CALLBACK(efhd_change_cursor), info);
	g_signal_connect(box, "popup_menu", G_CALLBACK(efhd_attachment_popup_menu), info);
	g_signal_connect(box, "button-press-event", G_CALLBACK(efhd_image_fit_width), info);

	g_object_set_data (G_OBJECT (box), "efh", efh);

	return TRUE;
}

/* attachment button callback */
static gboolean
efhd_attachment_button(EMFormatHTML *efh, GtkHTMLEmbedded *eb, EMFormatHTMLPObject *pobject)
{
	EMFormatHTMLDisplay *efhd = (EMFormatHTMLDisplay *)efh;
	struct _attach_puri *info;
	EAttachmentView *view;
	EAttachmentStore *store;
	EAttachment *attachment;
	GtkWidget *widget;
	gpointer parent;

	/* FIXME: handle default shown case */
	d(printf("adding attachment button/content\n"));

	info = (struct _attach_puri *)em_format_find_puri((EMFormat *)efh, pobject->classid);

	if (!info || info->forward) {
		g_warning ("unable to expand the attachment\n");
		return TRUE;
	}

	attachment = info->attachment;
	e_attachment_set_shown (attachment, info->shown);
	e_attachment_set_signed (attachment, info->sign);
	e_attachment_set_encrypted (attachment, info->encrypt);
	e_attachment_set_can_show (attachment, info->handle != NULL);

	parent = gtk_widget_get_toplevel (GTK_WIDGET (efh->html));
	parent = GTK_WIDGET_TOPLEVEL (parent) ? parent : NULL;

	view = E_ATTACHMENT_VIEW (efhd->priv->attachment_view);
	gtk_widget_show (efhd->priv->attachment_view);

	store = e_attachment_view_get_store (view);
	e_attachment_store_add_attachment (store, info->attachment);

	e_attachment_load_async (
		info->attachment, (GAsyncReadyCallback)
		e_attachment_load_handle_error, parent);

	widget = e_attachment_button_new (view);
	e_attachment_button_set_attachment (
		E_ATTACHMENT_BUTTON (widget), attachment);
	gtk_container_add (GTK_CONTAINER (eb), widget);
	gtk_widget_show (widget);

	g_object_set_data (G_OBJECT (widget), "efh", efh);

	g_signal_connect (
		widget, "notify::expanded",
		G_CALLBACK (efhd_attachment_button_expanded), info);

	return TRUE;
}

static void
efhd_attachment_frame (EMFormat *emf,
                       CamelStream *stream,
                       EMFormatPURI *puri)
{
	struct _attach_puri *info = (struct _attach_puri *)puri;

	if (info->shown)
		info->handle->handler (
			emf, stream, info->puri.part, info->handle);

	camel_stream_close (stream);
}

static void
efhd_bar_resize (EMFormatHTML *efh,
                 GtkAllocation *event)
{
	EMFormatHTMLDisplayPrivate *priv;
	GtkWidget *widget;
	gint width;

	priv = EM_FORMAT_HTML_DISPLAY_GET_PRIVATE (efh);

	widget = GTK_WIDGET (efh->html);
	width = widget->allocation.width - 12;

	if (width > 0) {
		widget = priv->attachment_view;
		gtk_widget_set_size_request (widget, width, -1);
	}
}

static gboolean
efhd_add_bar (EMFormatHTML *efh,
              GtkHTMLEmbedded *eb,
              EMFormatHTMLPObject *pobject)
{
	EMFormatHTMLDisplayPrivate *priv;
	GtkWidget *widget;

	priv = EM_FORMAT_HTML_DISPLAY_GET_PRIVATE (efh);

	widget = e_mail_attachment_bar_new ();
	gtk_container_add (GTK_CONTAINER (eb), widget);
	priv->attachment_view = widget;
	gtk_widget_hide (widget);

	g_signal_connect_swapped (
		eb, "size-allocate",
		G_CALLBACK (efhd_bar_resize), efh);

	return TRUE;
}

static void
efhd_message_add_bar (EMFormat *emf,
                      CamelStream *stream,
                      CamelMimePart *part,
                      const EMFormatHandler *info)
{
	const char *classid = "attachment-bar";

	em_format_html_add_pobject (
		EM_FORMAT_HTML (emf),
		sizeof (EMFormatHTMLPObject),
		classid, part, efhd_add_bar);

	camel_stream_printf (
		stream, "<td><object classid=\"%s\"></object></td>", classid);
}

static void
efhd_optional_button_show (GtkWidget *widget, GtkWidget *w)
{
	GtkWidget *label = g_object_get_data (G_OBJECT (widget), "text-label");

	if (GTK_WIDGET_VISIBLE (w)) {
		gtk_widget_hide (w);
		gtk_label_set_text_with_mnemonic (GTK_LABEL (label), _("View _Unformatted"));
	} else {
		gtk_label_set_text_with_mnemonic (GTK_LABEL (label), _("Hide _Unformatted"));
		gtk_widget_show (w);
	}
}

static void
efhd_resize (GtkWidget *w, GtkAllocation *event, EMFormatHTML *efh)
{
	gtk_widget_set_size_request (w, ((GtkWidget *)efh->html)->allocation.width-48, 250);
}

/* optional render attachment button callback */
static gboolean
efhd_attachment_optional(EMFormatHTML *efh, GtkHTMLEmbedded *eb, EMFormatHTMLPObject *pobject)
{
	struct _attach_puri *info;
	GtkWidget *hbox, *vbox, *button, *mainbox, *scroll, *label, *img;
	AtkObject *a11y;
	GtkWidget *view;
	GtkTextBuffer *buffer;

	/* FIXME: handle default shown case */
	d(printf("adding attachment button/content for optional rendering\n"));

	info = (struct _attach_puri *)em_format_find_puri((EMFormat *)efh, pobject->classid);
	if (!info || info->forward) {
		g_warning ("unable to expand the attachment\n");
		return TRUE;
	}

	scroll = gtk_scrolled_window_new (NULL, NULL);
	mainbox = gtk_hbox_new(FALSE, 0);

	button = gtk_button_new();
	hbox = gtk_hbox_new (FALSE, 0);
	img = gtk_image_new_from_icon_name (
		"stock_show-all", GTK_ICON_SIZE_BUTTON);
	label = gtk_label_new_with_mnemonic(_("View _Unformatted"));
	g_object_set_data (G_OBJECT (button), "text-label", (gpointer)label);
	gtk_box_pack_start (GTK_BOX (hbox), img, TRUE, TRUE, 2);
	gtk_box_pack_start (GTK_BOX (hbox), label, TRUE, TRUE, 2);
	gtk_widget_show_all (hbox);
	gtk_container_add (GTK_CONTAINER (button), GTK_WIDGET (hbox));
	if (info->handle)
		g_signal_connect(G_OBJECT (button), "clicked", G_CALLBACK(efhd_optional_button_show), scroll);
	else {
		gtk_widget_set_sensitive(button, FALSE);
		GTK_WIDGET_UNSET_FLAGS(button, GTK_CAN_FOCUS);
	}

	vbox = gtk_vbox_new (FALSE, 0);
	gtk_box_pack_start(GTK_BOX (mainbox), button, FALSE, FALSE, 6);

	button = gtk_button_new();
	hbox = gtk_hbox_new (FALSE, 0);
	img = gtk_image_new_from_stock (
		GTK_STOCK_OPEN, GTK_ICON_SIZE_BUTTON);
	label = gtk_label_new_with_mnemonic(_("O_pen With"));
	gtk_box_pack_start (GTK_BOX (hbox), img, TRUE, TRUE, 2);
	gtk_box_pack_start (GTK_BOX (hbox), label, TRUE, TRUE, 2);
	gtk_box_pack_start (GTK_BOX (hbox), gtk_arrow_new(GTK_ARROW_DOWN, GTK_SHADOW_NONE), TRUE, TRUE, 2);
	gtk_widget_show_all (hbox);
	gtk_container_add (GTK_CONTAINER (button), GTK_WIDGET (hbox));

	a11y = gtk_widget_get_accessible (button);
	atk_object_set_name (a11y, _("Attachment"));

	g_signal_connect(button, "button_press_event", G_CALLBACK(efhd_attachment_popup), info);
	g_signal_connect(button, "popup_menu", G_CALLBACK(efhd_attachment_popup_menu), info);
	g_signal_connect(button, "clicked", G_CALLBACK(efhd_attachment_popup_menu), info);
	gtk_box_pack_start(GTK_BOX (mainbox), button, FALSE, FALSE, 6);

	gtk_widget_show_all(mainbox);

	gtk_box_pack_start(GTK_BOX (vbox), mainbox, FALSE, FALSE, 6);

	view = gtk_text_view_new ();
	gtk_text_view_set_editable (GTK_TEXT_VIEW (view), FALSE);
	gtk_text_view_set_cursor_visible (GTK_TEXT_VIEW (view), FALSE);
	buffer = gtk_text_view_get_buffer(GTK_TEXT_VIEW (view));
	gtk_text_buffer_set_text (buffer, (char *)info->mstream->buffer->data, info->mstream->buffer->len);
	camel_object_unref(info->mstream);
	info->mstream = NULL;
	gtk_scrolled_window_set_policy (GTK_SCROLLED_WINDOW (scroll),
					GTK_POLICY_AUTOMATIC, GTK_POLICY_AUTOMATIC);
	gtk_scrolled_window_set_shadow_type (GTK_SCROLLED_WINDOW (scroll), GTK_SHADOW_IN);
	gtk_container_add (GTK_CONTAINER (scroll), GTK_WIDGET (view));
	gtk_box_pack_start(GTK_BOX (vbox), scroll, TRUE, TRUE, 6);
	gtk_widget_show (GTK_WIDGET(view));

	gtk_widget_set_size_request (scroll, (GTK_WIDGET (efh->html))->allocation.width - 48, 250);
	g_signal_connect (scroll, "size_allocate", G_CALLBACK(efhd_resize), efh);
	gtk_widget_show (scroll);

	if (!info->shown)
		gtk_widget_hide (scroll);

	gtk_widget_show (vbox);
	gtk_container_add(GTK_CONTAINER (eb), vbox);
	info->handle = NULL;

	return TRUE;
}
<|MERGE_RESOLUTION|>--- conflicted
+++ resolved
@@ -180,93 +180,7 @@
 
 static void efhd_builtin_init(EMFormatHTMLDisplayClass *efhc);
 
-<<<<<<< HEAD
 static gpointer parent_class;
-=======
-enum {
-	EFHD_LINK_CLICKED,
-	EFHD_POPUP_EVENT,
-	EFHD_ON_URL,
-	EFHD_LAST_SIGNAL
-};
-
-static guint efhd_signals[EFHD_LAST_SIGNAL] = { 0 };
-
-static EMFormatHTMLClass *efhd_parent;
-static EMFormatClass *efhd_format_class;
-
-static void
-efhd_gtkhtml_realise(GtkHTML *html, EMFormatHTMLDisplay *efhd)
-{
-	GtkStyle *style;
-
-	/* FIXME: does this have to be re-done every time we draw? */
-
-	/* My favorite thing to do... muck around with colors so we respect people's stupid themes.
-	   However, we only do this if we are rendering to the screen -- we ignore the theme
-	   when we are printing. */
-	style = gtk_widget_get_style((GtkWidget *)html);
-	if (style) {
-		int state = GTK_WIDGET_STATE(html);
-		gushort r, g, b;
-
-		r = style->fg[state].red >> 8;
-		g = style->fg[state].green >> 8;
-		b = style->fg[state].blue >> 8;
-
-		efhd->formathtml.header_colour = ((r<<16) | (g<< 8) | b) & 0xffffff;
-
-		r = style->bg[state].red >> 8;
-		g = style->bg[state].green >> 8;
-		b = style->bg[state].blue >> 8;
-
-		efhd->formathtml.body_colour = ((r<<16) | (g<< 8) | b) & 0xffffff;
-
-		r = style->dark[state].red >> 8;
-		g = style->dark[state].green >> 8;
-		b = style->dark[state].blue >> 8;
-
-		efhd->formathtml.frame_colour = ((r<<16) | (g<< 8) | b) & 0xffffff;
-
-		r = style->base[GTK_STATE_NORMAL].red >> 8;
-		g = style->base[GTK_STATE_NORMAL].green >> 8;
-		b = style->base[GTK_STATE_NORMAL].blue >> 8;
-
-		efhd->formathtml.content_colour = ((r<<16) | (g<< 8) | b) & 0xffffff;
-
-		r = style->text[state].red >> 8;
-		g = style->text[state].green >> 8;
-		b = style->text[state].blue >> 8;
-
-		efhd->formathtml.text_colour = ((r<<16) | (g<< 8) | b) & 0xffffff;
-#undef DARKER
-	}
-}
-
-static void
-efhd_gtkhtml_style_set(GtkHTML *html, GtkStyle *old, EMFormatHTMLDisplay *efhd)
-{
-	efhd_gtkhtml_realise(html, efhd);
-	em_format_redraw((EMFormat *)efhd);
-}
-
-static void
-efhd_init(GObject *o)
-{
-	EMFormatHTMLDisplay *efhd = (EMFormatHTMLDisplay *)o;
-#define efh ((EMFormatHTML *)efhd)
-
-	efhd->priv = g_malloc0(sizeof(*efhd->priv));
-
-	g_signal_connect(efh->html, "realize", G_CALLBACK(efhd_gtkhtml_realise), o);
-	g_signal_connect(efh->html, "style-set", G_CALLBACK(efhd_gtkhtml_style_set), o);
-	/* we want to convert url's etc */
-	efh->text_html_flags |= CAMEL_MIME_FILTER_TOHTML_CONVERT_URLS | CAMEL_MIME_FILTER_TOHTML_CONVERT_ADDRESSES;
-#undef efh
-
-	efhd->nobar = getenv("EVOLUTION_NO_BAR") != NULL;
-}
->>>>>>> e4afd3f9
 
 static void
 efhd_xpkcs7mime_free (EMFormatHTMLPObject *o)
@@ -827,13 +741,8 @@
 	{ (gchar *) "image/jpg", (EMFormatFunc)efhd_image },
 	{ (gchar *) "image/pjpeg", (EMFormatFunc)efhd_image },
 
-<<<<<<< HEAD
-	{ "x-evolution/message/prefix", (EMFormatFunc)efhd_message_prefix },
-	{ "x-evolution/message/post-header", (EMFormatFunc)efhd_message_add_bar },
-=======
 	{ (gchar *) "x-evolution/message/prefix", (EMFormatFunc)efhd_message_prefix },
 	{ (gchar *) "x-evolution/message/post-header", (EMFormatFunc)efhd_message_add_bar }
->>>>>>> e4afd3f9
 };
 
 static void
