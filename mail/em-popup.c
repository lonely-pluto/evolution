/*
 * This program is free software; you can redistribute it and/or
 * modify it under the terms of the GNU Lesser General Public
 * License as published by the Free Software Foundation; either
 * version 2 of the License, or (at your option) version 3.
 *
 * This program is distributed in the hope that it will be useful,
 * but WITHOUT ANY WARRANTY; without even the implied warranty of
 * MERCHANTABILITY or FITNESS FOR A PARTICULAR PURPOSE.  See the GNU
 * Lesser General Public License for more details.
 *
 * You should have received a copy of the GNU Lesser General Public
 * License along with the program; if not, see <http://www.gnu.org/licenses/>
 *
 *
 * Authors:
 *		Michael Zucchi <notzed@ximian.com>
 *
 * Copyright (C) 1999-2008 Novell, Inc. (www.novell.com)
 *
 */

#ifdef HAVE_CONFIG_H
#include <config.h>
#endif

#include <string.h>
#include <stdlib.h>

#include <gio/gio.h>
#include <gtk/gtk.h>
#include <glib/gi18n.h>

#include "em-popup.h"
#include "libedataserver/e-msgport.h"
#include "em-utils.h"
#include "em-composer-utils.h"

#include <camel/camel-store.h>
#include <camel/camel-folder.h>
#include <camel/camel-mime-message.h>
#include <camel/camel-string-utils.h>
#include <camel/camel-mime-utils.h>
#include <camel/camel-mime-part.h>
#include <camel/camel-url.h>
#include <camel/camel-stream-mem.h>

#include <camel/camel-vee-folder.h>
#include <camel/camel-vtrash-folder.h>

#include <gconf/gconf.h>
#include <gconf/gconf-client.h>

#include <libedataserver/e-data-server-util.h>
#include <e-util/e-util.h>
#include "e-attachment.h"

static GObjectClass *emp_parent;

static void
emp_init(GObject *o)
{
	/*EMPopup *emp = (EMPopup *)o; */
}

static void
emp_finalise(GObject *o)
{
	((GObjectClass *)emp_parent)->finalize(o);
}

static void
emp_target_free(EPopup *ep, EPopupTarget *t)
{
	switch (t->type) {
	case EM_POPUP_TARGET_SELECT: {
		EMPopupTargetSelect *s = (EMPopupTargetSelect *)t;

		if (s->folder)
			camel_object_unref(s->folder);
		g_free(s->uri);
		if (s->uids)
			em_utils_uids_free(s->uids);
		break; }
	case EM_POPUP_TARGET_URI: {
		EMPopupTargetURI *s = (EMPopupTargetURI *)t;

		g_free(s->uri);
		break; }
	case EM_POPUP_TARGET_PART: {
		EMPopupTargetPart *s = (EMPopupTargetPart *)t;

		camel_object_unref(s->part);
		g_free(s->mime_type);
		break; }
	case EM_POPUP_TARGET_FOLDER: {
		EMPopupTargetFolder *s = (EMPopupTargetFolder *)t;

		g_free(s->uri);
		break; }
	}

	((EPopupClass *)emp_parent)->target_free(ep, t);
}

static void
emp_class_init(GObjectClass *klass)
{
	klass->finalize = emp_finalise;
	((EPopupClass *)klass)->target_free = emp_target_free;
}

GType
em_popup_get_type(void)
{
	static GType type = 0;

	if (type == 0) {
		static const GTypeInfo info = {
			sizeof(EMPopupClass),
			NULL, NULL,
			(GClassInitFunc)emp_class_init,
			NULL, NULL,
			sizeof(EMPopup), 0,
			(GInstanceInitFunc)emp_init
		};
		emp_parent = g_type_class_ref(e_popup_get_type());
		type = g_type_register_static(e_popup_get_type(), "EMPopup", &info, 0);
	}

	return type;
}

EMPopup *em_popup_new(const char *menuid)
{
	EMPopup *emp = g_object_new(em_popup_get_type(), NULL);

	e_popup_construct(&emp->popup, menuid);

	return emp;
}

/**
 * em_popup_target_new_select:
 * @folder: The selection will ref this for the life of it.
 * @folder_uri:
 * @uids: The selection will free this when done with it.
 *
 * Create a new selection popup target.
 *
 * Return value:
 **/
EMPopupTargetSelect *
em_popup_target_new_select(EMPopup *emp, struct _CamelFolder *folder, const char *folder_uri, GPtrArray *uids)
{
	EMPopupTargetSelect *t = e_popup_target_new(&emp->popup, EM_POPUP_TARGET_SELECT, sizeof(*t));
	CamelStore *store = CAMEL_STORE (folder->parent_store);
	guint32 mask = ~0;
	gboolean draft_or_outbox;
	int i;
	const char *tmp;

	t->uids = uids;
	t->folder = folder;
	t->uri = g_strdup(folder_uri);

	if (folder == NULL) {
		t->target.mask = mask;

		return t;
	}

	camel_object_ref(folder);
	mask &= ~EM_POPUP_SELECT_FOLDER;

	if (em_utils_folder_is_sent(folder, folder_uri))
		mask &= ~EM_POPUP_SELECT_EDIT;

	draft_or_outbox = em_utils_folder_is_drafts(folder, folder_uri) || em_utils_folder_is_outbox(folder, folder_uri);
	if (!draft_or_outbox && uids->len == 1)
		mask &= ~EM_POPUP_SELECT_ADD_SENDER;

	if (uids->len == 1)
		mask &= ~EM_POPUP_SELECT_ONE;

	if (uids->len >= 1)
		mask &= ~EM_POPUP_SELECT_MANY;

	for (i = 0; i < uids->len; i++) {
		CamelMessageInfo *info = camel_folder_get_message_info(folder, uids->pdata[i]);
		guint32 flags;

		if (info == NULL)
			continue;

		flags = camel_message_info_flags(info);
		if (flags & CAMEL_MESSAGE_SEEN)
			mask &= ~EM_POPUP_SELECT_MARK_UNREAD;
		else
			mask &= ~EM_POPUP_SELECT_MARK_READ;

		if ((store->flags & CAMEL_STORE_VJUNK) && !draft_or_outbox) {
			if ((flags & CAMEL_MESSAGE_JUNK))
				mask &= ~EM_POPUP_SELECT_NOT_JUNK;
			else
				mask &= ~EM_POPUP_SELECT_JUNK;
		} else if (draft_or_outbox) {
			/* Show none option */
			mask |= EM_POPUP_SELECT_NOT_JUNK;
			mask |= EM_POPUP_SELECT_JUNK;
		} else {
			/* Show both options */
			mask &= ~EM_POPUP_SELECT_NOT_JUNK;
			mask &= ~EM_POPUP_SELECT_JUNK;
		}

		if (flags & CAMEL_MESSAGE_DELETED)
			mask &= ~EM_POPUP_SELECT_UNDELETE;
		else
			mask &= ~EM_POPUP_SELECT_DELETE;

		if (flags & CAMEL_MESSAGE_FLAGGED)
			mask &= ~EM_POPUP_SELECT_MARK_UNIMPORTANT;
		else
			mask &= ~EM_POPUP_SELECT_MARK_IMPORTANT;

		tmp = camel_message_info_user_tag(info, "follow-up");
		if (tmp && *tmp) {
			mask &= ~EM_POPUP_SELECT_FLAG_CLEAR;
			tmp = camel_message_info_user_tag(info, "completed-on");
			if (tmp == NULL || *tmp == 0)
				mask &= ~EM_POPUP_SELECT_FLAG_COMPLETED;
		} else
			mask &= ~EM_POPUP_SELECT_FLAG_FOLLOWUP;

		if (i == 0 && uids->len == 1
		    && (tmp = camel_message_info_mlist(info))
		    && tmp[0] != 0)
			mask &= ~EM_POPUP_SELECT_MAILING_LIST;

		camel_folder_free_message_info(folder, info);
	}

	t->target.mask = mask;

	return t;
}

EMPopupTargetURI *
em_popup_target_new_uri(EMPopup *emp, const char *uri)
{
	EMPopupTargetURI *t = e_popup_target_new(&emp->popup, EM_POPUP_TARGET_URI, sizeof(*t));
	guint32 mask = ~0;

	t->uri = g_strdup(uri);

	if (g_ascii_strncasecmp(uri, "http:", 5) == 0
	    || g_ascii_strncasecmp(uri, "https:", 6) == 0)
		mask &= ~EM_POPUP_URI_HTTP;

	if (g_ascii_strncasecmp(uri, "mailto:", 7) == 0)
		mask &= ~EM_POPUP_URI_MAILTO;
	else
		mask &= ~(EM_POPUP_URI_NOT_MAILTO|~mask);

	t->target.mask = mask;

	return t;
}

EMPopupTargetPart *
em_popup_target_new_part(EMPopup *emp, struct _CamelMimePart *part, const char *mime_type)
{
	EMPopupTargetPart *t = e_popup_target_new(&emp->popup, EM_POPUP_TARGET_PART, sizeof(*t));
	guint32 mask = ~0;

	t->part = part;
	camel_object_ref(part);
	if (mime_type)
		t->mime_type = g_strdup(mime_type);
	else
		t->mime_type = camel_data_wrapper_get_mime_type((CamelDataWrapper *)part);

	camel_strdown(t->mime_type);

	if (CAMEL_IS_MIME_MESSAGE(camel_medium_get_content_object((CamelMedium *)part)))
		mask &= ~EM_POPUP_PART_MESSAGE;

	if (strncmp(t->mime_type, "image/", 6) == 0)
		mask &= ~EM_POPUP_PART_IMAGE;

	t->target.mask = mask;

	return t;
}

/* TODO: This should be based on the CamelFolderInfo, but ... em-folder-tree doesn't keep it? */
EMPopupTargetFolder *
em_popup_target_new_folder (EMPopup *emp, const char *uri, guint32 info_flags, guint32 popup_flags)
{
	EMPopupTargetFolder *t = e_popup_target_new(&emp->popup, EM_POPUP_TARGET_FOLDER, sizeof(*t));
	guint32 mask = ~0;
	CamelURL *url;

	t->uri = g_strdup(uri);

	if (popup_flags & EM_POPUP_FOLDER_STORE)
		mask &= ~(EM_POPUP_FOLDER_STORE|EM_POPUP_FOLDER_INFERIORS);
	else
		mask &= ~EM_POPUP_FOLDER_FOLDER;

	url = camel_url_new(uri, NULL);
	if (url == NULL)
		goto done;

	if (!(popup_flags & EM_POPUP_FOLDER_STORE)) {
		const char *path;

		if (popup_flags & EM_POPUP_FOLDER_DELETE)
			mask &= ~EM_POPUP_FOLDER_DELETE;

		if (!(info_flags & CAMEL_FOLDER_NOINFERIORS))
			mask &= ~EM_POPUP_FOLDER_INFERIORS;

		if (info_flags & CAMEL_FOLDER_TYPE_OUTBOX)
			mask &= ~EM_POPUP_FOLDER_OUTBOX;
		else
			mask &= ~EM_POPUP_FOLDER_NONSTATIC;

		if (!(info_flags & CAMEL_FOLDER_NOSELECT))
			mask &= ~EM_POPUP_FOLDER_SELECT;

		if (info_flags & CAMEL_FOLDER_VIRTUAL)
			mask |= EM_POPUP_FOLDER_DELETE|EM_POPUP_FOLDER_INFERIORS;

		if ((path = url->fragment ? url->fragment : url->path)) {
			if ((!strcmp (url->protocol, "vfolder") && !strcmp (path, CAMEL_UNMATCHED_NAME))
			    || (!strcmp (url->protocol, "maildir") && !strcmp (path, "."))) /* hack for maildir toplevel folder */
				mask |= EM_POPUP_FOLDER_DELETE|EM_POPUP_FOLDER_INFERIORS;
		}
	}

	camel_url_free(url);
done:
	t->target.mask = mask;

	return t;
}

/* ********************************************************************** */

<<<<<<< HEAD
=======
static void
emp_part_popup_saveas(EPopup *ep, EPopupItem *item, void *data)
{
	EPopupTarget *t = ep->target;
	CamelMimePart *part = NULL;

	part = ((EMPopupTargetPart *) t)->part;

	em_utils_save_part(ep->target->widget, _("Save As..."), part);
}

static void
emp_part_popup_set_background(EPopup *ep, EPopupItem *item, void *data)
{
	EPopupTarget *t = ep->target;
	GConfClient *gconf;
	char *str, *filename, *path, *extension;
	unsigned int i=1;
	CamelMimePart *part = NULL;

	part = ((EMPopupTargetPart *) t)->part;

	if (!part)
		return;

	filename = g_strdup(camel_mime_part_get_filename(part));

	/* if filename is blank, create a default filename based on MIME type */
	if (!filename || !filename[0]) {
		CamelContentType *ct;

		ct = camel_mime_part_get_content_type(part);
		g_free (filename);
		filename = g_strdup_printf (_("untitled_image.%s"), ct->subtype);
	}

	e_filename_make_safe(filename);

	path = g_build_filename(g_get_home_dir(), ".gnome2", "wallpapers", filename, NULL);

	extension = strrchr(filename, '.');
	if (extension)
		*extension++ = 0;

	/* if file exists, stick a (number) on the end */
	while (g_file_test(path, G_FILE_TEST_EXISTS)) {
		char *name;
		name = g_strdup_printf(extension?"%s (%d).%s":"%s (%d)", filename, i++, extension);
		g_free(path);
		path = g_build_filename(g_get_home_dir(), ".gnome2", "wallpapers", name, NULL);
		g_free(name);
	}

	g_free(filename);

	if (em_utils_save_part_to_file(ep->target->widget, path, part)) {
		gconf = gconf_client_get_default();

		/* if the filename hasn't changed, blank the filename before
		*  setting it so that gconf detects a change and updates it */
		if ((str = gconf_client_get_string(gconf, "/desktop/gnome/background/picture_filename", NULL)) != NULL
		     && strcmp (str, path) == 0) {
			gconf_client_set_string(gconf, "/desktop/gnome/background/picture_filename", "", NULL);
		}

		g_free (str);
		gconf_client_set_string(gconf, "/desktop/gnome/background/picture_filename", path, NULL);

		/* if GNOME currently doesn't display a picture, set to "wallpaper"
		 * display mode, otherwise leave it alone */
		if ((str = gconf_client_get_string(gconf, "/desktop/gnome/background/picture_options", NULL)) == NULL
		     || strcmp(str, "none") == 0) {
			gconf_client_set_string(gconf, "/desktop/gnome/background/picture_options", "wallpaper", NULL);
		}

		gconf_client_suggest_sync(gconf, NULL);

		g_free(str);
		g_object_unref(gconf);
	}

	g_free(path);
}

static void
emp_part_popup_reply_sender(EPopup *ep, EPopupItem *item, void *data)
{
	EPopupTarget *t = ep->target;
	CamelMimeMessage *message;
	CamelMimePart *part;

	part = ((EMPopupTargetPart *) t)->part;

	message = (CamelMimeMessage *)camel_medium_get_content_object((CamelMedium *)part);
	em_utils_reply_to_message(NULL, NULL, message, REPLY_MODE_SENDER, NULL);
}

static void
emp_part_popup_reply_list (EPopup *ep, EPopupItem *item, void *data)
{
	EPopupTarget *t = ep->target;
	CamelMimeMessage *message;
	CamelMimePart *part;

	part = ((EMPopupTargetPart *) t)->part;

	message = (CamelMimeMessage *)camel_medium_get_content_object((CamelMedium *)part);
	em_utils_reply_to_message(NULL, NULL, message, REPLY_MODE_LIST, NULL);
}

static void
emp_part_popup_reply_all (EPopup *ep, EPopupItem *item, void *data)
{
	EPopupTarget *t = ep->target;
	CamelMimeMessage *message;
	CamelMimePart *part;

	part = ((EMPopupTargetPart *) t)->part;

	message = (CamelMimeMessage *)camel_medium_get_content_object((CamelMedium *)part);
	em_utils_reply_to_message(NULL, NULL, message, REPLY_MODE_ALL, NULL);
}

static void
emp_part_popup_forward (EPopup *ep, EPopupItem *item, void *data)
{
	EPopupTarget *t = ep->target;
	CamelMimeMessage *message;
	CamelMimePart *part;

	part = ((EMPopupTargetPart *) t)->part;

	/* TODO: have a emfv specific override so we can get the parent folder uri */
	message = (CamelMimeMessage *)camel_medium_get_content_object((CamelMedium *) part);
	em_utils_forward_message(message, NULL);
}

static EMPopupItem emp_standard_object_popups[] = {
	{ E_POPUP_ITEM, (gchar *) "00.part.00", (gchar *) N_("_Save As..."), emp_part_popup_saveas, NULL, (gchar *) "document-save-as", 0 },
	{ E_POPUP_ITEM, (gchar *) "00.part.10", (gchar *) N_("Set as _Background"), emp_part_popup_set_background, NULL, NULL, EM_POPUP_PART_IMAGE },
	{ E_POPUP_BAR, (gchar *) "10.part", NULL, NULL, NULL, NULL, EM_POPUP_PART_MESSAGE },
	{ E_POPUP_ITEM, (gchar *) "10.part.00", (gchar *) N_("_Reply to sender"), emp_part_popup_reply_sender, NULL, (gchar *) "mail-reply-sender" , EM_POPUP_PART_MESSAGE },
	{ E_POPUP_ITEM, (gchar *) "10.part.01", (gchar *) N_("Reply to _List"), emp_part_popup_reply_list, NULL, NULL, EM_POPUP_PART_MESSAGE},
	{ E_POPUP_ITEM, (gchar *) "10.part.03", (gchar *) N_("Reply to _All"), emp_part_popup_reply_all, NULL, (gchar *) "mail-reply-all", EM_POPUP_PART_MESSAGE},
	{ E_POPUP_BAR, (gchar *) "20.part", NULL, NULL, NULL, NULL, EM_POPUP_PART_MESSAGE },
	{ E_POPUP_ITEM, (gchar *) "20.part.00", (gchar *) N_("_Forward"), emp_part_popup_forward, NULL, (gchar *) "mail-forward", EM_POPUP_PART_MESSAGE },
};

static const EPopupItem emp_standard_part_apps_bar = { E_POPUP_BAR, (gchar *) "99.object" };

/* ********************************************************************** */

static void
emp_uri_popup_link_open(EPopup *ep, EPopupItem *item, void *data)
{
	EMPopupTargetURI *t = (EMPopupTargetURI *)ep->target;

	/* FIXME Pass a parent window. */
	e_show_uri (NULL, t->uri);
}

static void
emp_uri_popup_address_send(EPopup *ep, EPopupItem *item, void *data)
{
	EMPopupTargetURI *t = (EMPopupTargetURI *)ep->target;

	/* TODO: have an emfv specific override to get the from uri */
	em_utils_compose_new_message_with_mailto(t->uri, NULL);
}

static void
emp_uri_popup_address_add(EPopup *ep, EPopupItem *item, void *data)
{
	EMPopupTargetURI *t = (EMPopupTargetURI *)ep->target;
	CamelURL *url;

	url = camel_url_new(t->uri, NULL);
	if (url == NULL) {
		g_warning("cannot parse url '%s'", t->uri);
		return;
	}

	if (url->path && url->path[0])
		em_utils_add_address(ep->target->widget, url->path);

	camel_url_free(url);
}

static EPopupItem emp_standard_uri_popups[] = {
	{ E_POPUP_ITEM, (gchar *) "00.uri.00", (gchar *) N_("_Open Link in Browser"), emp_uri_popup_link_open, NULL, NULL, EM_POPUP_URI_HTTP },
	{ E_POPUP_ITEM, (gchar *) "00.uri.10", (gchar *) N_("_Send New Message To..."), emp_uri_popup_address_send, NULL, (gchar *) "mail-message-new", EM_POPUP_URI_MAILTO },
	{ E_POPUP_ITEM, (gchar *) "00.uri.20", (gchar *) N_("_Add to Address Book"), emp_uri_popup_address_add, NULL, (gchar *) "contact-new", EM_POPUP_URI_MAILTO },
};

/* ********************************************************************** */

#define LEN(x) (sizeof(x)/sizeof(x[0]))

static void
emp_apps_open_in(EPopup *ep, EPopupItem *item, void *data)
{
	char *path;
	EPopupTarget *target = ep->target;
	CamelMimePart *part;

	part = ((EMPopupTargetPart *) target)->part;

	path = em_utils_temp_save_part(target->widget, part, TRUE);
	if (path) {
		GAppInfo *app = item->user_data;
		GList *uris = NULL;
		GError *error = NULL;

		if (g_app_info_supports_files (app)) {
			GFile *file = g_file_new_for_path (path);

			uris = g_list_append (uris, file);
			g_app_info_launch (app, uris, NULL, &error);
			g_object_unref (file);
		} else {
			char *uri;

			uri = e_util_filename_to_uri (path);
			uris = g_list_append (uris, uri);

			g_app_info_launch_uris (app, uris, NULL, &error);
			g_free (uri);
		}

		if (error) {
			g_warning ("%s", error->message);
			g_error_free (error);
		}

		g_list_free (uris);
		g_free (path);
	}
}

static void
emp_apps_popup_free(EPopup *ep, GSList *free_list, void *data)
{
	while (free_list) {
		GSList *n = free_list->next;
		EPopupItem *item = free_list->data;

		if (item->user_data && item->activate == emp_apps_open_in)
			g_object_unref (item->user_data);

		g_free(item->path);
		g_free(item->label);
		g_free(item);
		g_slist_free_1(free_list);

		free_list = n;
	}
}

static void
emp_standard_items_free(EPopup *ep, GSList *items, void *data)
{
	g_slist_free(items);
}

static void
emp_add_vcard (EPopup *ep, EPopupItem *item, void *data)
{
	EPopupTarget *target = ep->target;
	CamelMimePart *part;
	CamelDataWrapper *content;
	CamelStreamMem *mem;


	part = ((EMPopupTargetPart *) target)->part;

	if (!part)
		return;

	content = camel_medium_get_content_object (CAMEL_MEDIUM (part));
	mem = CAMEL_STREAM_MEM (camel_stream_mem_new ());

	if (camel_data_wrapper_decode_to_stream (content, CAMEL_STREAM (mem)) == -1 ||
	    !mem->buffer->data)
		g_warning ("Read part's content failed!");
	else {
		GString *vcard = g_string_new_len ((const gchar *) mem->buffer->data, mem->buffer->len);

		em_utils_add_vcard (target->widget, vcard->str);

		g_string_free (vcard, TRUE);
	}

	camel_object_unref (mem);
}

static void
emp_standard_menu_factory(EPopup *emp, void *data)
{
	int i, len;
	EPopupItem *items;
	GSList *menus = NULL;
	GList *apps = NULL;
	char *mime_type = NULL;
	const char *filename = NULL;

	switch (emp->target->type) {
#if 0
	case EM_POPUP_TARGET_SELECT:
		return;
		items = emp_standard_select_popups;
		len = LEN(emp_standard_select_popups);
		break;
#endif
	case EM_POPUP_TARGET_URI: {
		/*EMPopupTargetURI *t = (EMPopupTargetURI *)target;*/

		items = emp_standard_uri_popups;
		len = LEN(emp_standard_uri_popups);
		break; }
	case EM_POPUP_TARGET_PART: {
		EMPopupTargetPart *t = (EMPopupTargetPart *)emp->target;
		mime_type = camel_data_wrapper_get_mime_type((CamelDataWrapper *)t->part);
		filename = camel_mime_part_get_filename(t->part);

		items = emp_standard_object_popups;
		len = LEN(emp_standard_object_popups);
		break; }
	default:
		items = NULL;
		len = 0;
	}

	if (mime_type) {
                gchar *cp;

                /* GIO expects lowercase MIME types. */
                for (cp = mime_type; *cp != '\0'; cp++)
                        *cp = g_ascii_tolower (*cp);

		cp = g_content_type_from_mime_type (mime_type);
		apps = g_app_info_get_all_for_type (cp ? cp : mime_type);
		g_free (cp);

		if (apps == NULL || strcmp (mime_type, "application/octet-stream") == 0) {
			if (filename != NULL) {
				gchar *name_type;

				name_type = e_util_guess_mime_type (filename, FALSE);
				cp = g_content_type_from_mime_type (name_type);
				/* show alternative apps first */
				apps = g_list_concat (g_app_info_get_all_for_type (cp ? cp : name_type), apps);
				g_free (cp);
				g_free (name_type);
			}
		}

		if (apps) {
			GString *label = g_string_new("");
			GSList *open_menus = NULL;
			GList *l;

			menus = g_slist_prepend(menus, (void *)&emp_standard_part_apps_bar);

			for (l = apps, i = 0; l; l = l->next, i++) {
				GAppInfo *app = l->data;
				EPopupItem *item;

				item = g_malloc0(sizeof(*item));
				item->type = E_POPUP_ITEM;
				item->path = g_strdup_printf("99.object.%02d", i);
				item->label = g_strdup_printf(_("Open in %s..."), g_app_info_get_name (app));
				item->activate = emp_apps_open_in;
				item->user_data = app;

				open_menus = g_slist_prepend(open_menus, item);
			}

			if (open_menus)
				e_popup_add_items(emp, open_menus, NULL, emp_apps_popup_free, NULL);

			g_string_free(label, TRUE);
			g_list_free(apps);
		}

		if (g_ascii_strcasecmp (mime_type, "text/x-vcard") == 0||
		    g_ascii_strcasecmp (mime_type, "text/vcard") == 0) {
			EPopupItem *item;

			item = g_malloc0 (sizeof (*item));
			item->type = E_POPUP_ITEM;
			item->path = (gchar *) "00.00.vcf.00"; /* make it first item */
			item->label = _("_Add to Address Book");
			item->activate = emp_add_vcard;
			item->user_data = NULL;
			item->image = (gchar *) "contact-new";

			e_popup_add_items (emp, g_slist_append (NULL, item), NULL, NULL, NULL);
		}

		g_free (mime_type);
	}

	for (i=0;i<len;i++) {
		if ((items[i].visible & emp->target->mask) == 0)
			menus = g_slist_prepend(menus, &items[i]);
	}

	if (menus)
		e_popup_add_items(emp, menus, NULL, emp_standard_items_free, NULL);
}

/* ********************************************************************** */

>>>>>>> e4afd3f9
/* Popup menu plugin handler */

/*
<e-plugin
  class="org.gnome.mail.plugin.popup:1.0"
  id="org.gnome.mail.plugin.popup.item:1.0"
  type="shlib"
  location="/opt/gnome2/lib/camel/1.0/libcamelimap.so"
  name="imap"
  description="IMAP4 and IMAP4v1 mail store">
  <hook class="org.gnome.mail.popupMenu:1.0"
        handler="HandlePopup">
  <menu id="any" target="select">
   <item
    type="item|toggle|radio|image|submenu|bar"
    active
    path="foo/bar"
    label="label"
    icon="foo"
    mask="select_one"
    activate="emp_view_emacs"/>
  </menu>
  </extension>

*/

static void *emph_parent_class;
#define emph ((EMPopupHook *)eph)

static const EPopupHookTargetMask emph_select_masks[] = {
	{ "one", EM_POPUP_SELECT_ONE },
	{ "many", EM_POPUP_SELECT_MANY },
	{ "mark_read", EM_POPUP_SELECT_MARK_READ },
	{ "mark_unread", EM_POPUP_SELECT_MARK_UNREAD },
	{ "delete", EM_POPUP_SELECT_DELETE },
	{ "undelete", EM_POPUP_SELECT_UNDELETE },
	{ "mailing_list", EM_POPUP_SELECT_MAILING_LIST },
	{ "resend", EM_POPUP_SELECT_EDIT },
	{ "mark_important", EM_POPUP_SELECT_MARK_IMPORTANT },
	{ "mark_unimportant", EM_POPUP_SELECT_MARK_UNIMPORTANT },
	{ "flag_followup", EM_POPUP_SELECT_FLAG_FOLLOWUP },
	{ "flag_completed", EM_POPUP_SELECT_FLAG_COMPLETED },
	{ "flag_clear", EM_POPUP_SELECT_FLAG_CLEAR },
	{ "add_sender", EM_POPUP_SELECT_ADD_SENDER },
	{ "folder", EM_POPUP_SELECT_FOLDER },
	{ "junk", EM_POPUP_SELECT_JUNK },
	{ "not_junk", EM_POPUP_SELECT_NOT_JUNK },
	{ NULL }
};

static const EPopupHookTargetMask emph_uri_masks[] = {
	{ "http", EM_POPUP_URI_HTTP },
	{ "mailto", EM_POPUP_URI_MAILTO },
	{ "notmailto", EM_POPUP_URI_NOT_MAILTO },
	{ NULL }
};

static const EPopupHookTargetMask emph_part_masks[] = {
	{ "message", EM_POPUP_PART_MESSAGE },
	{ "image", EM_POPUP_PART_IMAGE },
	{ NULL }
};

static const EPopupHookTargetMask emph_folder_masks[] = {
	{ "folder", EM_POPUP_FOLDER_FOLDER },
	{ "store", EM_POPUP_FOLDER_STORE },
	{ "inferiors", EM_POPUP_FOLDER_INFERIORS },
	{ "delete", EM_POPUP_FOLDER_DELETE },
	{ "select", EM_POPUP_FOLDER_SELECT },
	{ "outbox", EM_POPUP_FOLDER_OUTBOX },
	{ "nonstatic", EM_POPUP_FOLDER_NONSTATIC },
	{ NULL }
};

static const EPopupHookTargetMap emph_targets[] = {
	{ "select", EM_POPUP_TARGET_SELECT, emph_select_masks },
	{ "uri", EM_POPUP_TARGET_URI, emph_uri_masks },
	{ "part", EM_POPUP_TARGET_PART, emph_part_masks },
	{ "folder", EM_POPUP_TARGET_FOLDER, emph_folder_masks },
	{ NULL }
};

static void
emph_finalise(GObject *o)
{
	/*EPluginHook *eph = (EPluginHook *)o;*/

	((GObjectClass *)emph_parent_class)->finalize(o);
}

static void
emph_class_init(EPluginHookClass *klass)
{
	int i;

	((GObjectClass *)klass)->finalize = emph_finalise;
	((EPluginHookClass *)klass)->id = "org.gnome.evolution.mail.popup:1.0";

	for (i=0;emph_targets[i].type;i++)
		e_popup_hook_class_add_target_map((EPopupHookClass *)klass, &emph_targets[i]);

	((EPopupHookClass *)klass)->popup_class = g_type_class_ref(em_popup_get_type());
}

GType
em_popup_hook_get_type(void)
{
	static GType type = 0;

	if (!type) {
		static const GTypeInfo info = {
			sizeof(EMPopupHookClass), NULL, NULL, (GClassInitFunc) emph_class_init, NULL, NULL,
			sizeof(EMPopupHook), 0, (GInstanceInitFunc) NULL,
		};

		emph_parent_class = g_type_class_ref(e_popup_hook_get_type());
		type = g_type_register_static(e_popup_hook_get_type(), "EMPopupHook", &info, 0);
	}

	return type;
}<|MERGE_RESOLUTION|>--- conflicted
+++ resolved
@@ -349,422 +349,6 @@
 
 /* ********************************************************************** */
 
-<<<<<<< HEAD
-=======
-static void
-emp_part_popup_saveas(EPopup *ep, EPopupItem *item, void *data)
-{
-	EPopupTarget *t = ep->target;
-	CamelMimePart *part = NULL;
-
-	part = ((EMPopupTargetPart *) t)->part;
-
-	em_utils_save_part(ep->target->widget, _("Save As..."), part);
-}
-
-static void
-emp_part_popup_set_background(EPopup *ep, EPopupItem *item, void *data)
-{
-	EPopupTarget *t = ep->target;
-	GConfClient *gconf;
-	char *str, *filename, *path, *extension;
-	unsigned int i=1;
-	CamelMimePart *part = NULL;
-
-	part = ((EMPopupTargetPart *) t)->part;
-
-	if (!part)
-		return;
-
-	filename = g_strdup(camel_mime_part_get_filename(part));
-
-	/* if filename is blank, create a default filename based on MIME type */
-	if (!filename || !filename[0]) {
-		CamelContentType *ct;
-
-		ct = camel_mime_part_get_content_type(part);
-		g_free (filename);
-		filename = g_strdup_printf (_("untitled_image.%s"), ct->subtype);
-	}
-
-	e_filename_make_safe(filename);
-
-	path = g_build_filename(g_get_home_dir(), ".gnome2", "wallpapers", filename, NULL);
-
-	extension = strrchr(filename, '.');
-	if (extension)
-		*extension++ = 0;
-
-	/* if file exists, stick a (number) on the end */
-	while (g_file_test(path, G_FILE_TEST_EXISTS)) {
-		char *name;
-		name = g_strdup_printf(extension?"%s (%d).%s":"%s (%d)", filename, i++, extension);
-		g_free(path);
-		path = g_build_filename(g_get_home_dir(), ".gnome2", "wallpapers", name, NULL);
-		g_free(name);
-	}
-
-	g_free(filename);
-
-	if (em_utils_save_part_to_file(ep->target->widget, path, part)) {
-		gconf = gconf_client_get_default();
-
-		/* if the filename hasn't changed, blank the filename before
-		*  setting it so that gconf detects a change and updates it */
-		if ((str = gconf_client_get_string(gconf, "/desktop/gnome/background/picture_filename", NULL)) != NULL
-		     && strcmp (str, path) == 0) {
-			gconf_client_set_string(gconf, "/desktop/gnome/background/picture_filename", "", NULL);
-		}
-
-		g_free (str);
-		gconf_client_set_string(gconf, "/desktop/gnome/background/picture_filename", path, NULL);
-
-		/* if GNOME currently doesn't display a picture, set to "wallpaper"
-		 * display mode, otherwise leave it alone */
-		if ((str = gconf_client_get_string(gconf, "/desktop/gnome/background/picture_options", NULL)) == NULL
-		     || strcmp(str, "none") == 0) {
-			gconf_client_set_string(gconf, "/desktop/gnome/background/picture_options", "wallpaper", NULL);
-		}
-
-		gconf_client_suggest_sync(gconf, NULL);
-
-		g_free(str);
-		g_object_unref(gconf);
-	}
-
-	g_free(path);
-}
-
-static void
-emp_part_popup_reply_sender(EPopup *ep, EPopupItem *item, void *data)
-{
-	EPopupTarget *t = ep->target;
-	CamelMimeMessage *message;
-	CamelMimePart *part;
-
-	part = ((EMPopupTargetPart *) t)->part;
-
-	message = (CamelMimeMessage *)camel_medium_get_content_object((CamelMedium *)part);
-	em_utils_reply_to_message(NULL, NULL, message, REPLY_MODE_SENDER, NULL);
-}
-
-static void
-emp_part_popup_reply_list (EPopup *ep, EPopupItem *item, void *data)
-{
-	EPopupTarget *t = ep->target;
-	CamelMimeMessage *message;
-	CamelMimePart *part;
-
-	part = ((EMPopupTargetPart *) t)->part;
-
-	message = (CamelMimeMessage *)camel_medium_get_content_object((CamelMedium *)part);
-	em_utils_reply_to_message(NULL, NULL, message, REPLY_MODE_LIST, NULL);
-}
-
-static void
-emp_part_popup_reply_all (EPopup *ep, EPopupItem *item, void *data)
-{
-	EPopupTarget *t = ep->target;
-	CamelMimeMessage *message;
-	CamelMimePart *part;
-
-	part = ((EMPopupTargetPart *) t)->part;
-
-	message = (CamelMimeMessage *)camel_medium_get_content_object((CamelMedium *)part);
-	em_utils_reply_to_message(NULL, NULL, message, REPLY_MODE_ALL, NULL);
-}
-
-static void
-emp_part_popup_forward (EPopup *ep, EPopupItem *item, void *data)
-{
-	EPopupTarget *t = ep->target;
-	CamelMimeMessage *message;
-	CamelMimePart *part;
-
-	part = ((EMPopupTargetPart *) t)->part;
-
-	/* TODO: have a emfv specific override so we can get the parent folder uri */
-	message = (CamelMimeMessage *)camel_medium_get_content_object((CamelMedium *) part);
-	em_utils_forward_message(message, NULL);
-}
-
-static EMPopupItem emp_standard_object_popups[] = {
-	{ E_POPUP_ITEM, (gchar *) "00.part.00", (gchar *) N_("_Save As..."), emp_part_popup_saveas, NULL, (gchar *) "document-save-as", 0 },
-	{ E_POPUP_ITEM, (gchar *) "00.part.10", (gchar *) N_("Set as _Background"), emp_part_popup_set_background, NULL, NULL, EM_POPUP_PART_IMAGE },
-	{ E_POPUP_BAR, (gchar *) "10.part", NULL, NULL, NULL, NULL, EM_POPUP_PART_MESSAGE },
-	{ E_POPUP_ITEM, (gchar *) "10.part.00", (gchar *) N_("_Reply to sender"), emp_part_popup_reply_sender, NULL, (gchar *) "mail-reply-sender" , EM_POPUP_PART_MESSAGE },
-	{ E_POPUP_ITEM, (gchar *) "10.part.01", (gchar *) N_("Reply to _List"), emp_part_popup_reply_list, NULL, NULL, EM_POPUP_PART_MESSAGE},
-	{ E_POPUP_ITEM, (gchar *) "10.part.03", (gchar *) N_("Reply to _All"), emp_part_popup_reply_all, NULL, (gchar *) "mail-reply-all", EM_POPUP_PART_MESSAGE},
-	{ E_POPUP_BAR, (gchar *) "20.part", NULL, NULL, NULL, NULL, EM_POPUP_PART_MESSAGE },
-	{ E_POPUP_ITEM, (gchar *) "20.part.00", (gchar *) N_("_Forward"), emp_part_popup_forward, NULL, (gchar *) "mail-forward", EM_POPUP_PART_MESSAGE },
-};
-
-static const EPopupItem emp_standard_part_apps_bar = { E_POPUP_BAR, (gchar *) "99.object" };
-
-/* ********************************************************************** */
-
-static void
-emp_uri_popup_link_open(EPopup *ep, EPopupItem *item, void *data)
-{
-	EMPopupTargetURI *t = (EMPopupTargetURI *)ep->target;
-
-	/* FIXME Pass a parent window. */
-	e_show_uri (NULL, t->uri);
-}
-
-static void
-emp_uri_popup_address_send(EPopup *ep, EPopupItem *item, void *data)
-{
-	EMPopupTargetURI *t = (EMPopupTargetURI *)ep->target;
-
-	/* TODO: have an emfv specific override to get the from uri */
-	em_utils_compose_new_message_with_mailto(t->uri, NULL);
-}
-
-static void
-emp_uri_popup_address_add(EPopup *ep, EPopupItem *item, void *data)
-{
-	EMPopupTargetURI *t = (EMPopupTargetURI *)ep->target;
-	CamelURL *url;
-
-	url = camel_url_new(t->uri, NULL);
-	if (url == NULL) {
-		g_warning("cannot parse url '%s'", t->uri);
-		return;
-	}
-
-	if (url->path && url->path[0])
-		em_utils_add_address(ep->target->widget, url->path);
-
-	camel_url_free(url);
-}
-
-static EPopupItem emp_standard_uri_popups[] = {
-	{ E_POPUP_ITEM, (gchar *) "00.uri.00", (gchar *) N_("_Open Link in Browser"), emp_uri_popup_link_open, NULL, NULL, EM_POPUP_URI_HTTP },
-	{ E_POPUP_ITEM, (gchar *) "00.uri.10", (gchar *) N_("_Send New Message To..."), emp_uri_popup_address_send, NULL, (gchar *) "mail-message-new", EM_POPUP_URI_MAILTO },
-	{ E_POPUP_ITEM, (gchar *) "00.uri.20", (gchar *) N_("_Add to Address Book"), emp_uri_popup_address_add, NULL, (gchar *) "contact-new", EM_POPUP_URI_MAILTO },
-};
-
-/* ********************************************************************** */
-
-#define LEN(x) (sizeof(x)/sizeof(x[0]))
-
-static void
-emp_apps_open_in(EPopup *ep, EPopupItem *item, void *data)
-{
-	char *path;
-	EPopupTarget *target = ep->target;
-	CamelMimePart *part;
-
-	part = ((EMPopupTargetPart *) target)->part;
-
-	path = em_utils_temp_save_part(target->widget, part, TRUE);
-	if (path) {
-		GAppInfo *app = item->user_data;
-		GList *uris = NULL;
-		GError *error = NULL;
-
-		if (g_app_info_supports_files (app)) {
-			GFile *file = g_file_new_for_path (path);
-
-			uris = g_list_append (uris, file);
-			g_app_info_launch (app, uris, NULL, &error);
-			g_object_unref (file);
-		} else {
-			char *uri;
-
-			uri = e_util_filename_to_uri (path);
-			uris = g_list_append (uris, uri);
-
-			g_app_info_launch_uris (app, uris, NULL, &error);
-			g_free (uri);
-		}
-
-		if (error) {
-			g_warning ("%s", error->message);
-			g_error_free (error);
-		}
-
-		g_list_free (uris);
-		g_free (path);
-	}
-}
-
-static void
-emp_apps_popup_free(EPopup *ep, GSList *free_list, void *data)
-{
-	while (free_list) {
-		GSList *n = free_list->next;
-		EPopupItem *item = free_list->data;
-
-		if (item->user_data && item->activate == emp_apps_open_in)
-			g_object_unref (item->user_data);
-
-		g_free(item->path);
-		g_free(item->label);
-		g_free(item);
-		g_slist_free_1(free_list);
-
-		free_list = n;
-	}
-}
-
-static void
-emp_standard_items_free(EPopup *ep, GSList *items, void *data)
-{
-	g_slist_free(items);
-}
-
-static void
-emp_add_vcard (EPopup *ep, EPopupItem *item, void *data)
-{
-	EPopupTarget *target = ep->target;
-	CamelMimePart *part;
-	CamelDataWrapper *content;
-	CamelStreamMem *mem;
-
-
-	part = ((EMPopupTargetPart *) target)->part;
-
-	if (!part)
-		return;
-
-	content = camel_medium_get_content_object (CAMEL_MEDIUM (part));
-	mem = CAMEL_STREAM_MEM (camel_stream_mem_new ());
-
-	if (camel_data_wrapper_decode_to_stream (content, CAMEL_STREAM (mem)) == -1 ||
-	    !mem->buffer->data)
-		g_warning ("Read part's content failed!");
-	else {
-		GString *vcard = g_string_new_len ((const gchar *) mem->buffer->data, mem->buffer->len);
-
-		em_utils_add_vcard (target->widget, vcard->str);
-
-		g_string_free (vcard, TRUE);
-	}
-
-	camel_object_unref (mem);
-}
-
-static void
-emp_standard_menu_factory(EPopup *emp, void *data)
-{
-	int i, len;
-	EPopupItem *items;
-	GSList *menus = NULL;
-	GList *apps = NULL;
-	char *mime_type = NULL;
-	const char *filename = NULL;
-
-	switch (emp->target->type) {
-#if 0
-	case EM_POPUP_TARGET_SELECT:
-		return;
-		items = emp_standard_select_popups;
-		len = LEN(emp_standard_select_popups);
-		break;
-#endif
-	case EM_POPUP_TARGET_URI: {
-		/*EMPopupTargetURI *t = (EMPopupTargetURI *)target;*/
-
-		items = emp_standard_uri_popups;
-		len = LEN(emp_standard_uri_popups);
-		break; }
-	case EM_POPUP_TARGET_PART: {
-		EMPopupTargetPart *t = (EMPopupTargetPart *)emp->target;
-		mime_type = camel_data_wrapper_get_mime_type((CamelDataWrapper *)t->part);
-		filename = camel_mime_part_get_filename(t->part);
-
-		items = emp_standard_object_popups;
-		len = LEN(emp_standard_object_popups);
-		break; }
-	default:
-		items = NULL;
-		len = 0;
-	}
-
-	if (mime_type) {
-                gchar *cp;
-
-                /* GIO expects lowercase MIME types. */
-                for (cp = mime_type; *cp != '\0'; cp++)
-                        *cp = g_ascii_tolower (*cp);
-
-		cp = g_content_type_from_mime_type (mime_type);
-		apps = g_app_info_get_all_for_type (cp ? cp : mime_type);
-		g_free (cp);
-
-		if (apps == NULL || strcmp (mime_type, "application/octet-stream") == 0) {
-			if (filename != NULL) {
-				gchar *name_type;
-
-				name_type = e_util_guess_mime_type (filename, FALSE);
-				cp = g_content_type_from_mime_type (name_type);
-				/* show alternative apps first */
-				apps = g_list_concat (g_app_info_get_all_for_type (cp ? cp : name_type), apps);
-				g_free (cp);
-				g_free (name_type);
-			}
-		}
-
-		if (apps) {
-			GString *label = g_string_new("");
-			GSList *open_menus = NULL;
-			GList *l;
-
-			menus = g_slist_prepend(menus, (void *)&emp_standard_part_apps_bar);
-
-			for (l = apps, i = 0; l; l = l->next, i++) {
-				GAppInfo *app = l->data;
-				EPopupItem *item;
-
-				item = g_malloc0(sizeof(*item));
-				item->type = E_POPUP_ITEM;
-				item->path = g_strdup_printf("99.object.%02d", i);
-				item->label = g_strdup_printf(_("Open in %s..."), g_app_info_get_name (app));
-				item->activate = emp_apps_open_in;
-				item->user_data = app;
-
-				open_menus = g_slist_prepend(open_menus, item);
-			}
-
-			if (open_menus)
-				e_popup_add_items(emp, open_menus, NULL, emp_apps_popup_free, NULL);
-
-			g_string_free(label, TRUE);
-			g_list_free(apps);
-		}
-
-		if (g_ascii_strcasecmp (mime_type, "text/x-vcard") == 0||
-		    g_ascii_strcasecmp (mime_type, "text/vcard") == 0) {
-			EPopupItem *item;
-
-			item = g_malloc0 (sizeof (*item));
-			item->type = E_POPUP_ITEM;
-			item->path = (gchar *) "00.00.vcf.00"; /* make it first item */
-			item->label = _("_Add to Address Book");
-			item->activate = emp_add_vcard;
-			item->user_data = NULL;
-			item->image = (gchar *) "contact-new";
-
-			e_popup_add_items (emp, g_slist_append (NULL, item), NULL, NULL, NULL);
-		}
-
-		g_free (mime_type);
-	}
-
-	for (i=0;i<len;i++) {
-		if ((items[i].visible & emp->target->mask) == 0)
-			menus = g_slist_prepend(menus, &items[i]);
-	}
-
-	if (menus)
-		e_popup_add_items(emp, menus, NULL, emp_standard_items_free, NULL);
-}
-
-/* ********************************************************************** */
-
->>>>>>> e4afd3f9
 /* Popup menu plugin handler */
 
 /*
