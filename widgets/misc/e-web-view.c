--- conflicted
+++ resolved
@@ -1142,13 +1142,9 @@
 			"Disable Save-to-Disk",
 			NULL,
 			FALSE,
-<<<<<<< HEAD
 			G_PARAM_READWRITE |
 			G_PARAM_CONSTRUCT));
-=======
-			G_PARAM_READWRITE));
 #endif
->>>>>>> ad1de0aa
 
 	g_object_class_install_property (
 		object_class,
