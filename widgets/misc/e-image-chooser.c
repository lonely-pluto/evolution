/*
 * e-image-chooser.c
 *
 * This program is free software; you can redistribute it and/or
 * modify it under the terms of the GNU Lesser General Public
 * License as published by the Free Software Foundation; either
 * version 2 of the License, or (at your option) version 3.
 *
 * This program is distributed in the hope that it will be useful,
 * but WITHOUT ANY WARRANTY; without even the implied warranty of
 * MERCHANTABILITY or FITNESS FOR A PARTICULAR PURPOSE.  See the GNU
 * Lesser General Public License for more details.
 *
 * You should have received a copy of the GNU Lesser General Public
 * License along with the program; if not, see <http://www.gnu.org/licenses/>
 *
 *
 * Copyright (C) 1999-2008 Novell, Inc. (www.novell.com)
 *
 */

#include <config.h>

#include <stdio.h>
#include <string.h>

#include <glib/gi18n.h>

#include "e-image-chooser.h"
#include "e-util/e-util.h"

<<<<<<< HEAD
#define E_IMAGE_CHOOSER_GET_PRIVATE(obj) \
	(G_TYPE_INSTANCE_GET_PRIVATE \
	((obj), E_TYPE_IMAGE_CHOOSER, EImageChooserPrivate))
=======
#define d(x)

struct _EImageChooserPrivate {
>>>>>>> 067ef558

struct _EImageChooserPrivate {
	GtkWidget *frame;
	GtkWidget *image;

	gchar *image_buf;
	gint image_buf_size;
	gint image_width;
	gint image_height;
};

enum {
	CHANGED,
	LAST_SIGNAL
};

static gpointer parent_class;
static guint signals[LAST_SIGNAL];

#define URI_LIST_TYPE "text/uri-list"

static gboolean
set_image_from_data (EImageChooser *chooser,
                     gchar *data,
                     gint length)
{
	GdkPixbufLoader *loader;
	GdkPixbuf *pixbuf;
	gfloat scale;
	gint new_height;
	gint new_width;

	loader = gdk_pixbuf_loader_new ();
	gdk_pixbuf_loader_write (loader, (guchar *) data, length, NULL);
	gdk_pixbuf_loader_close (loader, NULL);

	pixbuf = gdk_pixbuf_loader_get_pixbuf (loader);
	if (pixbuf)
		g_object_ref (pixbuf);

	g_object_unref (loader);

<<<<<<< HEAD
	if (pixbuf == NULL)
		return FALSE;
=======
	if (pixbuf) {
		GdkPixbuf *scaled;
		GdkPixbuf *composite;

		gfloat scale;
		gint new_height, new_width;

		new_height = gdk_pixbuf_get_height (pixbuf);
		new_width = gdk_pixbuf_get_width (pixbuf);

		d (printf ("new dimensions = (%d,%d)\n", new_width, new_height));

		if (chooser->priv->image_height == 0
		    && chooser->priv->image_width == 0) {
			d (printf ("initial setting of an image.  no scaling\n"));
			scale = 1.0;
		}
		else if (chooser->priv->image_height < new_height
			 || chooser->priv->image_width < new_width) {
			/* we need to scale down */
			d (printf ("we need to scale down\n"));
			if (new_height > new_width)
				scale = (gfloat)chooser->priv->image_height / new_height;
			else
				scale = (gfloat)chooser->priv->image_width / new_width;
		}
		else {
			/* we need to scale up */
			d (printf ("we need to scale up\n"));
			if (new_height > new_width)
				scale = (gfloat)new_height / chooser->priv->image_height;
			else
				scale = (gfloat)new_width / chooser->priv->image_width;
		}

		d (printf ("scale = %g\n", scale));
>>>>>>> 067ef558

	new_height = gdk_pixbuf_get_height (pixbuf);
	new_width = gdk_pixbuf_get_width (pixbuf);

	if (chooser->priv->image_height == 0
	    && chooser->priv->image_width == 0) {
		scale = 1.0;
	} else if (chooser->priv->image_height < new_height
		 || chooser->priv->image_width < new_width) {
		/* we need to scale down */
		if (new_height > new_width)
			scale = (gfloat)chooser->priv->image_height / new_height;
		else
			scale = (gfloat)chooser->priv->image_width / new_width;
	} else {
		/* we need to scale up */
		if (new_height > new_width)
			scale = (gfloat)new_height / chooser->priv->image_height;
		else
			scale = (gfloat)new_width / chooser->priv->image_width;
	}

	if (scale == 1.0) {
		gtk_image_set_from_pixbuf (
			GTK_IMAGE (chooser->priv->image), pixbuf);
		chooser->priv->image_width = new_width;
		chooser->priv->image_height = new_height;
	} else {
		GdkPixbuf *scaled;
		GdkPixbuf *composite;

<<<<<<< HEAD
		new_width *= scale;
		new_height *= scale;
		new_width = MIN (new_width, chooser->priv->image_width);
		new_height = MIN (new_height, chooser->priv->image_height);
=======
			d (printf ("new scaled dimensions = (%d,%d)\n", new_width, new_height));
>>>>>>> 067ef558

		scaled = gdk_pixbuf_scale_simple (
			pixbuf, new_width, new_height,
			GDK_INTERP_BILINEAR);

		composite = gdk_pixbuf_new (
			GDK_COLORSPACE_RGB, TRUE,
			gdk_pixbuf_get_bits_per_sample (pixbuf),
			chooser->priv->image_width,
			chooser->priv->image_height);

		gdk_pixbuf_fill (composite, 0x00000000);

		gdk_pixbuf_copy_area (
			scaled, 0, 0, new_width, new_height,
			composite,
			chooser->priv->image_width / 2 - new_width / 2,
			chooser->priv->image_height / 2 - new_height / 2);

		gtk_image_set_from_pixbuf (
			GTK_IMAGE (chooser->priv->image), composite);

		g_object_unref (scaled);
		g_object_unref (composite);
	}

	g_object_unref (pixbuf);

	g_free (chooser->priv->image_buf);
	chooser->priv->image_buf = data;
	chooser->priv->image_buf_size = length;

	g_signal_emit (chooser, signals[CHANGED], 0);

	return TRUE;
}

static gboolean
image_drag_motion_cb (GtkWidget *widget,
                      GdkDragContext *context,
                      gint x,
                      gint y,
                      guint time,
                      EImageChooser *chooser)
{
	GtkFrame *frame;
	GList *p;

	frame = GTK_FRAME (chooser->priv->frame);

	for (p = context->targets; p != NULL; p = p->next) {
		gchar *possible_type;

		possible_type = gdk_atom_name (GDK_POINTER_TO_ATOM (p->data));
		if (!strcmp (possible_type, URI_LIST_TYPE)) {
			g_free (possible_type);
			gdk_drag_status (context, GDK_ACTION_COPY, time);
			gtk_frame_set_shadow_type (frame, GTK_SHADOW_IN);
			return TRUE;
		}

		g_free (possible_type);
	}

	gtk_frame_set_shadow_type (frame, GTK_SHADOW_NONE);

	return FALSE;
}

static void
image_drag_leave_cb (GtkWidget *widget,
                     GdkDragContext *context,
                     guint time,
                     EImageChooser *chooser)
{
	GtkFrame *frame;

	frame = GTK_FRAME (chooser->priv->frame);
	gtk_frame_set_shadow_type (frame, GTK_SHADOW_NONE);
}

static gboolean
image_drag_drop_cb (GtkWidget *widget,
                    GdkDragContext *context,
                    gint x,
                    gint y,
                    guint time,
                    EImageChooser *chooser)
{
	GtkFrame *frame;
	GList *p;

	frame = GTK_FRAME (chooser->priv->frame);

	if (context->targets == NULL) {
		gtk_frame_set_shadow_type (frame, GTK_SHADOW_NONE);
		return FALSE;
	}

	for (p = context->targets; p != NULL; p = p->next) {
		gchar *possible_type;

		possible_type = gdk_atom_name (GDK_POINTER_TO_ATOM (p->data));
		if (!strcmp (possible_type, URI_LIST_TYPE)) {
			g_free (possible_type);
			gtk_drag_get_data (
				widget, context,
				GDK_POINTER_TO_ATOM (p->data), time);
			gtk_frame_set_shadow_type (frame, GTK_SHADOW_NONE);
			return TRUE;
		}

		g_free (possible_type);
	}

	gtk_frame_set_shadow_type (frame, GTK_SHADOW_NONE);

	return FALSE;
}

static void
image_drag_data_received_cb (GtkWidget *widget,
                             GdkDragContext *context,
                             gint x,
                             gint y,
                             GtkSelectionData *selection_data,
                             guint info,
                             guint time,
                             EImageChooser *chooser)
{
	gboolean handled = FALSE;
	gchar **uris;
	gchar *buf = NULL;
	gsize read = 0;
	GError *error = NULL;

	uris = gtk_selection_data_get_uris (selection_data);

	if (uris == NULL)
		goto exit;

	if (e_util_read_file (uris[0], TRUE, &buf, &read, &error) && read > 0 && buf)
		handled = set_image_from_data (chooser, buf, read);

	g_free (buf);

<<<<<<< HEAD
	g_strfreev (uris);
=======
		if (!handled)
			g_free (buf);
		g_free (uri);
>>>>>>> 067ef558

	if (error) {
		g_warning ("%s", error->message);
		g_error_free (error);
	}

exit:
	gtk_drag_finish (context, handled, FALSE, time);
}

static void
image_chooser_dispose (GObject *object)
{
	EImageChooserPrivate *priv;

	priv = E_IMAGE_CHOOSER_GET_PRIVATE (object);

	if (priv->frame != NULL) {
		g_object_unref (priv->frame);
		priv->frame = NULL;
	}

	if (priv->image != NULL) {
		g_object_unref (priv->image);
		priv->image = NULL;
	}

	/* Chain up to parent's dispose() method. */
	G_OBJECT_CLASS (parent_class)->dispose (object);
}

static void
image_chooser_finalize (GObject *object)
{
	EImageChooserPrivate *priv;

	priv = E_IMAGE_CHOOSER_GET_PRIVATE (object);

	g_free (priv->image_buf);

	/* Chain up to parent's finalize() method. */
	G_OBJECT_CLASS (parent_class)->finalize (object);
}

static void
e_image_chooser_class_init (EImageChooserClass *class)
{
	GObjectClass *object_class = G_OBJECT_CLASS (class);

	parent_class = g_type_class_peek_parent (class);
	g_type_class_add_private (class, sizeof (EImageChooserPrivate));

	object_class = G_OBJECT_CLASS (class);
	object_class->dispose = image_chooser_dispose;
	object_class->finalize = image_chooser_finalize;

	signals[CHANGED] = g_signal_new (
		"changed",
		G_OBJECT_CLASS_TYPE (object_class),
		G_SIGNAL_RUN_FIRST,
		G_STRUCT_OFFSET (EImageChooserClass, changed),
		NULL, NULL,
		g_cclosure_marshal_VOID__VOID,
		G_TYPE_NONE, 0);
}

static void
e_image_chooser_init (EImageChooser *chooser)
{
	GtkWidget *container;
	GtkWidget *widget;

	chooser->priv = E_IMAGE_CHOOSER_GET_PRIVATE (chooser);

	container = GTK_WIDGET (chooser);

	widget = gtk_frame_new ("");
	gtk_frame_set_shadow_type (GTK_FRAME (widget), GTK_SHADOW_NONE);
	gtk_box_pack_start (GTK_BOX (container), widget, TRUE, TRUE, 0);
	chooser->priv->frame = g_object_ref (widget);
	gtk_widget_show (widget);

	container = widget;

	widget = gtk_alignment_new (0, 0, 0, 0);
	gtk_container_add (GTK_CONTAINER (container), widget);
	gtk_widget_show (widget);

	container = widget;

	widget = gtk_image_new ();
	gtk_container_add (GTK_CONTAINER (container), widget);
	chooser->priv->image = g_object_ref (widget);
	gtk_widget_show (widget);

	gtk_drag_dest_set (widget, 0, NULL, 0, GDK_ACTION_COPY);
	gtk_drag_dest_add_uri_targets (widget);

	g_signal_connect (
		widget, "drag-motion",
		G_CALLBACK (image_drag_motion_cb), chooser);
	g_signal_connect (
		widget, "drag-leave",
		G_CALLBACK (image_drag_leave_cb), chooser);
	g_signal_connect (
		widget, "drag-drop",
		G_CALLBACK (image_drag_drop_cb), chooser);
	g_signal_connect (
		widget, "drag-data-received",
		G_CALLBACK (image_drag_data_received_cb), chooser);
}

GType
e_image_chooser_get_type (void)
{
	static GType type = 0;

	if (G_UNLIKELY (type == 0)) {
		static const GTypeInfo type_info =  {
			sizeof (EImageChooserClass),
			(GBaseInitFunc) NULL,
			(GBaseFinalizeFunc) NULL,
			(GClassInitFunc) e_image_chooser_class_init,
			(GClassFinalizeFunc) NULL,
			NULL, /* class_data */
			sizeof (EImageChooser),
			0,    /* n_preallocs */
			(GInstanceInitFunc) e_image_chooser_init,
			NULL  /* value_table */
		};

		type = g_type_register_static (
			GTK_TYPE_VBOX, "EImageChooser", &type_info, 0);
	}

	return type;
}

GtkWidget *
e_image_chooser_new (void)
{
	return g_object_new (E_TYPE_IMAGE_CHOOSER, NULL);
}

gboolean
e_image_chooser_set_from_file (EImageChooser *chooser,
                               const gchar *filename)
{
	gchar *data;
	gsize data_length;

	g_return_val_if_fail (E_IS_IMAGE_CHOOSER (chooser), FALSE);
	g_return_val_if_fail (filename != NULL, FALSE);

	if (!g_file_get_contents (filename, &data, &data_length, NULL))
		return FALSE;

	if (!set_image_from_data (chooser, data, data_length))
		g_free (data);

	return TRUE;
}

gboolean
e_image_chooser_get_image_data (EImageChooser *chooser,
                                gchar **data,
                                gsize *data_length)
{
	g_return_val_if_fail (E_IS_IMAGE_CHOOSER (chooser), FALSE);
	g_return_val_if_fail (data != NULL, FALSE);
	g_return_val_if_fail (data_length != NULL, FALSE);

	*data_length = chooser->priv->image_buf_size;
	*data = g_malloc (*data_length);
	memcpy (*data, chooser->priv->image_buf, *data_length);

	return TRUE;
}

gboolean
e_image_chooser_set_image_data (EImageChooser *chooser,
                                gchar *data,
                                gsize data_length)
{
	gchar *buf;

	g_return_val_if_fail (E_IS_IMAGE_CHOOSER (chooser), FALSE);
	g_return_val_if_fail (data != NULL, FALSE);

	/* yuck, a copy... */
	buf = g_malloc (data_length);
	memcpy (buf, data, data_length);

	if (!set_image_from_data (chooser, buf, data_length)) {
		g_free (buf);
		return FALSE;
	}

	return TRUE;
}<|MERGE_RESOLUTION|>--- conflicted
+++ resolved
@@ -29,15 +29,9 @@
 #include "e-image-chooser.h"
 #include "e-util/e-util.h"
 
-<<<<<<< HEAD
 #define E_IMAGE_CHOOSER_GET_PRIVATE(obj) \
 	(G_TYPE_INSTANCE_GET_PRIVATE \
 	((obj), E_TYPE_IMAGE_CHOOSER, EImageChooserPrivate))
-=======
-#define d(x)
-
-struct _EImageChooserPrivate {
->>>>>>> 067ef558
 
 struct _EImageChooserPrivate {
 	GtkWidget *frame;
@@ -80,47 +74,8 @@
 
 	g_object_unref (loader);
 
-<<<<<<< HEAD
 	if (pixbuf == NULL)
 		return FALSE;
-=======
-	if (pixbuf) {
-		GdkPixbuf *scaled;
-		GdkPixbuf *composite;
-
-		gfloat scale;
-		gint new_height, new_width;
-
-		new_height = gdk_pixbuf_get_height (pixbuf);
-		new_width = gdk_pixbuf_get_width (pixbuf);
-
-		d (printf ("new dimensions = (%d,%d)\n", new_width, new_height));
-
-		if (chooser->priv->image_height == 0
-		    && chooser->priv->image_width == 0) {
-			d (printf ("initial setting of an image.  no scaling\n"));
-			scale = 1.0;
-		}
-		else if (chooser->priv->image_height < new_height
-			 || chooser->priv->image_width < new_width) {
-			/* we need to scale down */
-			d (printf ("we need to scale down\n"));
-			if (new_height > new_width)
-				scale = (gfloat)chooser->priv->image_height / new_height;
-			else
-				scale = (gfloat)chooser->priv->image_width / new_width;
-		}
-		else {
-			/* we need to scale up */
-			d (printf ("we need to scale up\n"));
-			if (new_height > new_width)
-				scale = (gfloat)new_height / chooser->priv->image_height;
-			else
-				scale = (gfloat)new_width / chooser->priv->image_width;
-		}
-
-		d (printf ("scale = %g\n", scale));
->>>>>>> 067ef558
 
 	new_height = gdk_pixbuf_get_height (pixbuf);
 	new_width = gdk_pixbuf_get_width (pixbuf);
@@ -152,14 +107,10 @@
 		GdkPixbuf *scaled;
 		GdkPixbuf *composite;
 
-<<<<<<< HEAD
 		new_width *= scale;
 		new_height *= scale;
 		new_width = MIN (new_width, chooser->priv->image_width);
 		new_height = MIN (new_height, chooser->priv->image_height);
-=======
-			d (printf ("new scaled dimensions = (%d,%d)\n", new_width, new_height));
->>>>>>> 067ef558
 
 		scaled = gdk_pixbuf_scale_simple (
 			pixbuf, new_width, new_height,
@@ -304,15 +255,10 @@
 	if (e_util_read_file (uris[0], TRUE, &buf, &read, &error) && read > 0 && buf)
 		handled = set_image_from_data (chooser, buf, read);
 
-	g_free (buf);
-
-<<<<<<< HEAD
+	if (!handled)
+		g_free (buf);
+
 	g_strfreev (uris);
-=======
-		if (!handled)
-			g_free (buf);
-		g_free (uri);
->>>>>>> 067ef558
 
 	if (error) {
 		g_warning ("%s", error->message);
