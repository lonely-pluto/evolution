/*
 * This program is free software; you can redistribute it and/or
 * modify it under the terms of the GNU Lesser General Public
 * License as published by the Free Software Foundation; either
 * version 2 of the License, or (at your option) version 3.
<<<<<<< HEAD
 *
 * This program is distributed in the hope that it will be useful,
 * but WITHOUT ANY WARRANTY; without even the implied warranty of
 * MERCHANTABILITY or FITNESS FOR A PARTICULAR PURPOSE.  See the GNU
 * Lesser General Public License for more details.
 *
 * You should have received a copy of the GNU Lesser General Public
 * License along with the program; if not, see <http://www.gnu.org/licenses/>  
 *
 *
 * Authors:
 *		Chris Lahey <clahey@ximian.com>
 *
 * Copyright (C) 1999-2008 Novell, Inc. (www.novell.com)
 *
=======
 *
 * This program is distributed in the hope that it will be useful,
 * but WITHOUT ANY WARRANTY; without even the implied warranty of
 * MERCHANTABILITY or FITNESS FOR A PARTICULAR PURPOSE.  See the GNU
 * Lesser General Public License for more details.
 *
 * You should have received a copy of the GNU Lesser General Public
 * License along with the program; if not, see <http://www.gnu.org/licenses/>  
 *
 *
 * Authors:
 *		Chris Lahey <clahey@ximian.com>
 *
 * Copyright (C) 1999-2008 Novell, Inc. (www.novell.com)
 *
>>>>>>> 23df7699
 */

#include <config.h>

#include <sys/time.h>
#include <time.h>
#include <unistd.h>
#include <string.h>

#include <glib/gi18n.h>
#include "e-util/e-util.h"
#include "misc/e-unicode.h"

#include "e-cell-date.h"

G_DEFINE_TYPE (ECellDate, e_cell_date, E_CELL_TEXT_TYPE)

#ifdef G_OS_WIN32
/* The localtime() in Microsoft's C library *is* thread-safe */
#define localtime_r(timep, result)  (localtime (timep) ? memcpy ((result), localtime (timep), sizeof (*(result))) : 0)
#endif

static char *
ecd_get_text(ECellText *cell, ETableModel *model, int col, int row)
{
	time_t date = GPOINTER_TO_INT (e_table_model_value_at(model, col, row));
	time_t nowdate = time(NULL);
	time_t yesdate;
	struct tm then, now, yesterday;
	char buf[100];
	char *temp;
	gboolean done = FALSE;

	if (date == 0) {
		return g_strdup (_("?"));
	}
	
	tzset ();
	localtime_r (&date, &then);
	localtime_r (&nowdate, &now);

	if (nowdate - date < 60 * 60 * 8 && nowdate > date) {
		e_utf8_strftime_fix_am_pm (buf, 100, _("%l:%M %p"), &then);
		done = TRUE;
	}

	if (!done) {
		if (then.tm_mday == now.tm_mday &&
		    then.tm_mon == now.tm_mon &&
		    then.tm_year == now.tm_year) {
			e_utf8_strftime_fix_am_pm (buf, 100, _("Today %l:%M %p"), &then);
			done = TRUE;
		}
	}
	if (!done) {
		yesdate = nowdate - 60 * 60 * 24;
		localtime_r (&yesdate, &yesterday);
		if (then.tm_mday == yesterday.tm_mday &&
		    then.tm_mon == yesterday.tm_mon &&
		    then.tm_year == yesterday.tm_year) {
			e_utf8_strftime_fix_am_pm (buf, 100, _("Yesterday %l:%M %p"), &then);
			done = TRUE;
		}
	}
	if (!done) {
		int i;
		for (i = 2; i < 7; i++) {
			yesdate = nowdate - 60 * 60 * 24 * i;
			localtime_r (&yesdate, &yesterday);
			if (then.tm_mday == yesterday.tm_mday &&
			    then.tm_mon == yesterday.tm_mon &&
			    then.tm_year == yesterday.tm_year) {
				e_utf8_strftime_fix_am_pm (buf, 100, _("%a %l:%M %p"), &then);
				done = TRUE;
				break;
			}
		}
	}
	if (!done) {
		if (then.tm_year == now.tm_year) {
			e_utf8_strftime_fix_am_pm (buf, 100, _("%b %d %l:%M %p"), &then);
		} else {
			e_utf8_strftime_fix_am_pm (buf, 100, _("%b %d %Y"), &then);
		}
	}
	temp = buf;
	while ((temp = strstr (temp, "  "))) {
		memmove (temp, temp + 1, strlen (temp));
	}
	return g_strstrip (g_strdup (buf));
}

static void
ecd_free_text(ECellText *cell, char *text)
{
	g_free(text);
}

static void
e_cell_date_class_init (ECellDateClass *klass)
{
	ECellTextClass *ectc = E_CELL_TEXT_CLASS (klass);

	ectc->get_text  = ecd_get_text;
	ectc->free_text = ecd_free_text;
}

static void
e_cell_date_init (ECellDate *ecd)
{
}

/**
 * e_cell_date_new:
 * @fontname: font to be used to render on the screen
 * @justify: Justification of the string in the cell.
 *
 * Creates a new ECell renderer that can be used to render dates that
 * that come from the model.  The value returned from the model is
 * interpreted as being a time_t.
 *
 * The ECellDate object support a large set of properties that can be
 * configured through the Gtk argument system and allows the user to have
 * a finer control of the way the string is displayed.  The arguments supported
 * allow the control of strikeout, bold, color and a date filter.
 *
 * The arguments "strikeout_column", "underline_column", "bold_column"
 * and "color_column" set and return an integer that points to a
 * column in the model that controls these settings.  So controlling
 * the way things are rendered is achieved by having special columns
 * in the model that will be used to flag whether the date should be
 * rendered with strikeout, underline, or bolded.  In the case of the
 * "color_column" argument, the column in the model is expected to
 * have a string that can be parsed by gdk_color_parse().
 *
 * Returns: an ECell object that can be used to render dates.
 */
ECell *
e_cell_date_new (const char *fontname, GtkJustification justify)
{
	ECellDate *ecd = g_object_new (E_CELL_DATE_TYPE, NULL);

	e_cell_text_construct(E_CELL_TEXT(ecd), fontname, justify);

	return (ECell *) ecd;
}
<|MERGE_RESOLUTION|>--- conflicted
+++ resolved
@@ -3,7 +3,6 @@
  * modify it under the terms of the GNU Lesser General Public
  * License as published by the Free Software Foundation; either
  * version 2 of the License, or (at your option) version 3.
-<<<<<<< HEAD
  *
  * This program is distributed in the hope that it will be useful,
  * but WITHOUT ANY WARRANTY; without even the implied warranty of
@@ -19,23 +18,6 @@
  *
  * Copyright (C) 1999-2008 Novell, Inc. (www.novell.com)
  *
-=======
- *
- * This program is distributed in the hope that it will be useful,
- * but WITHOUT ANY WARRANTY; without even the implied warranty of
- * MERCHANTABILITY or FITNESS FOR A PARTICULAR PURPOSE.  See the GNU
- * Lesser General Public License for more details.
- *
- * You should have received a copy of the GNU Lesser General Public
- * License along with the program; if not, see <http://www.gnu.org/licenses/>  
- *
- *
- * Authors:
- *		Chris Lahey <clahey@ximian.com>
- *
- * Copyright (C) 1999-2008 Novell, Inc. (www.novell.com)
- *
->>>>>>> 23df7699
  */
 
 #include <config.h>
