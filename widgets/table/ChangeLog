--- conflicted
+++ resolved
@@ -1,5 +1,3 @@
-<<<<<<< HEAD
-=======
 2009-04-24  Milan Crha  <mcrha@redhat.com>
 
 	** Fix for bug #572348
@@ -48,7 +46,6 @@
 	* e-table.c: (e_table_get_mouse_over_cell):
 	Mouse position not required anymore, remove it too then.
 
->>>>>>> 23df7699
 2008-12-15  Milan Crha  <mcrha@redhat.com>
 
 	** Fix for bug #557176
