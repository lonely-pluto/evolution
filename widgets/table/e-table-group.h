/*
 *
 * This program is free software; you can redistribute it and/or
 * modify it under the terms of the GNU Lesser General Public
 * License as published by the Free Software Foundation; either
 * version 2 of the License, or (at your option) version 3.
 *
 * This program is distributed in the hope that it will be useful,
 * but WITHOUT ANY WARRANTY; without even the implied warranty of
 * MERCHANTABILITY or FITNESS FOR A PARTICULAR PURPOSE.  See the GNU
 * Lesser General Public License for more details.
 *
 * You should have received a copy of the GNU Lesser General Public
 * License along with the program; if not, see <http://www.gnu.org/licenses/>  
 *
 *
 * Authors:
 *		Chris Lahey <clahey@ximian.com>
 *
 * Copyright (C) 1999-2008 Novell, Inc. (www.novell.com)
 *
 */

#ifndef _E_TABLE_GROUP_H_
#define _E_TABLE_GROUP_H_

#include <libgnomecanvas/gnome-canvas.h>
#include <table/e-table-model.h>
#include <table/e-table-header.h>
#include <table/e-table-sort-info.h>
#include <table/e-table-defines.h>
#include <e-util/e-util.h>
#include <misc/e-printable.h>

G_BEGIN_DECLS

#define E_TABLE_GROUP_TYPE        (e_table_group_get_type ())
#define E_TABLE_GROUP(o)          (G_TYPE_CHECK_INSTANCE_CAST ((o), E_TABLE_GROUP_TYPE, ETableGroup))
#define E_TABLE_GROUP_CLASS(k)    (G_TYPE_CHECK_CLASS_CAST((k), E_TABLE_GROUP_TYPE, ETableGroupClass))
#define E_IS_TABLE_GROUP(o)       (G_TYPE_CHECK_INSTANCE_TYPE ((o), E_TABLE_GROUP_TYPE))
#define E_IS_TABLE_GROUP_CLASS(k) (G_TYPE_CHECK_CLASS_TYPE ((k), E_TABLE_GROUP_TYPE))

typedef struct {
	GnomeCanvasGroup group;

	/*
	 * The full header.
	 */
	ETableHeader *full_header;
	ETableHeader *header;

	/*
	 * The model we pull data from.
	 */
	ETableModel *model;

	/*
	 * Whether we should add indentation and open/close markers,
	 * or if we just act as containers of subtables.
	 */
	guint transparent : 1;

	guint has_focus : 1;

	guint frozen : 1;
} ETableGroup;

typedef struct {
	GnomeCanvasGroupClass parent_class;

	/* Signals */
	void        (*cursor_change)         (ETableGroup *etg, int row);
	void        (*cursor_activated)      (ETableGroup *etg, int row);
	void        (*double_click)          (ETableGroup *etg, int row, int col, GdkEvent *event);
	gint        (*right_click)           (ETableGroup *etg, int row, int col, GdkEvent *event);
	gint        (*click)                 (ETableGroup *etg, int row, int col, GdkEvent *event);
	gint        (*key_press)             (ETableGroup *etg, int row, int col, GdkEvent *event);
	gint        (*start_drag)            (ETableGroup *etg, int row, int col, GdkEvent *event);

	/* Virtual functions. */
	void        (*add)                   (ETableGroup *etg, gint row);
	void        (*add_array)             (ETableGroup *etg, const int *array, int count);
	void        (*add_all)               (ETableGroup *etg);
	gboolean    (*remove)                (ETableGroup *etg, gint row);
	gint        (*row_count)             (ETableGroup *etg);
	void        (*increment)             (ETableGroup *etg, gint position, gint amount);
	void        (*decrement)             (ETableGroup *etg, gint position, gint amount);
	void        (*set_focus)             (ETableGroup *etg, EFocus direction, gint view_col);
	gboolean    (*get_focus)             (ETableGroup *etg);
	gint        (*get_focus_column)      (ETableGroup *etg);
	EPrintable *(*get_printable)         (ETableGroup *etg);
	void        (*compute_location)      (ETableGroup *etg, int *x, int *y, int *row, int *col);
<<<<<<< HEAD
	void        (*compute_mouse_over)    (ETableGroup *etg, int x, int y, int *row, int *col);
=======
	void        (*get_mouse_over)        (ETableGroup *etg, int *row, int *col);
>>>>>>> 23df7699
	void        (*get_cell_geometry)     (ETableGroup *etg, int *row, int *col, int *x, int *y, int *width, int *height);

} ETableGroupClass;

/* Virtual functions */
void          e_table_group_add               (ETableGroup       *etg,
					       gint               row);
void          e_table_group_add_array         (ETableGroup       *etg,
					       const int         *array,
					       int                count);
void          e_table_group_add_all           (ETableGroup       *etg);
gboolean      e_table_group_remove            (ETableGroup       *etg,
					       gint               row);
void          e_table_group_increment         (ETableGroup       *etg,
					       gint               position,
					       gint               amount);
void          e_table_group_decrement         (ETableGroup       *etg,
					       gint               position,
					       gint               amount);
gint          e_table_group_row_count         (ETableGroup       *etg);
void          e_table_group_set_focus         (ETableGroup       *etg,
					       EFocus             direction,
					       gint               view_col);
gboolean      e_table_group_get_focus         (ETableGroup       *etg);
gint          e_table_group_get_focus_column  (ETableGroup       *etg);
ETableHeader *e_table_group_get_header        (ETableGroup       *etg);
EPrintable   *e_table_group_get_printable     (ETableGroup       *etg);
void          e_table_group_compute_location  (ETableGroup       *etg,
					       int               *x,
					       int               *y,
					       int               *row,
					       int               *col);
<<<<<<< HEAD
void          e_table_group_compute_mouse_over(ETableGroup       *etg,
					       int                x,
					       int                y,
=======
void          e_table_group_get_mouse_over(ETableGroup       *etg,
>>>>>>> 23df7699
					       int               *row,
					       int               *col);
void          e_table_group_get_cell_geometry (ETableGroup       *etg,
					       int               *row,
					       int               *col,
					       int               *x,
					       int               *y,
					       int               *width,
					       int               *height);
ETableGroup  *e_table_group_new               (GnomeCanvasGroup  *parent,
					       ETableHeader      *full_header,
					       ETableHeader      *header,
					       ETableModel       *model,
					       ETableSortInfo    *sort_info,
					       int                n);
void          e_table_group_construct         (GnomeCanvasGroup  *parent,
					       ETableGroup       *etg,
					       ETableHeader      *full_header,
					       ETableHeader      *header,
					       ETableModel       *model);

/* For emitting the signals */
void          e_table_group_cursor_change     (ETableGroup       *etg,
					       gint               row);
void          e_table_group_cursor_activated  (ETableGroup       *etg,
					       gint               row);
void          e_table_group_double_click      (ETableGroup       *etg,
					       gint               row,
					       gint               col,
					       GdkEvent          *event);
gint          e_table_group_right_click       (ETableGroup       *etg,
					       gint               row,
					       gint               col,
					       GdkEvent          *event);
gint          e_table_group_click             (ETableGroup       *etg,
					       gint               row,
					       gint               col,
					       GdkEvent          *event);
gint          e_table_group_key_press         (ETableGroup       *etg,
					       gint               row,
					       gint               col,
					       GdkEvent          *event);
gint          e_table_group_start_drag        (ETableGroup       *etg,
					       gint               row,
					       gint               col,
					       GdkEvent          *event);
GType         e_table_group_get_type          (void);

typedef void (*ETableGroupLeafFn) (void *e_table_item, void *closure);
void          e_table_group_apply_to_leafs    (ETableGroup       *etg,
					       ETableGroupLeafFn  fn,
					       void              *closure);

G_END_DECLS

#endif /* _E_TABLE_GROUP_H_ */<|MERGE_RESOLUTION|>--- conflicted
+++ resolved
@@ -90,11 +90,7 @@
 	gint        (*get_focus_column)      (ETableGroup *etg);
 	EPrintable *(*get_printable)         (ETableGroup *etg);
 	void        (*compute_location)      (ETableGroup *etg, int *x, int *y, int *row, int *col);
-<<<<<<< HEAD
-	void        (*compute_mouse_over)    (ETableGroup *etg, int x, int y, int *row, int *col);
-=======
 	void        (*get_mouse_over)        (ETableGroup *etg, int *row, int *col);
->>>>>>> 23df7699
 	void        (*get_cell_geometry)     (ETableGroup *etg, int *row, int *col, int *x, int *y, int *width, int *height);
 
 } ETableGroupClass;
@@ -127,13 +123,7 @@
 					       int               *y,
 					       int               *row,
 					       int               *col);
-<<<<<<< HEAD
-void          e_table_group_compute_mouse_over(ETableGroup       *etg,
-					       int                x,
-					       int                y,
-=======
 void          e_table_group_get_mouse_over(ETableGroup       *etg,
->>>>>>> 23df7699
 					       int               *row,
 					       int               *col);
 void          e_table_group_get_cell_geometry (ETableGroup       *etg,
