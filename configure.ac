--- conflicted
+++ resolved
@@ -1220,15 +1220,9 @@
 	 			LIBS_save="$LIBS"
 				LDFLAGS="$LDFLAGS -L$with_nspr_libs $nsprlibs -L$with_nss_libs $nsslibs"
 		      		LIBS="$nsslibs $nsprlibs"
-<<<<<<< HEAD
 				AC_TRY_LINK_FUNC(NSS_Init, ac_cv_moz_nss_libs="yes", ac_cv_moz_nss_libs="no")
 				if test "$ac_cv_moz_nss_libs" = no; then
 					nsslibs="-lssl3 -lsmime3 -lnss3 $SOFTOKN3_LIB"
-=======
-				AC_TRY_LINK_FUNC(NSS_Init, moz_nss_libs="yes", moz_nss_libs="no")
-				if test "$moz_nss_libs" = no; then
-					nsslibs="-lssl3 -lsmime3 -lnss3"
->>>>>>> ed2d2275
 					LDFLAGS="$LDFLAGS -L$with_nspr_libs $nsprlibs -L$with_nss_libs $nsslibs"
 					AC_TRY_LINK_FUNC(NSS_Init, ac_cv_moz_nss_libs="yes", ac_cv_moz_nss_libs="no")	
 				fi
