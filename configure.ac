dnl Evolution Versions
m4_define([evo_major_version], [2])
m4_define([evo_minor_version], [30])
m4_define([evo_micro_version], [1])
m4_define([evo_version],
	[evo_major_version.evo_minor_version.evo_micro_version])
m4_define([evo_stable_version],
	[m4_if(m4_eval(evo_minor_version % 2), [1],
	[evo_major_version.m4_eval(evo_minor_version - 1)],
	[evo_version])])

dnl Base Version: This is for API/version tracking for things like
dnl Bonobo server files.  This should always be the major/minor of
dnl the stable version or stable version to be.  Note, this is set
dnl the way it is so that GETTEXT_PACKAGE will be parsed correctly.
BASE_VERSION=2.30
m4_define([base_version], [evo_version])

dnl Upgrade Revision: This is for triggering migration calls between
dnl varying versions. Reset to 0 whenever BASE_VERSION changes.
m4_define([upgrade_revision], [0])

dnl Autoconf / Automake Initialization
AC_PREREQ(2.58)
AC_INIT([evolution],[evo_version],[http://bugzilla.gnome.org/enter_bug.cgi?product=Evolution])
AM_INIT_AUTOMAKE([1.9 -Wall -Werror foreign])
AC_CONFIG_MACRO_DIR([m4])
AC_CONFIG_HEADERS(config.h)
AC_CONFIG_SRCDIR(README)

dnl This is for the autoconf tests only - it set's the language we use
AC_LANG(C)

dnl Automake 1.11 - Silent Build Rules
m4_ifdef([AM_SILENT_RULES], [AM_SILENT_RULES([yes])])

dnl Required Packages
m4_define([glib_minimum_version], [2.22.0])
m4_define([gtk_minimum_version], [2.18.0])
m4_define([eds_minimum_version], [2.30.0])
m4_define([gnome_icon_theme_minimum_version], [2.19.91])
m4_define([gnome_desktop_minimum_version], [2.26.0])
m4_define([libgtkhtml_minimum_version], [3.29.6])
m4_define([gconf_minimum_version], [2.0.0])		dnl XXX Just a Guess
m4_define([libsoup_minimum_version], [2.4.0])		dnl XXX Just a Guess
m4_define([libgnomecanvas_minimum_version], [2.0.0])	dnl XXX Just a Guess
m4_define([libxml_minimum_version], [2.7.3])
m4_define([shared_mime_info_minimum_version], [0.22])
m4_define([libpst_minimum_version], [0.6.41])
m4_define([unique_minimum_version], [1.1.2])
m4_define([dbus_glib_minimum_version], [0.74])

dnl Optional Packages
m4_define([nm_minimum_version],[0.7])
m4_define([champlain_minimum_version], [0.4])
m4_define([geoclue_minimum_version], [0.11.1])
m4_define([clutter_gtk_minimum_version], [0.10.0])
m4_define([libnotify_minimum_version], [0.3.0])
m4_define([gnome_pilot_minimum_version], [2.0.16])
m4_define([gweather_minimum_version], [2.25.3])
m4_define([gtkimageview_minimum_version], [1.6])

dnl ******************************
dnl Compiler Warning Flags
dnl ******************************
AS_COMPILER_FLAGS(WARNING_FLAGS,
	"-DG_DISABLE_DEPRECATED
	-DPANGO_DISABLE_DEPRECATED
	-DGDK_PIXBUF_DISABLE_DEPRECATED
	-DGDK_DISABLE_DEPRECATED
	-DGTK_DISABLE_DEPRECATED
	-DEDS_DISABLE_DEPRECATED
	-DG_DISABLE_SINGLE_INCLUDES
	-DGTK_DISABLE_SINGLE_INCLUDES
	-Wall -Wextra
	-Wno-missing-field-initializers
	-Wno-sign-compare
	-Wno-unused-parameter
	-Wdeclaration-after-statement
	-Werror-implicit-function-declaration
	-Wformat-security -Winit-self
	-Wmissing-declarations -Wmissing-include-dirs
	-Wmissing-noreturn -Wnested-externs -Wpointer-arith
	-Wredundant-decls -Wundef -Wwrite-strings")
AC_SUBST(WARNING_FLAGS)

dnl Other useful compiler warnings for test builds only.
dnl These may produce warnings we have no control over,
dnl or false positives we don't always want to see.
dnl
dnl	-Wmissing-format-attribute
dnl	-Wshadow
dnl	-Wformat-nonliteral
dnl	-Wstrict-aliasing=2

dnl GCC 4.4 got more aggressive in its aliasing optimizations, changing
dnl behavior that -- according to the C99 standard -- is supposed to be
dnl undefined.  We may still have aliasing abuses lying around that rely
dnl on GCC's previous "undefined" behavior, so disable strict-aliasing
dnl optimzation until we can find and fix all the abuses.
dnl XXX This really belongs in AM_CFLAGS.
AM_CPPFLAGS="$WARNING_FLAGS -fno-strict-aliasing"
AC_SUBST(AM_CPPFLAGS)

LDFLAGS="$LDFLAGS -Wl,--no-undefined"

AC_CANONICAL_HOST
AC_DEFINE_UNQUOTED(VERSION_COMMENT, "", [Define if you want a comment appended to the version number])

dnl *************************************
dnl Put the ACLOCAL flags in the Makefile
dnl *************************************
ACLOCAL="$ACLOCAL $ACLOCAL_FLAGS"

dnl ******************************
dnl Initialize maintainer mode
dnl ******************************
AM_MAINTAINER_MODE

if test "$evo_version" != "$evo_stable_version"; then
	AC_DEFINE(STABLE_VERSION, ["evo_stable_version"],
		[Define to the latest stable version if this version is unstable])
fi

AC_SUBST([BASE_VERSION], [base_version])
AC_DEFINE_UNQUOTED(BASE_VERSION, ["$BASE_VERSION"], [Base version (Major.Minor)])

AC_SUBST([UPGRADE_REVISION],[upgrade_revision])
AC_DEFINE_UNQUOTED(UPGRADE_REVISION, ["$UPGRADE_REVISION"], [The number of times we've upgraded since the BASE_VERSION release])

AC_PROG_CC
AC_C_INLINE
AC_PROG_CPP
AM_PROG_CC_C_O
AC_PROG_INSTALL
AC_PROG_LN_S
AC_PROG_MAKE_SET
AC_PROG_AWK
AC_PATH_PROG([PERL], [perl])
AC_SUBST(PERL)

AC_ARG_PROGRAM

dnl ******************************
dnl I18N stuff
dnl ******************************
IT_PROG_INTLTOOL([0.35.5])

AM_GLIB_GNU_GETTEXT

GETTEXT_PACKAGE=evolution-$BASE_VERSION
AC_SUBST(GETTEXT_PACKAGE)
AC_DEFINE_UNQUOTED(GETTEXT_PACKAGE, "$GETTEXT_PACKAGE", [Package name for gettext])

localedir='$(prefix)/$(DATADIRNAME)/locale'
AC_SUBST(localedir)

dnl ******************************
dnl Initialize libtool
dnl ******************************
LT_PREREQ(2.2)
LT_INIT(disable-static win32-dll)

PKG_PROG_PKG_CONFIG

dnl ********************************************
dnl User / Developer Documentation
dnl ********************************************
GNOME_DOC_INIT
GTK_DOC_CHECK(1.9)

dnl ******************************
dnl Win32
dnl ******************************
AC_MSG_CHECKING([for Win32])
case "$host" in
*-mingw*)
	os_win32=yes
	NO_UNDEFINED='-no-undefined'
	SOEXT='.dll'
	SA_JUNK_PLUGIN=''
	BF_JUNK_PLUGIN=''
	DL_LIB=''
	SOFTOKN3_LIB=''
	CHAMPLAIN_REQUIREMENT=''
	GEOCLUE_REQUIREMENT=''
	;;
*)
	os_win32=no
	NO_UNDEFINED='-no-undefined'
	SOEXT='.so'
	SA_JUNK_PLUGIN=sa-junk-plugin
	BF_JUNK_PLUGIN=bogo-junk-plugin
	DL_LIB='-ldl'
	SOFTOKN3_LIB='-lsoftokn3'
	;;
esac
AC_MSG_RESULT([$os_win32])
AM_CONDITIONAL(OS_WIN32, [test $os_win32 = yes])
AC_SUBST(NO_UNDEFINED)
AC_SUBST(SOEXT)

MATH_LIB="-lm"
AC_SUBST(MATH_LIB)

if test "$os_win32" = "yes"; then
	AC_CHECK_TOOL(WINDRES, windres, :)
else
	WINDRES=":"
fi

AM_CONDITIONAL(HAVE_WINDRES, test "x$WINDRES" != "x:")

AC_SUBST(WINDRES)

dnl **********************************
dnl Check for base dependencies early.
dnl **********************************
PKG_CHECK_MODULES([GNOME_PLATFORM],
	[glib-2.0 >= glib_minimum_version
	 gthread-2.0 >= glib_minimum_version
	 gtk+-2.0 >= gtk_minimum_version
	 gconf-2.0 >= gconf_minimum_version
	 libgnomecanvas-2.0 >= libgnomecanvas_minimum_version
	 libxml-2.0 >= libxml_minimum_version
	 shared-mime-info >= shared_mime_info_minimum_version
	 gnome-desktop-2.0 >= gnome_desktop_minimum_version
	 unique-1.0 >= unique_minimum_version])
AC_SUBST(GNOME_PLATFORM_CFLAGS)
AC_SUBST(GNOME_PLATFORM_LIBS)

PKG_CHECK_MODULES([EVOLUTION_DATA_SERVER],
	[libebook-1.2 >= eds_minimum_version
	 libecal-1.2 >= eds_minimum_version
	 libedataserver-1.2 >= eds_minimum_version
	 libedataserverui-1.2 >= eds_minimum_version
	 libegroupwise-1.2 >= eds_minimum_version
	 libebackend-1.2 >= eds_minimum_version
	 libgdata-1.2 >= eds_minimum_version
	 libgdata-google-1.2 >= eds_minimum_version])

dnl ******************************
dnl Canberra / Canberra-GTK Sound
dnl ******************************
AC_ARG_ENABLE([canberra],
	[AS_HELP_STRING([--enable-canberra],
	[Enable Canberra and Canberra-GTK sound @<:@default=yes@:>@])],
	[enable_canberra="$enableval"], [enable_canberra=yes])

if test $enable_canberra = yes; then
	PKG_CHECK_MODULES([CANBERRA],[libcanberra-gtk])
	AC_DEFINE(HAVE_CANBERRA, 1, [Define if using Canberra and Canberra-GTK for sound])
fi
AC_SUBST(CANBERRA_CFLAGS)
AC_SUBST(CANBERRA_LIBS)

dnl ******************
dnl User Documentation
dnl ******************
AC_MSG_CHECKING([whether to build user documentation])
AC_ARG_WITH([help],
	[AS_HELP_STRING([--with-help],
	[Build user documentation [default=yes]])],
	[with_help="$withval"],[with_help="yes"])
AM_CONDITIONAL(WITH_HELP, test "x$with_help" != "xno")
AC_MSG_RESULT([$with_help])

dnl ******************************
dnl iconv checking
dnl ******************************
have_iconv=no
save_LIBS="$LIBS"
LIBS="$LIBS -liconv"
AC_CACHE_CHECK([for iconv in -liconv], [ac_cv_libiconv],
	AC_LINK_IFELSE([AC_LANG_PROGRAM(
	[[
		#include <iconv.h>
		#include <stdlib.h>
	]],
	[[	iconv_t cd;
		cd = iconv_open ("UTF-8", "ISO-8859-1");
	]]
	)],[ac_cv_libiconv=yes],[ac_cv_libiconv=no]))

if test $ac_cv_libiconv = yes; then
	ICONV_LIBS="-liconv"
	if test $os_win32 = yes; then
		dnl Don't pointlessly auto-export the global symbols
		dnl from a potentially static libiconv.a
		ICONV_LIBS="$ICONV_LIBS -Wl,--exclude-libs=libiconv.a"
	fi
	have_iconv=yes
else
	LIBS="$save_LIBS"
	AC_CHECK_FUNC(iconv, have_iconv=yes, have_iconv=no)
fi

if test $have_iconv = yes; then
	if test $ac_cv_libiconv = no; then
		AC_CHECK_FUNCS(gnu_get_libc_version)
	fi
AC_CACHE_CHECK([if iconv() handles UTF-8], [ac_cv_libiconv_utf8],
	AC_RUN_IFELSE([AC_LANG_SOURCE([[
		#include <iconv.h>
		#include <stdlib.h>
		#include <string.h>
		#ifdef HAVE_GNU_GET_LIBC_VERSION
		#include <gnu/libc-version.h>
		#endif
		int main() {
			char *jp = "\x1B\x24\x42\x46\x7C\x4B\x5C\x38\x6C";
			char *utf8 = "\xE6\x97\xA5\xE6\x9C\xAC\xE8\xAA\x9E";
			char *transbuf = malloc (10), *trans = transbuf;
			iconv_t cd;
			size_t jp_len = strlen (jp), utf8_len = 10;
			size_t utf8_real_len = strlen (utf8);

			#ifdef HAVE_GNU_GET_LIBC_VERSION
			/* glibc 2.1.2's iconv is broken in hard to test ways. */
			if (!strcmp (gnu_get_libc_version (), "2.1.2"))
				exit (1);
			#endif

			cd = iconv_open ("UTF-8", "ISO-2022-JP");
			if (cd == (iconv_t) -1)
				exit (1);
			if (iconv (cd, &jp, &jp_len, &trans, &utf8_len) == -1 || jp_len != 0)
				exit (1);
			if (memcmp (utf8, transbuf, utf8_real_len) != 0)
				exit (1);
			return (0);}
		]])
	],[ac_cv_libiconv_utf8=yes],[ac_cv_libiconv_utf8=no; have_iconv=no],[ac_cv_libiconv_utf8=hopefully]))
fi

if test "$have_iconv" = no; then
	AC_MSG_ERROR([You need to install a working iconv implementation, such as ftp://ftp.gnu.org/pub/gnu/libiconv])
fi
AC_SUBST(ICONV_LIBS)

save_CFLAGS="$CFLAGS"
CFLAGS="$CFLAGS -I$srcdir"

AC_MSG_CHECKING([preferred charset name formats for system iconv])
AC_RUN_IFELSE([AC_LANG_SOURCE([[
	#define CONFIGURE_IN
	#include "iconv-detect.c"
	]])],
	[AC_MSG_RESULT([found])],
	[AC_MSG_RESULT([not found])
		AC_MSG_WARN([
		*** The iconv-detect program was unable to determine the
		*** preferred charset name formats recognized by your
		*** iconv library. It is suggested that you install a
		*** working iconv library such as the one found at
		*** ftp://ftp.gnu.org/pub/gnu/libiconv
	])],
	[if test x$os_win32 = xyes; then
		AC_MSG_RESULT([using known win32 result])
		echo '/* This is an auto-generated header, DO NOT EDIT! */' > iconv-detect.h
		echo  >>iconv-detect.h
		echo '#define ICONV_ISO_D_FORMAT "iso-%d-%d"' >>iconv-detect.h
		echo '#define ICONV_ISO_S_FORMAT "iso-%d-%s"' >>iconv-detect.h
		echo '#define ICONV_10646 "UCS-4BE"' >>iconv-detect.h
	else
		AC_MSG_RESULT([unknown])
		AC_MSG_WARN([
		*** We can't determine the preferred charset name formats
		*** recognized by your iconv library. You are
		*** cross-compiling and supposed to know what you are doing.
		*** Please construct the iconv-detect.h file manually.
		])
	fi
])

CFLAGS="$save_CFLAGS"
LIBS="$save_LIBS"

dnl **************
dnl waitpid() etc
dnl **************
AC_HEADER_SYS_WAIT

dnl ***************
dnl Purify support
dnl ***************
EVO_PURIFY_SUPPORT

dnl **************
dnl Test Component
dnl **************
AC_ARG_ENABLE([test-component],
	AS_HELP_STRING([--enable-test-component],
	[Enable test component.]),
	[enable_test_comp=$enableval],[enable_test_comp=no])

AM_CONDITIONAL(ENABLE_TEST_COMPONENT, [test x$enable_test_comp = xyes])

dnl ***************
dnl Timezone checks
dnl ***************
AC_CACHE_CHECK(for tm_gmtoff in struct tm, [ac_cv_struct_tm_gmtoff],
	AC_COMPILE_IFELSE([AC_LANG_PROGRAM(
	[[	#include <time.h>	]],
	[[
		struct tm tm;
		tm.tm_gmtoff = 1;
	]]
	)],[ac_cv_struct_tm_gmtoff=yes],[ac_cv_struct_tm_gmtoff=no]))
if test $ac_cv_struct_tm_gmtoff = yes; then
	AC_DEFINE(HAVE_TM_GMTOFF, 1, [Define if struct tm has a tm_gmtoff member])
else
	AC_CACHE_CHECK(for timezone variable, [ac_cv_var_timezone],
		AC_COMPILE_IFELSE([AC_LANG_PROGRAM(
		[[	#include <time.h> ]],
		[[	timezone = 1;	]]
		)],[ac_cv_var_timezone=yes],[ac_cv_var_timezone=no]))
	if test $ac_cv_var_timezone = yes; then
		AC_DEFINE(HAVE_TIMEZONE, 1, [Define if libc defines a timezone variable])
		AC_CACHE_CHECK(for altzone variable, [ac_cv_var_altzone],
			AC_COMPILE_IFELSE([AC_LANG_PROGRAM(
			[[	#include <time.h>	]],
			[[	altzone = 1; ]]
			)],[ac_cv_var_altzone=yes],[ac_cv_var_altzone=no]))
		if test $ac_cv_var_altzone = yes; then
			AC_DEFINE(HAVE_ALTZONE, 1, [Define if libc defines an altzone variable])
		fi
	else
		AC_MSG_ERROR([unable to find a way to determine timezone])
	fi
fi


AC_CHECK_FUNCS(mkstemp mkdtemp isblank)

dnl **************************************************
dnl ctime_r prototype
dnl **************************************************

AC_CACHE_CHECK([if ctime_r wants three arguments], [ac_cv_ctime_r_three_args],
[
	AC_COMPILE_IFELSE([AC_LANG_PROGRAM(
	[[	#include <time.h> ]],
	[[	char *buf;
		time_t date;
		ctime_r (&date, buf, 100); ]]
	)],[ac_cv_ctime_r_three_args=yes],[ac_cv_ctime_r_three_args=no])
])

if test x"$ac_cv_ctime_r_three_args" = xyes ; then
	AC_DEFINE(CTIME_R_THREE_ARGS, 1, [Solaris-style ctime_r])
fi

dnl **************************************************
dnl gethostbyname_r prototype
dnl **************************************************

AC_CHECK_FUNCS(gethostbyname_r,[
AC_CACHE_CHECK([if gethostbyname_r wants five arguments], [ac_cv_gethostbyname_r_five_args],
[
	AC_COMPILE_IFELSE([AC_LANG_PROGRAM(
	[[
		#include "confdefs.h"
		#include <sys/types.h>
		#include <sys/socket.h>
		#include <netinet/in.h>
		#include <netdb.h>

		#define BUFSIZE (sizeof(struct hostent)+10)
	]],
	[[
		struct hostent hent;
		char buffer[BUFSIZE];
		int bufsize=BUFSIZE;
		int h_errno;
		(void)gethostbyname_r ("www.ximian.com", &hent, buffer, bufsize, &h_errno);
	]]
	)],[ac_cv_gethostbyname_r_five_args=yes],[ac_cv_gethostbyname_r_five_args=no])
])])

if test "x$ac_cv_gethostbyname_r_five_args" = "xyes" ; then
	AC_DEFINE(GETHOSTBYNAME_R_FIVE_ARGS, 1, [Solaris-style gethostbyname_r])
fi

dnl **************************************************
dnl gethostbyaddr_r prototype
dnl **************************************************

AC_CHECK_FUNCS(gethostbyaddr_r,[
AC_CACHE_CHECK([if gethostbyaddr_r wants seven arguments], [ac_cv_gethostbyaddr_r_seven_args],
[
	AC_COMPILE_IFELSE([AC_LANG_PROGRAM(
	[[
		#include "confdefs.h"
		#include <sys/types.h>
		#include <sys/socket.h>
		#include <netinet/in.h>
		#include <netdb.h>
		#define BUFSIZE (sizeof(struct hostent)+10)
	]],
	[[
		struct hostent hent;
		char buffer[BUFSIZE];
		int bufsize=BUFSIZE;
		int h_errno;
		(void)gethostbyaddr_r ("www.ximian.com", 14, AF_INET, &hent, buffer, bufsize, &h_errno); ]]
	)],[ac_cv_gethostbyaddr_r_seven_args=yes],[ac_cv_gethostbyaddr_r_seven_args=no])
])])

if test "x$ac_cv_gethostbyaddr_r_seven_args" = "xyes" ; then
	AC_DEFINE(GETHOSTBYADDR_R_SEVEN_ARGS, 1, [Solaris-style gethostbyaddr_r])
fi

dnl **************************************************
dnl stat(v)fs location/type
dnl **************************************************

AC_CHECK_HEADER([sys/statvfs.h],
	[AC_DEFINE([HAVE_SYS_STATVFS_H], 1, [Have <sys/statvfs.h>])],,
	[[	#if HAVE_SYS_STATVFS_H
		#include <sys/statvfs.h>
		#endif
	]])
AC_CHECK_FUNCS(statvfs)

AC_CHECK_HEADER([sys/param.h],
	[AC_DEFINE([HAVE_SYS_PARAM_H], 1, [Have <sys/param.h>])],,
	[[	#if HAVE_SYS_PARAM_H
		#include <sys/param.h>
		#endif
	]])
AC_CHECK_HEADER([sys/mount.h],
	[AC_DEFINE([HAVE_SYS_MOUNT_H], 1, [Have <sys/mount.h>])],,
	[[	#if HAVE_SYS_MOUNT_H
		#include <sys/mount.h>
		#endif
	]])
AC_CHECK_FUNCS(statfs)

dnl **************************************************
dnl Gnome Icon Theme
dnl **************************************************
PKG_CHECK_MODULES([GIT], [gnome-icon-theme >= gnome_icon_theme_minimum_version])

dnl **************************************************
dnl Accessibility support
dnl **************************************************
PKG_CHECK_MODULES([A11Y], [atk])
AC_SUBST(A11Y_CFLAGS)
AC_SUBST(A11Y_LIBS)

dnl **************************************************
dnl XF86 multimedia keys support
dnl **************************************************
have_xfree=no
AC_COMPILE_IFELSE([AC_LANG_PROGRAM(
	[[ #include <X11/XF86keysym.h> ]],[[]])],
	[have_xfree=yes]
)
AC_MSG_CHECKING([for X11 XFree86 headers])
AC_MSG_RESULT([$have_xfree])
if test x"$have_xfree" = "xyes" ; then
	AC_DEFINE(HAVE_XFREE, 1, [defined if you have X11/XF86keysym.h])
fi

dnl **************************************************
dnl LDAP support.
dnl **************************************************
if test "$os_win32" != yes; then
	EVO_LDAP_CHECK(no)
	case $with_openldap in
	no)
		msg_ldap=no
		;;
	*)
		case $with_static_ldap in
		yes)
			msg_ldap="yes (static)"
		;;
		*)
			msg_ldap="yes (dynamic)"
			;;
		esac
	esac

	SAVE_CFLAGS="$CFLAGS"
	SAVE_LIBS="$LIBS"
	LDAP_CFLAGS="$LDAP_CFLAGS -DLDAP_DEPRECATED"
	CFLAGS="$CFLAGS $LDAP_CFLAGS"
	LIBS="$LIBS $LDAP_LIBS"
	AC_CHECK_FUNCS(ldap_ntlm_bind)
	CFLAGS="$SAVE_CFLAGS"
	LIBS="$SAVE_LIBS"
dnl Win32 support
else
	LDAP_CFLAGS="-DLDAP_DEPRECATED"
	LDAP_LIBS="-lwldap32"
	AC_SUBST(LDAP_CFLAGS)
	AC_SUBST(LDAP_LIBS)
	AC_DEFINE(HAVE_LDAP,1,[Define if you have LDAP support])
	AM_CONDITIONAL(ENABLE_LDAP, true)
	msg_ldap="yes"
fi

dnl **************************************************
dnl SunLDAP support, but if OpenLDAP support, skip check SunLDAP.
dnl **************************************************
if test "$with_openldap" = no ; then
	EVO_SUNLDAP_CHECK(no)
	case $with_sunldap in
	no)
		msg_ldap=no
		;;
	*)
		case $with_static_sunldap in
		yes)
			msg_ldap="$with_sunldap (static)"
			;;
		*)
			msg_ldap="$with_sunldap (dynamic)"
			;;
		esac
	esac
else
	with_sunldap=no
fi
AM_CONDITIONAL(SUNLDAP, [test x$with_sunldap != xno])

AC_DEFINE(HANDLE_LIBICAL_MEMORY, 1, [Define it once memory returned by libical is free'ed properly])

dnl ************
dnl regex check
dnl ************
AC_CHECK_FUNCS(regexec,,[AC_CHECK_LIB(regex,regexec,
			[REGEX_LIBS=-lregex
			AC_DEFINE(HAVE_REGEXEC,1,[Define to 1 if you have the regexec function.])],
			[AC_MSG_ERROR([No regex library found])])])
AC_SUBST(REGEX_LIBS)

dnl *************************
dnl GTKHTML check
dnl XXX Drop the version from the package name?
dnl *************************
PKG_CHECK_MODULES([GTKHTML], [libgtkhtml-3.14 >= libgtkhtml_minimum_version])
AC_SUBST(GTKHTML_CFLAGS)
AC_SUBST(GTKHTML_LIBS)

dnl ******************************
dnl Pilot checking
dnl ******************************
AC_ARG_ENABLE([pilot-conduits],
	AS_HELP_STRING([--enable-pilot-conduits],
	[Enable support for building pilot conduits.]),,
	[enable_pilot_conduits=no])
if test "x$enable_pilot_conduits" = "xyes"; then
	PKG_CHECK_MODULES([GNOME_PILOT], [gnome-pilot-2.0 >= gnome_pilot_minimum_version])

	CFLAGS_save="$CFLAGS"
	CFLAGS="$CFLAGS $GNOME_PILOT_CFLAGS"
	LIBS_save="$LIBS"
	LIBS="$LIBS $GNOME_PILOT_LIBS $LDFLAGS"

	AC_CACHE_CHECK([if pilot-link handles UTF-8 conversions],[ac_cv_pilot_link_utf8],
	AC_RUN_IFELSE([AC_LANG_SOURCE(
	[[	#include <stdlib.h>
		#include <string.h>
		#include <pi-util.h>

		int main (){
		const char *utf8 = "\x66\x66\x66\x66\x66\x66\x66\xC2\xA9";
		size_t utf8_real_len = strlen (utf8);
		char *pstring;
		if (convert_ToPilotChar ("UTF-8", utf8, utf8_real_len, &pstring) == -1)
			exit (1);
		return (0);
		}
	]]
	)],[ac_cv_pilot_link_utf8=yes],[ac_cv_pilot_link_utf8=no],[ac_cv_pilot_link_utf8=no]))

	CFLAGS="$CFLAGS_save"
	LIBS="$LIBS_save"

	if test "$ac_cv_pilot_link_utf8" = no; then
		AC_MSG_ERROR([evolution requires pilot-link to have working UTF-8 conversion routines])
	fi
fi
AM_CONDITIONAL(ENABLE_PILOT_CONDUITS, [test x$enable_pilot_conduits = xyes])
dnl ******************************
dnl If pilot conduits are enabled, check version of pilot-link
dnl ******************************
if test x$enable_pilot_conduits = xyes; then
	msg_pilot=yes

	PILOT_LINK_CHECK(0.11.4)
	AC_SUBST(PILOT_LINK_MAJOR)
	AC_SUBST(PILOT_LINK_MINOR)
	AC_SUBST(PILOT_LINK_MICRO)
	AC_SUBST(PILOT_LINK_PATCH)
	AC_SUBST(PILOT_LINK_VERSION)

	if test $PILOT_LINK_MINOR -ge 12; then
		AC_DEFINE(PILOT_LINK_0_12,,[Building against pilot-link 0.12.0 or greater])
	fi
else
	msg_pilot=no
fi
AC_SUBST(GNOME_PILOT_CFLAGS)
AC_SUBST(GNOME_PILOT_LIBS)

dnl ************
dnl Kerberos 5
dnl ************
EVO_KRB5_SUPPORT

dnl ******************************
dnl Mono hooks
dnl This should just define mono CFLAGS etc here, it is used later to turn on the mono plugin or not.
dnl ******************************
MONO_CFLAGS=
MONO_LIBS=
AC_ARG_ENABLE([mono],
	AS_HELP_STRING([--enable-mono],
	[Add Mono embedded hooks.]),
	[enable_mono=$enableval],[enable_mono=no])
if test "x${enable_mono}" = "xyes"; then
	PKG_CHECK_MODULES([MONO], ["mono"])
	AC_DEFINE(ENABLE_MONO,1,[Define if Mono embedding should be enabled])
fi
AC_SUBST(MONO_CFLAGS)
AC_SUBST(MONO_LIBS)

AM_CONDITIONAL(ENABLE_MONO, [test "x$enable_mono" = "xyes"])

dnl ******************************
dnl Python hooks
dnl This should just define python CFLAGS etc here, it is used later to turn on the python plugin or not.
dnl (Thanks to Pidgin)
dnl ******************************

AC_ARG_ENABLE([python],
	AS_HELP_STRING([--enable-python],
	[Add python embedded hooks.]),
	[enable_python=$enableval],[enable_python=no])

if test "x${enable_python}" = "xyes"; then
	AC_PATH_PROG(pythonpath, python)
	if test "_$pythonpath" != _ ; then
		AC_MSG_CHECKING([for python compile flags])
		PY_PREFIX=`$pythonpath -c 'import sys ; print sys.prefix'`
		PY_EXEC_PREFIX=`$pythonpath -c 'import sys ; print sys.exec_prefix'`
		changequote(<<, >>)dnl
		PY_VERSION=`$pythonpath -c 'import sys ; print sys.version[0:3]'`
		PY_MAJOR=`$pythonpath -c 'import sys ; print sys.version[0:2]'`
		changequote([, ])dnl

		if test -f $PY_PREFIX/include/python$PY_VERSION/Python.h -a "$PY_MAJOR" = "2."; then
			PY_LIBS="-lpython$PY_VERSION -L$PY_EXEC_PREFIX/lib/python$PY_VERSION/config"
			PY_INCLUDES="-I$PY_PREFIX/include/python$PY_VERSION"
			AC_MSG_RESULT([ok])
			python_package="python-devel"
		else
			AC_MSG_ERROR([Can't find Python.h])
			PY_LIBS=""
			PY_INCLUDES=""
			python_package=""
		fi
	fi
	AC_SUBST(PY_LIBS)
	AC_SUBST(PY_INCLUDES)
fi

AM_CONDITIONAL(ENABLE_PYTHON, [test "x$enable_python" = "xyes"])


dnl ********************************************************************************
dnl security extension support (SSL and S/MIME)
dnl
dnl The following voodoo does detection of mozilla libraries (nspr and nss)
dnl needed by Camel (SSL and S/MIME).
dnl
dnl The Evolution security extensions are only built if these libraries are found
dnl ********************************************************************************
msg_ssl="no"
msg_smime="no"

dnl these 2 enable's are inverses of each other

AC_ARG_ENABLE([nss],
	AS_HELP_STRING([--enable-nss=@<:@yes/no/static@:>@],
	[Attempt to use Mozilla libnss for SSL support.]),
	[enable_nss=$enableval],[enable_nss=yes])

AC_ARG_ENABLE([smime],
	AS_HELP_STRING([--enable-smime],
	[Attempt to use Mozilla libnss for SMIME support (this requires --enable-nss)]),
	[enable_smime=$enableval],[enable_smime=yes])

AC_ARG_WITH([nspr-includes],
	AS_HELP_STRING([--with-nspr-includes=PATH],
	[Location of Mozilla nspr4 includes.]))

AC_ARG_WITH([nspr-libs],
	AS_HELP_STRING([--with-nspr-libs=PATH],
	[Location of Mozilla nspr4 libs.]))

AC_ARG_WITH([nss-includes],
	AS_HELP_STRING([--with-nss-includes=PATH],
	[Location of Mozilla nss3 includes.]))

AC_ARG_WITH([nss-libs],
	AS_HELP_STRING([--with-nss-libs=PATH],
	[Location of Mozilla nss3 libs.]))

if test "x${enable_nss}" = "xyes" || test "x${enable_nss}" = "xstatic"; then
	if test -n "${with_nspr_includes}" || test -n "${with_nspr_libs}" || test -n "${with_nss_includes}" || test -n "${with_nss_libs}" || test "x${enable_nss}" = "xstatic"; then
		check_manually="yes"
	else
		check_manually="no"
	fi

	if test "x${check_manually}" = "xno"; then
		AC_MSG_CHECKING([Mozilla NSPR pkg-config module name])
		mozilla_nspr_pcs="nspr mozilla-nspr firefox-nspr xulrunner-nspr seamonkey-nspr"
		for pc in $mozilla_nspr_pcs; do
			if $PKG_CONFIG --exists $pc; then
				AC_MSG_RESULT([$pc])
				mozilla_nspr=$pc
				break;
			fi
		done

		AC_MSG_CHECKING([Mozilla NSS pkg-config module name])
		mozilla_nss_pcs="nss mozilla-nss firefox-nss xulrunner-nss seamonkey-nss"
		for pc in $mozilla_nss_pcs; do
			if $PKG_CONFIG --exists $pc; then
				AC_MSG_RESULT([$pc])
				mozilla_nss=$pc
				break;
			fi
		done

		if test -n "$mozilla_nspr" -a -n "$mozilla_nss"; then
			msg_ssl="yes (Mozilla NSS)"
			if test "x$enable_smime" = "xyes"; then
				AC_DEFINE(ENABLE_SMIME,1,[Define if SMIME should be enabled])
				msg_smime="yes (Mozilla NSS)"
			fi
			AC_DEFINE(HAVE_NSS,1,[Define if you have NSS])
			AC_DEFINE(HAVE_SSL,1,[Define if you have a supported SSL library])
			AC_DEFINE_UNQUOTED(MOZILLA_NSS_LIB_DIR,"`$PKG_CONFIG --variable=libdir $mozilla_nss`",[Define to the full path of mozilla nss library])
			MANUAL_NSPR_CFLAGS=""
			MANUAL_NSPR_LIBS=""
			MANUAL_NSS_CFLAGS=""
			MANUAL_NSS_LIBS=""
		else
			check_manually="yes"
			mozilla_nspr=""
			mozilla_nss=""
		fi
	fi

	if test "x${check_manually}" = "xyes"; then
		mozilla_nss=""
		have_nspr_includes="no"
		if test "x${with_nspr_includes}" != "xno"; then
			CPPFLAGS_save="$CPPFLAGS"

			AC_MSG_CHECKING([for Mozilla nspr4 includes in $with_nspr_includes])
			AC_MSG_RESULT([""])

			CPPFLAGS="$CPPFLAGS -I$with_nspr_includes"
			AC_CHECK_HEADERS([nspr.h prio.h],[ moz_nspr_includes="yes" ],,
			[[
				#if HAVE_NSPR_H
				#include <nspr.h>
				#include <prio.h>
				#endif
			]])
			CPPFLAGS="$CPPFLAGS_save"

			if test "x{$moz_nspr_includes}" != "xno" -a "x{$moz_nspr_includes}" != "x" ; then
				have_nspr_includes="yes"
				MANUAL_NSPR_CFLAGS="-I$with_nspr_includes"
			fi
		else
			AC_MSG_CHECKING([for Mozilla nspr4 includes])
			AC_MSG_RESULT([no])
		fi

		have_nspr_libs="no"
		if test "x${with_nspr_libs}" != "xno" -a "x${have_nspr_includes}" != "xno"; then
			CFLAGS_save="$CFLAGS"
			LDFLAGS_save="$LDFLAGS"

			if test "$enable_nss" = "static"; then
				if test -z "${with_nspr_libs}"; then
					AC_MSG_ERROR([Static linkage requested, but path to nspr libraries not set.]
					[Please specify the path to libnspr4.a]
					[Example: --with-nspr-libs=/usr/lib])
				else
					nsprlibs="$DL_LIB $with_nspr_libs/libplc4.a $with_nspr_libs/libplds4.a $with_nspr_libs/libnspr4.a $PTHREAD_LIB"
				fi
			else
				nsprlibs="$DL_LIB -lplc4 -lplds4 -lnspr4 $PTHREAD_LIB"
			fi

			AC_CACHE_CHECK([for Mozilla nspr libraries], [ac_cv_moz_nspr_libs],
			[
				LIBS_save="$LIBS"
				CFLAGS="$CFLAGS $MANUAL_NSPR_CFLAGS"

				if test "x${with_nspr_libs}" != "x"; then
					LIBS="$nsprlibs"
					LDFLAGS="$LDFLAGS -L$with_nspr_libs"
				else
					LIBS="$nsprlibs"
					LDFLAGS="$LDFLAGS"
				fi

				AC_LINK_IFELSE([AC_LANG_CALL([], [PR_Init])],
				[ac_cv_moz_nspr_libs="yes"], [ac_cv_moz_nspr_libs="no"])
				CFLAGS="$CFLAGS_save"
				LDFLAGS="$LDFLAGS_save"
				LIBS="$LIBS_save"
			])
			if test "x$ac_cv_moz_nspr_libs" != "xno"; then
				have_nspr_libs="yes"
				MANUAL_NSPR_LIBS="-L$with_nspr_libs $nsprlibs"
			else
				MANUAL_NSPR_CLFAGS=""
			fi
		else
			AC_MSG_CHECKING([for Mozilla nspr4 libraries])
			AC_MSG_RESULT([no])
		fi

		if test "x${with_nss_includes}" != "xno" -a "x${have_nspr_libs}" != "xno"; then
			CPPFLAGS_save="$CPPFLAGS"

			AC_MSG_CHECKING([for Mozilla nss3 includes in $with_nss_includes])
			AC_MSG_RESULT([""])

			if test "x${with_nspr_includes}" != "x"; then
				CPPFLAGS="$CPPFLAGS -I$with_nspr_includes -I$with_nss_includes"
			else
				CPPFLAGS="$CPPFLAGS -I$with_nss_includes"
			fi

			AC_CHECK_HEADERS(nss.h ssl.h smime.h,
				[ have_nss_includes="yes" ],
				[ have_nss_includes="no" ],
				[
					#if HAVE_NSPR_H
					#include <nss.h>
					#include <ssl.h>
					#include <smime.h>
					#endif
				])

			CPPFLAGS="$CPPFLAGS_save"

			if test "x${have_nss_includes}" = "xyes"; then
				have_nss_includes="yes"
				MANUAL_NSS_CFLAGS="-I$with_nss_includes"
			else
				MANUAL_NSPR_CFLAGS=""
				MANUAL_NSPR_LIBS=""
			fi
		else
			AC_MSG_CHECKING([for Mozilla nss3 includes])
			AC_MSG_RESULT([no])
		fi

		if test "x${with_nss_libs}" != "xno" -a "x${have_nss_includes}" != "xno"; then
			LDFLAGS_save="$LDFLAGS"

			if test "$enable_nss" = "static"; then
				if test -z "${with_nss_libs}"; then
					AC_MSG_ERROR([Static linkage requested, but path to nss libraries not set.]
					[Please specify the path to libnss3.a]
					[Example: --with-nspr-libs=/usr/lib/mozilla])
				else
					nsslibs="-ldb1 $with_nss_libs/libnssckfw.a $with_nss_libs/libasn1.a $with_nss_libs/libcrmf.a $with_nss_libs/libswfci.a $with_nss_libs/libjar.a $with_nss_libs/libpkcs12.a $with_nss_libs/libpkcs7.a $with_nss_libs/libpki1.a $with_nss_libs/libsmime.a $with_nss_libs/libssl.a $with_nss_libs/libnss.a $with_nss_libs/libpk11wrap.a $with_nss_libs/libsoftokn.a $with_nss_libs/libfreebl.a $with_nss_libs/libnsspki.a $with_nss_libs/libnssdev.a $with_nss_libs/libcryptohi.a $with_nss_libs/libcerthi.a $with_nss_libs/libcertdb.a $with_nss_libs/libsecutil.a $with_nss_libs/libnssb.a"
					case "$host" in
						*solaris*)
						nsslibs="$nsslibs $with_nss_libs/libfreebl.a"
					;;
					esac
				fi
			else
				nsslibs="-lssl3 -lsmime3 -lnss3"
			fi

			AC_CACHE_CHECK([for Mozilla nss libraries], [ac_cv_moz_nss_libs],
			[
				LIBS_save="$LIBS"
				LDFLAGS="$LDFLAGS -L$with_nspr_libs $nsprlibs -L$with_nss_libs $nsslibs"
				LIBS="$nsslibs $nsprlibs"
				AC_LINK_IFELSE([AC_LANG_CALL([], [NSS_Init])],
				[ac_cv_moz_nss_libs="yes"], [ac_cv_moz_nss_libs="no"])
				if test "$ac_cv_moz_nss_libs" = no; then
					nsslibs="-lssl3 -lsmime3 -lnss3"
					LDFLAGS="$LDFLAGS -L$with_nspr_libs $nsprlibs -L$with_nss_libs $nsslibs"
					AC_LINK_IFELSE([AC_LANG_CALL([], [NSS_Init])],
					[ac_cv_moz_nss_libs="yes"], [ac_cv_moz_nss_libs="no"])
				fi
				LDFLAGS="$LDFLAGS_save"
				LIBS="$LIBS_save"
			])
			if test "$ac_cv_moz_nss_libs" != no; then
				AC_DEFINE(HAVE_NSS)
				AC_DEFINE(HAVE_SSL)
				AC_DEFINE_UNQUOTED(MOZILLA_NSS_LIB_DIR,"$with_nss_libs", [Define to the full path of mozilla nss library])
				if test "$enable_nss" = "static"; then
					msg_ssl="yes (Mozilla NSS:static)"
				else
					msg_ssl="yes (Mozilla NSS)"
				fi
				dnl static_nss
				if test "$enable_smime" = "yes"; then
					AC_DEFINE(ENABLE_SMIME,1,[Define if SMIME should be enabled])
					msg_smime="yes (Mozilla NSS)"
				fi
				MANUAL_NSS_LIBS="-L$with_nss_libs $nsslibs"
			else
				MANUAL_NSS_CFLAGS=""
				MANUAL_NSPR_CFLAGS=""
				MANUAL_NSPR_LIBS=""
			fi
		else
			AC_MSG_CHECKING([for Mozilla nss libraries])
			AC_MSG_RESULT([no])
		fi

		MANUAL_NSS_CFLAGS="$MANUAL_NSPR_CFLAGS $MANUAL_NSS_CFLAGS"
		MANUAL_NSS_LIBS="$MANUAL_NSPR_LIBS $MANUAL_NSS_LIBS"
	fi
fi

AM_CONDITIONAL(ENABLE_SMIME, [test "x$msg_smime" != "xno"])

AC_SUBST(MANUAL_NSPR_CFLAGS)
AC_SUBST(MANUAL_NSPR_LIBS)
AC_SUBST(MANUAL_NSS_CFLAGS)
AC_SUBST(MANUAL_NSS_LIBS)

dnl *****************
dnl killall or pkill?
dnl *****************

case "$host" in
*solaris*)
	KILL_PROCESS_CMD="/usr/bin/pkill -x"
	;;
*)
	AC_PATH_PROGS(KILL_PROCESS_CMD, killall pkill)
	;;
esac
if test -z "$KILL_PROCESS_CMD"; then
	AC_MSG_WARN([Could not find a command to kill a process by name])
else
	AC_DEFINE_UNQUOTED([KILL_PROCESS_CMD], "$KILL_PROCESS_CMD",
		[Command to kill processes by name])
fi

dnl *******************
dnl GObject marshalling
dnl *******************
AM_PATH_GLIB_2_0

dnl We use AC_SUBST_FILE because AC_SUBST won't deal with newlines
EVO_MARSHAL_RULE=$srcdir/marshal.mk
AC_SUBST_FILE(EVO_MARSHAL_RULE)

dnl *****************************************************************
dnl Utility macro to set compiler flags for a specific lib.
dnl EVO_SET_COMPILE_FLAGS(VAR-PREFIX, DEPS, EXTRA-CFLAGS, EXTRA-LIBS)
dnl *****************************************************************
AC_DEFUN([EVO_SET_COMPILE_FLAGS], [
	PKG_CHECK_MODULES([$1], [$2])
	$1_CFLAGS="[$]$1_CFLAGS $3"
	$1_LIBS="[$]$1_LIBS $4"
])

dnl ******************************
dnl TNEF implementation
dnl ******************************
AC_MSG_CHECKING([for yTNEF])
AC_COMPILE_IFELSE([AC_LANG_PROGRAM(
	[[
		#include <stdio.h>
		#include <ytnef.h>
	]],
	[[	TNEFStruct *tnef;	]]
	)],	[tnef_ok=yes], [tnef_ok=no])
if test "$tnef_ok" = "yes"; then
	AC_MSG_RESULT([yes])
	TNEF_ATTACHMENTS="tnef-attachments"
	TNEF_CFLAGS="-DHAVE_YTNEF_H"
else
	AC_COMPILE_IFELSE([AC_LANG_PROGRAM(
	[[
		#include <stdio.h>
		#include <libytnef/ytnef.h>
	]],
	[[	TNEFStruct *tnef;	]]
	)], [tnef_ok=yes], [tnef_ok=no])
	if test "$tnef_ok" = "yes"; then
		AC_MSG_RESULT([yes])
		TNEF_ATTACHMENTS="tnef-attachments"
		TNEF_CFLAGS="-DHAVE_LIBYTNEF_YTNEF_H"
	else
		AC_MSG_RESULT([no])
		TNEF_ATTACHMENTS=""
		TNEF_CFLAGS=""
	fi
fi
AC_SUBST(TNEF_CFLAGS)

dnl ******************************
dnl Check for dbus-glib-1 and dbus
dnl ******************************
PKG_CHECK_MODULES([DBUS_GLIB], [dbus-glib-1 >= dbus_glib_minimum_version])
AC_SUBST(DBUS_GLIB_CFLAGS)
AC_SUBST(DBUS_GLIB_LIBS)

dnl ******************************
dnl Check for NetworkManager
dnl ******************************
AC_ARG_ENABLE([nm],
	[AS_HELP_STRING([--enable-nm],
	[enable NetworkManager support (default=yes)])],
	[enable_nm=$enableval],[enable_nm=yes])
AC_MSG_CHECKING([if NetworkManager support is enabled])
AC_MSG_RESULT([$enable_nm])
if test "$enable_nm" = yes; then
	PKG_CHECK_MODULES([NM], [NetworkManager >= nm_minimum_version],,
	[AC_MSG_ERROR([NetworkManager not found (or version < nm_minimum_version).
	If you want to disable NetworkManager, please append --disable-nm to configure.])])
	AC_SUBST(HAVE_NM)
	AC_SUBST(NM_CFLAGS)
<<<<<<< HEAD
=======
fi

AM_CONDITIONAL([ENABLE_NETWORK_MANAGER], [test "$enable_nm" = yes])

dnl ******************************
dnl Check for Windows SENS API
dnl ******************************
AC_ARG_ENABLE([sens],
	[AS_HELP_STRING([--enable-sens],
	[enable Windows SENS support (default=yes)])],
	[enable_sens=$enableval],[enable_sens=yes])
if test "x$os_win32" = xyes; then
	if test "x$enable_sens" = xyes; then
		AC_CHECK_HEADER([rpc.h],[ enable_sens="yes" ],[ enable_sens="no" ])
	fi
else
	enable_sens="no"
fi
AC_MSG_CHECKING([if Windows SENS support is enabled])
AC_MSG_RESULT([$enable_sens])
if test "$enable_sens" = yes; then
	SENS_LIBS="-lole32 -loleaut32 -luuid -lrpcrt4"
	AC_CHECK_HEADER([eventsys.h],
		[AC_DEFINE([HAVE_EVENTSYS_H], 1, [Have <eventsys.h>])],,
		[[	#if HAVE_EVENTSYS_H
			#include <eventsys.h>
			#endif
		]])
	AC_CHECK_HEADER([sensevts.h],
		[AC_DEFINE([HAVE_SENSEVTS_H], 1, [Have <sensevts.h>])],,
		[[	#if HAVE_SENSEVTS_H
			#include <sensevts.h>
			#endif
		]])
	AC_SUBST(HAVE_SENS)
	AC_SUBST(SENS_LIBS)
>>>>>>> ad1de0aa
fi
AM_CONDITIONAL([ENABLE_NETWORK_MANAGER], [test "$enable_nm" = yes])

<<<<<<< HEAD
dnl ******************************
dnl Enable ConnMan support ?
dnl ******************************
AC_ARG_ENABLE([connman],
	[AS_HELP_STRING([--enable-connman],
	[enable ConnMan support (default=no)])],
	[enable_connman=$enableval],[enable_connman=no])
if test "x$enable_nm$enable_connman" = "xyesyes"; then
	AC_MSG_ERROR([It is not possible to enable both ConnMan and NetworkManager])
fi
AM_CONDITIONAL([ENABLE_CONNMAN], [test "$enable_connman" = yes])
=======
AM_CONDITIONAL([ENABLE_WINDOWS_SENS], [test "$enable_sens" = yes])
>>>>>>> ad1de0aa

dnl ******************************
dnl Camel Flags
dnl ******************************
EVO_SET_COMPILE_FLAGS(CAMEL, camel-provider-1.2, $MANUAL_NSS_CFLAGS, $MOXILLA_NSS_CFLAGS)
AC_SUBST(CAMEL_CFLAGS)
AC_SUBST(CAMEL_LIBS)

EVO_SET_COMPILE_FLAGS(CAMEL_GROUPWISE, camel-provider-1.2 libedataserver-1.2 libegroupwise-1.2)
AC_SUBST(CAMEL_GROUPWISE_CFLAGS)
AC_SUBST(CAMEL_GROUPWISE_LIBS)

if test "x$mozilla_nss" != "x"; then
	EVO_SET_COMPILE_FLAGS(MOZILLA_NSS, $mozilla_nss)
	MOZILLA_L_DIR=`${PKG_CONFIG} --libs-only-L $mozilla_nss`
else
	if test "x$MOZILLA_MANUAL_LIBS" != "x"; then
		MOZILLA_L_DIR="-L$with_nss_lib"
	fi
fi

dnl ******************************
dnl CERT_UI Flags
dnl ******************************
dnl
dnl Here we want the Mozilla flags to go *before* the other ones,
dnl especially the mozilla-nss -I flags to go before the gnutls ones
dnl (which are dragged in through libedataserverui), as both
dnl gnutls and mozilla-nss have a header called "pkcs12.h" which is
dnl included in smime/lib/e-pkcs12.c. It wants the Mozilla NSS one.
dnl
EVO_SET_COMPILE_FLAGS(CERT_UI, libedataserverui-1.2 gthread-2.0)
CERT_UI_CFLAGS="$MANUAL_NSS_CFLAGS $MOZILLA_NSS_CFLAGS $CERT_UI_CFLAGS"
CERT_UI_LIBS="$MOZILLA_L_DIR $MANUAL_NSS_LIBS $MOZILLA_NSS_LIBS $CERT_UI_LIBS"
AC_SUBST(CERT_UI_CFLAGS)
AC_SUBST(CERT_UI_LIBS)

dnl ************
dnl E_UTIL Flags
dnl ************
EVO_SET_COMPILE_FLAGS(E_UTIL, libedataserverui-1.2 camel-1.2 $mozilla_nspr, $MANUAL_NSPR_CFLAGS $MANUAL_NSPR_LIBS)
AC_SUBST(E_UTIL_CFLAGS)
AC_SUBST(E_UTIL_LIBS)

E_UTIL_LIBS="$E_UTIL_LIBS $MATH_LIB"

dnl **************
dnl TZDIALOG Flags
dnl **************
EVO_SET_COMPILE_FLAGS(TZDIALOG, libecal-1.2 camel-1.2)
AC_SUBST(TZDIALOG_CFLAGS)
AC_SUBST(TZDIALOG_LIBS)

dnl ***************
dnl E_WIDGETS Flags
dnl ***************
EVO_SET_COMPILE_FLAGS(E_WIDGETS, libedataserverui-1.2 gtkhtml-editor)
AC_SUBST(E_WIDGETS_CFLAGS)
AC_SUBST(E_WIDGETS_LIBS)

dnl ***************
dnl IMPORTERS Flags
dnl ***************
EVO_SET_COMPILE_FLAGS(IMPORTERS, libedataserverui-1.2 camel-provider-1.2 libebook-1.2)
AC_SUBST(IMPORTERS_CFLAGS)
AC_SUBST(IMPORTERS_LIBS)

dnl ***************
dnl LIBFILTER Flags
dnl ***************
EVO_SET_COMPILE_FLAGS(LIBFILTER, libedataserver-1.2 camel-1.2)
AC_SUBST(LIBFILTER_CFLAGS)
AC_SUBST(LIBFILTER_LIBS)

dnl ***********
dnl Shell Flags
dnl ***********
EVO_SET_COMPILE_FLAGS(SHELL, libgtkhtml-3.14 libedataserverui-1.2)
AC_SUBST(SHELL_CFLAGS)
AC_SUBST(SHELL_LIBS)

dnl *****************
dnl Addressbook Flags
dnl *****************
EVOLUTION_ADDRESSBOOK_DEPS="libgtkhtml-3.14 libebook-1.2 libedataserverui-1.2 camel-1.2 gtkhtml-editor"
EVO_SET_COMPILE_FLAGS(EVOLUTION_ADDRESSBOOK, $EVOLUTION_ADDRESSBOOK_DEPS)
AC_SUBST(EVOLUTION_ADDRESSBOOK_CFLAGS)
AC_SUBST(EVOLUTION_ADDRESSBOOK_LIBS)

if test x$enable_pilot_conduits = xyes; then
EVO_SET_COMPILE_FLAGS(EVOLUTION_ADDRESSBOOK_CONDUIT, gnome-pilot-2.0 $EVOLUTION_ADDRESSBOOK_DEPS)
AC_SUBST(EVOLUTION_ADDRESSBOOK_CONDUIT_CFLAGS)
AC_SUBST(EVOLUTION_ADDRESSBOOK_CONDUIT_LIBS)
fi

dnl ***************
dnl Libnotify Flags
dnl ***************
LIBNOTIFY_CFLAGS=
LIBNOTIFY_LIBS=
PKG_CHECK_MODULES([LIBNOTIFY], [libnotify >= libnotify_minimum_version], [HAVE_LIBNOTIFY="yes"], [HAVE_LIBNOTIFY="no"])
if test "x$HAVE_LIBNOTIFY" = "xyes"; then
	AC_DEFINE(HAVE_LIBNOTIFY, 1, [libnotify available])
	libnotify="libnotify"
else
	libnotify=""
fi
AC_SUBST(LIBNOTIFY_CFLAGS)
AC_SUBST(LIBNOTIFY_LIBS)

dnl **************
dnl Calendar Flags
dnl **************
EVO_SET_COMPILE_FLAGS(LIBSOUP, libsoup-2.4 >= libsoup_minimum_version)
AC_SUBST(LIBSOUP_CFLAGS)
AC_SUBST(LIBSOUP_LIBS)

EVO_SET_COMPILE_FLAGS(EVOLUTION_CALENDAR, libgtkhtml-3.14 libebook-1.2 libecal-1.2 libedataserverui-1.2 libebackend-1.2 $libnotify gtkhtml-editor libgdata-1.2 libgdata-google-1.2)
AC_SUBST(EVOLUTION_CALENDAR_CFLAGS)
AC_SUBST(EVOLUTION_CALENDAR_LIBS)

if test x$enable_pilot_conduits = xyes; then
EVO_SET_COMPILE_FLAGS(EVOLUTION_CALENDAR_CONDUIT, gnome-pilot-2.0, $EVOLUTION_CALENDAR_CFLAGS, $EVOLUTION_CALENDAR_LIBS)
AC_SUBST(EVOLUTION_CALENDAR_CONDUIT_CFLAGS)
AC_SUBST(EVOLUTION_CALENDAR_CONDUIT_LIBS)
fi

dnl **********
dnl Mail Flags
dnl **********
EVO_SET_COMPILE_FLAGS(EVOLUTION_MAIL, camel-provider-1.2 libgtkhtml-3.14 gtkhtml-editor $mozilla_nss libebook-1.2 libedataserverui-1.2)
AC_SUBST(EVOLUTION_MAIL_CFLAGS)
AC_SUBST(EVOLUTION_MAIL_LIBS)

dnl ***************************
dnl Evolution-Data-Server Flags
dnl ***************************
DATASERVER_EXEC_VERSION=`${PKG_CONFIG} --variable=execversion evolution-data-server-1.2`
AC_SUBST(DATASERVER_EXEC_VERSION)

dnl *****************
dnl EggSMClient Flags
dnl *****************
EVO_SET_COMPILE_FLAGS(EGG_SMCLIENT, gtk+-2.0)
AC_SUBST(EGG_SMCLIENT_CFLAGS)
AC_SUBST(EGG_SMCLIENT_LIBS)

dnl *******************
dnl Special directories
dnl *******************

dnl If you add something here, consider whether or not you also need to add it to one or more .pc.in
dnl files (for Connector, etc)

privlibdir='${libdir}'/evolution/$BASE_VERSION
AC_SUBST(privlibdir)

privlibexecdir='${libexecdir}'/evolution/$BASE_VERSION
AC_SUBST(privlibexecdir)

privdatadir='${datadir}'/evolution/$BASE_VERSION
AC_SUBST(privdatadir)

privincludedir='${includedir}'/evolution-$BASE_VERSION
AC_SUBST(privincludedir)

moduledir="$privlibdir/modules"
AC_SUBST(moduledir)

uidir="$privdatadir/ui"
AC_SUBST(uidir)

evolutionhelpdir="$privdatadir/help"
AC_SUBST(evolutionhelpdir)

icondir="$privdatadir/icons"
AC_SUBST(icondir)

imagesdir="$privdatadir/images"
AC_SUBST(imagesdir)

if test "$os_win32" = yes; then
	dnl On Win32 there is no "rpath" mechanism. We install the private
	dnl shared libraries in $libdir, meaning the DLLs will actually be in
	dnl $bindir. This means just having $bindir in PATH will be enough. This
	dnl also means gnome_win32_get_prefixes() will be able to deduce the
	dnl installation folder correctly.
	privsolibdir=$libdir
else
	privsolibdir=$privlibdir
fi
AC_SUBST(privsolibdir)

soundsdir="$privdatadir/sounds"
AC_SUBST(soundsdir)

etspecdir="$privdatadir/etspec"
AC_SUBST(etspecdir)

viewsdir="$privdatadir/views"
AC_SUBST(viewsdir)

privconduitdir="$privlibdir/conduits"
AC_SUBST(privconduitdir)

dnl ************************
dnl Plugins
dnl ************************

plugindir="$privlibdir/plugins"
AC_SUBST(plugindir)

EVO_PLUGIN_RULE=$srcdir/plugin.mk
AC_SUBST_FILE(EVO_PLUGIN_RULE)

AC_ARG_ENABLE([plugins],
	AS_HELP_STRING([--enable-plugins=[no/base/all/experimental/list]],
	[Enable plugins.]),
	[enable_plugins="$enableval"],[enable_plugins=all])

dnl Add any new plugins here
plugins_base_always="calendar-file calendar-http itip-formatter plugin-manager default-source addressbook-file startup-wizard mark-all-read groupwise-features publish-calendar caldav imap-features google-account-setup webdav-account-setup"

plugins_base="$plugins_base_always $SA_JUNK_PLUGIN $BF_JUNK_PLUGIN"
dist_plugins_base="$plugins_base_always calendar-weather sa-junk-plugin bogo-junk-plugin"

plugins_standard_always="bbdb subject-thread save-calendar mail-to-task mailing-list-actions default-mailer prefer-plain mail-notification attachment-reminder backup-restore email-custom-header templates vcard-inline"

plugins_standard="$plugins_standard_always"
dist_plugins_standard="$plugins_standard audio-inline image-inline pst-import"

plugins_experimental_always="face external-editor hula-account-setup"

plugins_experimental="$plugins_experimental_always $TNEF_ATTACHMENTS"
dist_plugins_experimental="$plugins_experimental_always profiler tnef-attachments contacts-map"

dnl ******************************
dnl Profiling support
dnl ******************************
AC_ARG_ENABLE([profiling],
	AS_HELP_STRING([--enable-profiling],
	[Enable profiling plugin.]),
	[enable_profiling=$enableval],[enable_profiling=no])

case x"$enable_profiling" in
x | xyes)
	plugins_experimental="$plugins_experimental profiler"
	AC_DEFINE(ENABLE_PROFILING,1,[Profiling Hooks Enabled])
	;;
esac

dnl ******************************************************************
dnl The following plugins have additional library dependencies.
dnl They must be explicitly disabled if the libraries are not present.
dnl ******************************************************************

dnl *******************************************
dnl audio-inline plugin requires gstreamer-0.10
dnl *******************************************
AC_ARG_ENABLE([audio-inline],
	[AS_HELP_STRING([--enable-audio-inline],
	[Enable audio-inline plugin @<:@default=yes@:>@])],
	[enable_audio_inline="$enableval"], [enable_audio_inline=yes])

if test "x$enable_audio_inline" = "xyes"; then
	PKG_CHECK_MODULES(GSTREAMER, gstreamer-0.10, have_gst=yes, have_gst=no)
	AC_SUBST(GSTREAMER_CFLAGS)
	AC_SUBST(GSTREAMER_LIBS)

	if test "x$have_gst" = "xyes"; then
		plugins_standard="$plugins_standard audio-inline"
	else
		AC_MSG_ERROR([gstreamer-0.10 is required for the audio-inline plugin.  Use --disable-audio-inline to exclude the plugin.])
	fi
fi

dnl *****************************************
dnl calendar-weather plugin requires gweather
dnl *****************************************
AC_ARG_ENABLE([weather],
	[AS_HELP_STRING([--enable-weather],
	[Enable calendar-weather plugin @<:@default=yes@:>@])],
	[enable_weather="$enableval"],[enable_weather=yes])

if test "x$enable_weather" = "xyes"; then
	PKG_CHECK_MODULES([LIBGWEATHER], gweather >= gweather_minimum_version,
	have_weather="yes", have_weather="no")
	AC_SUBST(GWEATHER_CFLAGS)
	AC_SUBST(GWEATHER_LIBS)

	if test "x$have_weather" = "xyes"; then
		plugins_base="$plugins_base calendar-weather"
	else
		AC_MSG_ERROR([gweather >= gweather_minimum_version is required for the calendar-weather plugin.  Use --disable-weather to exclude the plugin.])
	fi
fi

dnl ******************************************************
dnl contacts-map plugin requires champlain-gtk and geoclue
dnl N.B. The plugin is experimental so only require these
dnl      packages if we are building experimental plugins.
dnl ******************************************************
if test "x$enable_plugins" = "xexperimental"; then
	AC_ARG_ENABLE([contacts-map],
		[AS_HELP_STRING([--enable-contacts-map],
		[Enable contacts-map plugin @<:@default=yes@:>@])],
		[enable_contacts_map="$enableval"], [enable_contacts_map=yes])

	if test "x$enable_contacts_map" = "xyes"; then
		PKG_CHECK_MODULES([CHAMPLAIN], [champlain-gtk-0.5 >= champlain_minimum_version], [have_champlain=yes], [have_champlain=no])
		if test "x$have_champlain" = "xno"; then
			PKG_CHECK_MODULES([CHAMPLAIN], [champlain-gtk-0.4 >= champlain_minimum_version], [have_champlain=yes], [have_champlain=no])
		fi
		AC_SUBST(CHAMPLAIN_CFLAGS)
		AC_SUBST(CHAMPLAIN_LIBS)

		if test "x$have_champlain" = "xno"; then
			AC_MSG_ERROR([champlain-gtk is required for the contacts-map plugin.  Use --disable-contacts-map to exclude the plugin.])
		fi

		PKG_CHECK_MODULES([GEOCLUE], [geoclue >= geoclue_minimum_version], [have_geoclue=yes], [have_geoclue=no])
		AC_SUBST(GEOCLUE_CFLAGS)
		AC_SUBST(GEOCLUE_LIBS)

		if test "x$have_geoclue" = "xno"; then
			AC_MSG_ERROR([geoclue is required for the contacts-map plugin.  Use --disable-contacts-map to exclude the plugin.])
		fi

		PKG_CHECK_MODULES( [CLUTTER_GTK], [clutter-gtk-0.10 >= clutter_gtk_minimum_version], [have_clutter_gtk="yes"], [have_clutter_gtk="no"] )

		if test "x$have_clutter_gtk" = "xno"; then
			AC_MSG_ERROR([clutter_gtk is required for the contacts-map plugin.  Use --disable-contacts-map to exclude the plugin.])
		fi

		plugins_standard="$plugins_standard contacts-map"
	fi
fi

dnl *****************************************
dnl image-inline plugin requires gtkimageview
dnl *****************************************
AC_ARG_ENABLE([image-inline],
	[AS_HELP_STRING([--enable-image-inline],
	[Enable image-inline plugin @<:@default=yes@:>@])],
	[enable_image_inline="$enableval"], [enable_image_inline=yes])

if test "x$enable_image_inline" = "xyes"; then
	PKG_CHECK_MODULES(GTKIMAGEVIEW, gtkimageview >= gtkimageview_minimum_version, have_imageview=yes, have_imageview=no)
	AC_SUBST(GTKIMAGEVIEW_CFLAGS)
	AC_SUBST(GTKIMAGEVIEW_LIBS)

	if test "x$have_imageview" = "xyes"; then
		plugins_standard="$plugins_standard image-inline"
	else
		AC_MSG_ERROR([gtkimageview is required for the image-inline plugin.  Use --disable-image-inline to exclude the plugin.])
	fi
fi

dnl *********************************
dnl pst-import plugin requires libpst
dnl *********************************
AC_ARG_ENABLE([pst-import],
	[AS_HELP_STRING([--enable-pst-import],
	[Enable pst-import plugin @<:@default=yes@:>@])],
	[enable_pst="$enableval"], [enable_pst=yes])

if test "x$enable_pst" = "xyes"; then
	PKG_CHECK_MODULES(LIBPST, libpst, have_pst=yes, have_pst=no)
	AC_SUBST(LIBPST_CFLAGS)
	AC_SUBST(LIBPST_LIBS)

	if test "x$have_pst" = "xyes"; then
		plugins_standard="$plugins_standard pst-import"
	else
		AC_MSG_ERROR([libpst is required for the pst-import plugin.  Use --disable-pst-import to exclude the plugin.])
	fi
fi

case x"$enable_plugins" in
xno)
	plugins_enabled=""
	msg_plugins="no (some core functionality will not be available)"
	;;
xall | x | xyes)
	plugins_enabled="$plugins_base $plugins_standard"
	msg_plugins="yes (all)"
	;;
xbase)
	plugins_enabled="$plugins_base"
	msg_plugins="yes ($plugins_base)"
	;;
xexperimental)
	plugins_enabled="$plugins_base $plugins_standard $plugins_experimental"
	msg_plugins="yes ($plugins_base $plugins_standard $plugins_experimental)"
	;;
*)
	plugins_enabled="$enable_plugins"
	msg_plugins="yes ($enable_plugins)"
	;;
esac

AC_SUBST(plugins_enabled)
AC_SUBST(dist_plugins_base)
AC_SUBST(dist_plugins_standard)
AC_SUBST(dist_plugins_experimental)

dnl ***********
dnl GConf stuff
dnl ***********
AC_PATH_PROG(GCONFTOOL, gconftool-2, no)
AM_GCONF_SOURCE_2

dnl ******************
dnl Sub-version number
dnl ******************
AC_ARG_WITH([sub-version],
	AS_HELP_STRING([--with-sub-version=VERSION],
	[Specify a sub-version string]))

AC_DEFINE_UNQUOTED(SUB_VERSION, "$with_sub_version", [Version substring, for packagers])

dnl ********************
dnl KDE applnk directory
dnl ********************
AC_ARG_WITH([kde-applnk-path],
	AS_HELP_STRING([--with-kde-applnk-path=PATH],
	[Location of KDE applnk files]),
	[with_kde_applnk_path=$withval], [with_kde_applnk_path="no"])

if test x"$with_kde_applnk_path" != x"no"; then
	if test -z "$with_kde_applnk_path"; then
		with_kde_applnk_path="$datadir/applnk"
	fi
	KDE_APPLNK_DIR="$with_kde_applnk_path"
else
	KDE_APPLNK_DIR=""
fi
AM_CONDITIONAL(HAVE_KDE_APPLNK, test x"$KDE_APPLNK_DIR" != x)
AC_SUBST(KDE_APPLNK_DIR)

dnl ******************************
dnl Makefiles
dnl ******************************

export privlibdir
export privincludedir
export privdatadir
export plugindir

EVOLUTION_DIR=`(cd $srcdir; pwd)`
AC_SUBST(EVOLUTION_DIR)

AC_CONFIG_FILES([ po/Makefile.in
Makefile
a11y/Makefile
addressbook/Makefile
addressbook/conduit/Makefile
addressbook/gui/Makefile
addressbook/gui/contact-editor/Makefile
addressbook/gui/contact-list-editor/Makefile
addressbook/gui/merging/Makefile
addressbook/gui/widgets/Makefile
addressbook/importers/Makefile
addressbook/printing/Makefile
addressbook/tools/Makefile
addressbook/tools/csv2vcard
addressbook/util/Makefile
art/Makefile
data/Makefile
data/icons/Makefile
doc/Makefile
doc/reference/Makefile
doc/reference/shell/Makefile
e-util/Makefile
em-format/Makefile
filter/Makefile
help/Makefile
help/quickref/Makefile
help/quickref/C/Makefile
help/quickref/ca/Makefile
help/quickref/cs/Makefile
help/quickref/de/Makefile
help/quickref/es/Makefile
help/quickref/hu/Makefile
help/quickref/it/Makefile
help/quickref/fr/Makefile
help/quickref/oc/Makefile
help/quickref/pl/Makefile
help/quickref/pt/Makefile
help/quickref/sv/Makefile
help/quickref/sq/Makefile
shell/Makefile
shell/evolution-nognome
shell/test/Makefile
ui/Makefile
views/Makefile
views/addressbook/Makefile
views/calendar/Makefile
views/mail/Makefile
views/tasks/Makefile
views/memos/Makefile
widgets/Makefile
widgets/e-timezone-dialog/Makefile
widgets/menus/Makefile
widgets/misc/Makefile
widgets/text/Makefile
widgets/table/Makefile
calendar/Makefile
calendar/importers/Makefile
calendar/common/Makefile
calendar/conduits/Makefile
calendar/conduits/common/Makefile
calendar/conduits/todo/Makefile
calendar/conduits/calendar/Makefile
calendar/conduits/memo/Makefile
calendar/gui/Makefile
calendar/gui/alarm-notify/Makefile
calendar/gui/dialogs/Makefile
composer/Makefile
m4/Makefile
mail/Makefile
mail/default/Makefile
mail/default/C/Makefile
mail/default/ca/Makefile
mail/default/cs/Makefile
mail/default/de/Makefile
mail/default/es/Makefile
mail/default/fi/Makefile
mail/default/fr/Makefile
mail/default/hu/Makefile
mail/default/it/Makefile
mail/default/ja/Makefile
mail/default/ko/Makefile
mail/default/lt/Makefile
mail/default/mk/Makefile
mail/default/nl/Makefile
mail/default/pl/Makefile
mail/default/pt/Makefile
mail/default/ro/Makefile
mail/default/sr/Makefile
mail/default/sr@latin/Makefile
mail/default/sv/Makefile
mail/default/zh_CN/Makefile
mail/importers/Makefile
modules/Makefile
modules/addressbook/Makefile
modules/calendar/Makefile
modules/mail/Makefile
modules/network-manager/Makefile
<<<<<<< HEAD
modules/connman/Makefile
=======
>>>>>>> ad1de0aa
modules/plugin-lib/Makefile
modules/plugin-mono/Makefile
modules/plugin-python/Makefile
modules/windows-sens/Makefile
plugins/Makefile
plugins/addressbook-file/Makefile
plugins/attachment-reminder/Makefile
plugins/audio-inline/Makefile
plugins/backup-restore/Makefile
plugins/bbdb/Makefile
plugins/bogo-junk-plugin/Makefile
plugins/caldav/Makefile
plugins/calendar-file/Makefile
plugins/calendar-http/Makefile
plugins/calendar-weather/Makefile
plugins/default-mailer/Makefile
plugins/default-source/Makefile
plugins/email-custom-header/Makefile
plugins/external-editor/Makefile
plugins/face/Makefile
plugins/google-account-setup/Makefile
plugins/groupwise-features/Makefile
plugins/hula-account-setup/Makefile
plugins/image-inline/Makefile
plugins/imap-features/Makefile
plugins/itip-formatter/Makefile
plugins/mail-notification/Makefile
plugins/mail-to-task/Makefile
plugins/mailing-list-actions/Makefile
plugins/mark-all-read/Makefile
plugins/plugin-manager/Makefile
plugins/prefer-plain/Makefile
plugins/profiler/Makefile
plugins/pst-import/Makefile
plugins/publish-calendar/Makefile
plugins/sa-junk-plugin/Makefile
plugins/save-calendar/Makefile
plugins/startup-wizard/Makefile
plugins/subject-thread/Makefile
plugins/templates/Makefile
plugins/tnef-attachments/Makefile
plugins/vcard-inline/Makefile
plugins/webdav-account-setup/Makefile
plugins/contacts-map/Makefile
smclient/Makefile
smime/Makefile
smime/lib/Makefile
smime/gui/Makefile
sounds/Makefile
capplet/Makefile
capplet/settings/Makefile
capplet/settings/mail-autoconfig/Makefile
evolution-zip
evolution-calendar.pc
evolution-mail.pc
evolution-shell.pc
evolution-plugin.pc
])

AC_OUTPUT

if test "x$with_sub_version" != "x"; then
echo "
	Evolution ($with_sub_version) has been configured as follows: "
else
echo "
	Evolution has been configured as follows: "
fi

echo "
	LDAP support:		$msg_ldap
	NetworkManager:		$enable_nm
<<<<<<< HEAD
=======
	Windows SENS:           $enable_sens
>>>>>>> ad1de0aa
	Pilot conduits:		$msg_pilot
	Libnotify:		$HAVE_LIBNOTIFY
	Kerberos 5:		$msg_krb5
	SSL support:		$msg_ssl
	SMIME support:		$msg_smime
	Plugins:		$msg_plugins
	User documentation:	$with_help
	Mono bindings:		$enable_mono
	Python bindings:	$enable_python
"<|MERGE_RESOLUTION|>--- conflicted
+++ resolved
@@ -1139,8 +1139,6 @@
 	If you want to disable NetworkManager, please append --disable-nm to configure.])])
 	AC_SUBST(HAVE_NM)
 	AC_SUBST(NM_CFLAGS)
-<<<<<<< HEAD
-=======
 fi
 
 AM_CONDITIONAL([ENABLE_NETWORK_MANAGER], [test "$enable_nm" = yes])
@@ -1177,11 +1175,9 @@
 		]])
 	AC_SUBST(HAVE_SENS)
 	AC_SUBST(SENS_LIBS)
->>>>>>> ad1de0aa
-fi
-AM_CONDITIONAL([ENABLE_NETWORK_MANAGER], [test "$enable_nm" = yes])
-
-<<<<<<< HEAD
+fi
+AM_CONDITIONAL([ENABLE_WINDOWS_SENS], [test "$enable_sens" = yes])
+
 dnl ******************************
 dnl Enable ConnMan support ?
 dnl ******************************
@@ -1193,9 +1189,6 @@
 	AC_MSG_ERROR([It is not possible to enable both ConnMan and NetworkManager])
 fi
 AM_CONDITIONAL([ENABLE_CONNMAN], [test "$enable_connman" = yes])
-=======
-AM_CONDITIONAL([ENABLE_WINDOWS_SENS], [test "$enable_sens" = yes])
->>>>>>> ad1de0aa
 
 dnl ******************************
 dnl Camel Flags
@@ -1745,10 +1738,7 @@
 modules/calendar/Makefile
 modules/mail/Makefile
 modules/network-manager/Makefile
-<<<<<<< HEAD
 modules/connman/Makefile
-=======
->>>>>>> ad1de0aa
 modules/plugin-lib/Makefile
 modules/plugin-mono/Makefile
 modules/plugin-python/Makefile
@@ -1821,10 +1811,8 @@
 echo "
 	LDAP support:		$msg_ldap
 	NetworkManager:		$enable_nm
-<<<<<<< HEAD
-=======
 	Windows SENS:           $enable_sens
->>>>>>> ad1de0aa
+	ConnMan:		$enable_connman
 	Pilot conduits:		$msg_pilot
 	Libnotify:		$HAVE_LIBNOTIFY
 	Kerberos 5:		$msg_krb5
