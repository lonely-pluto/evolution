/*
 * This program is free software; you can redistribute it and/or
 * modify it under the terms of the GNU Lesser General Public
 * License as published by the Free Software Foundation; either
 * version 2 of the License, or (at your option) version 3.
 *
 * This program is distributed in the hope that it will be useful,
 * but WITHOUT ANY WARRANTY; without even the implied warranty of
 * MERCHANTABILITY or FITNESS FOR A PARTICULAR PURPOSE.  See the GNU
 * Lesser General Public License for more details.
 *
 * You should have received a copy of the GNU Lesser General Public
 * License along with the program; if not, see <http://www.gnu.org/licenses/>  
 *
 *
 * Authors:
 *		Shreyas Srinivasan <sshreyas@novell.com>
 *
 * Copyright (C) 1999-2008 Novell, Inc. (www.novell.com)
 *
 */

#define DBUS_API_SUBJECT_TO_CHANGE 1

#ifdef HAVE_CONFIG_H
#include <config.h>
#endif

#include <stdio.h>
#include <string.h>
#include <glib.h>
#include <e-shell.h>
#include <dbus/dbus.h>
#include <dbus/dbus-glib-lowlevel.h>
#include <dbus/dbus-glib.h>
#include <NetworkManager/NetworkManager.h>

static DBusConnection *dbus_connection;

/* Forward Declaration */
gboolean e_shell_dbus_initialize (EShell *shell);

static gboolean
reinit_dbus (EShell *shell)
{
	return !e_shell_dbus_initialize (shell);
}

static DBusHandlerResult
e_shell_network_monitor (DBusConnection *connection G_GNUC_UNUSED,
                         DBusMessage *message,
                         gpointer user_data)
{
	DBusError error = DBUS_ERROR_INIT;
	EShell *shell = user_data;
	const gchar *path;
	guint32 state;

	path = dbus_message_get_path (message);

	if (dbus_message_is_signal (message, DBUS_INTERFACE_LOCAL, "Disconnected") &&
		path != NULL && strcmp (path, DBUS_PATH_LOCAL) == 0) {
		dbus_connection_unref (dbus_connection);
		dbus_connection = NULL;

<<<<<<< HEAD
		g_timeout_add (3000, (GSourceFunc) reinit_dbus, shell);
=======
		g_timeout_add_seconds (3, reinit_dbus, shell);
>>>>>>> fb970ccf

		return DBUS_HANDLER_RESULT_HANDLED;
	}

	if (!dbus_message_is_signal (message, NM_DBUS_INTERFACE, "StateChanged"))
		return DBUS_HANDLER_RESULT_NOT_YET_HANDLED;

	dbus_message_get_args (
		message, &error,
		DBUS_TYPE_UINT32, &state,
		DBUS_TYPE_INVALID);

	if (dbus_error_is_set (&error)) {
		g_warning ("%s", error.message);
		return DBUS_HANDLER_RESULT_NOT_YET_HANDLED;
	}

	switch (state) {
		case NM_STATE_CONNECTED:
			e_shell_set_network_available (shell, TRUE);
			break;
		case NM_STATE_ASLEEP:
		case NM_STATE_DISCONNECTED:
			e_shell_set_network_available (shell, FALSE);
			break;
		default:
			break;
	}

	return DBUS_HANDLER_RESULT_HANDLED;
}

gboolean
e_shell_dbus_initialize (EShell *shell)
{
	DBusError error = DBUS_ERROR_INIT;

	g_return_val_if_fail (E_IS_SHELL (shell), FALSE);

	if (dbus_connection != NULL)
		return TRUE;

	dbus_connection = dbus_bus_get (DBUS_BUS_SYSTEM, &error);
	if (dbus_connection == NULL) {
		g_warning ("%s", error.message);
		dbus_error_free (&error);
		return FALSE;
	}

	dbus_connection_setup_with_g_main (dbus_connection, NULL);
	dbus_connection_set_exit_on_disconnect (dbus_connection, FALSE);

	if (!dbus_connection_add_filter (dbus_connection, e_shell_network_monitor, shell, NULL))
		goto exception;

	dbus_bus_add_match (dbus_connection,
			    "type='signal',"
			    "interface='" NM_DBUS_INTERFACE "',"
			    "sender='" NM_DBUS_SERVICE "',"
			    "path='" NM_DBUS_PATH "'", &error);
	if (dbus_error_is_set (&error)) {
		g_warning ("%s", error.message);
		dbus_error_free (&error);
		goto exception;
	}

	return TRUE;

exception:

	dbus_connection_unref (dbus_connection);
	dbus_connection = NULL;

	return FALSE;
}<|MERGE_RESOLUTION|>--- conflicted
+++ resolved
@@ -63,11 +63,7 @@
 		dbus_connection_unref (dbus_connection);
 		dbus_connection = NULL;
 
-<<<<<<< HEAD
-		g_timeout_add (3000, (GSourceFunc) reinit_dbus, shell);
-=======
 		g_timeout_add_seconds (3, reinit_dbus, shell);
->>>>>>> fb970ccf
 
 		return DBUS_HANDLER_RESULT_HANDLED;
 	}
