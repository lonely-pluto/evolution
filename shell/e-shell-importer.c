/*
 * This program is free software; you can redistribute it and/or
 * modify it under the terms of the GNU Lesser General Public
 * License as published by the Free Software Foundation; either
 * version 2 of the License, or (at your option) version 3.
 *
 * This program is distributed in the hope that it will be useful,
 * but WITHOUT ANY WARRANTY; without even the implied warranty of
 * MERCHANTABILITY or FITNESS FOR A PARTICULAR PURPOSE.  See the GNU
 * Lesser General Public License for more details.
 *
 * You should have received a copy of the GNU Lesser General Public
 * License along with the program; if not, see <http://www.gnu.org/licenses/>  
<<<<<<< HEAD
 *
 *
 * Authors:
 *		Iain Holmes  <iain@ximian.com>
 *
 * Copyright (C) 1999-2008 Novell, Inc. (www.novell.com)
 *
=======
 *
 *
 * Authors:
 *		Iain Holmes  <iain@ximian.com>
 *
 * Copyright (C) 1999-2008 Novell, Inc. (www.novell.com)
 *
>>>>>>> 23df7699
 */

#include <config.h>

#include <sys/types.h>
#include <sys/stat.h>
#include <unistd.h>
#include <string.h>

#include <gtk/gtk.h>
#include <gdk/gdkkeysyms.h>

#include <glade/glade.h>

#include <glib/gi18n.h>

#include <libgnomeui/gnome-druid.h>
#include <libgnomeui/gnome-druid-page-edge.h>
#include <libgnomeui/gnome-druid-page-standard.h>

#include "misc/e-gui-utils.h"

#include "e-util/e-dialog-utils.h"
#include "e-util/e-error.h"
#include "e-util/e-icon-factory.h"
#include "e-util/e-import.h"
#include "e-util/e-util-private.h"

#include "e-shell.h"
#include "e-shell-window.h"

#include "e-shell-importer.h"

typedef struct _ImportDialogFilePage {
	GtkWidget *vbox;
	GtkWidget *filename;
	GtkWidget *filetype;

	EImportTargetURI *target;
	EImportImporter *importer;
} ImportDialogFilePage;

typedef struct _ImportDialogDestPage {
	GtkWidget *vbox;

	GtkWidget *control;
} ImportDialogDestPage;

typedef struct _ImportDialogTypePage {
	GtkWidget *vbox;
	GtkWidget *intelligent;
	GtkWidget *file;
} ImportDialogTypePage;

typedef struct _ImportDialogImporterPage {
	GtkWidget *vbox;

	GSList *importers;
	GSList *current;
	EImportTargetHome *target;
} ImportDialogImporterPage;

typedef struct _ImportData {
	EShellWindow *window;

	GladeXML *wizard;
	GtkWidget *dialog;
	GtkWidget *druid;
	ImportDialogFilePage *filepage;
	ImportDialogDestPage *destpage;
	ImportDialogTypePage *typepage;
	ImportDialogImporterPage *importerpage;

	GtkWidget *filedialog;
	GtkWidget *typedialog;
	GtkWidget *destdialog;
	GtkWidget *intelligent;
	GnomeDruidPageEdge *start;
	GnomeDruidPageEdge *finish;
	GtkWidget *vbox;

	EImport *import;

	/* Used for importing phase of operation */
	EImportTarget *import_target;
	EImportImporter *import_importer;
	GtkWidget *import_dialog;
	GtkWidget *import_label;
	GtkWidget *import_progress;
} ImportData;

/*#define IMPORTER_DEBUG*/

#ifdef IMPORTER_DEBUG
#define IN g_print ("=====> %s (%d)\n", G_STRFUNC, __LINE__)
#define OUT g_print ("<==== %s (%d)\n", G_STRFUNC, __LINE__)
#else
#define IN
#define OUT
#endif

static struct {
	char *name;
	char *text;
} info[] = {
	{ "type_html",
	  N_("Choose the type of importer to run:")
	},
	{ "file_html",
	  N_("Choose the file that you want to import into Evolution, "
	     "and select what type of file it is from the list.")
	},
	{ "dest_html",
	  N_("Choose the destination for this import")
	},
	{ "intelligent_html",
	  N_("Please select the information that you would like to import:")
	},
	{ "nodata_html",
	  N_("Evolution checked for settings to import from the following\n"
	     "applications: Pine, Netscape, Elm, iCalendar. No importable\n"
	     "settings found. If you would like to\n"
	     "try again, please click the \"Back\" button.\n")
	}
};
#define num_info (sizeof (info) / sizeof (info[0]))

static GtkWidget *
create_help (const char *name)
{
	GtkWidget *label;
	int i;

	for (i = 0; i < num_info; i++) {
		if (!strcmp (name, info[i].name))
			break;
	}

	if (i >= num_info)
		g_warning ("i > num_info\n");


	label = gtk_label_new(i < num_info ? _(info[i].text): NULL);
	gtk_widget_show (label);
	gtk_label_set_line_wrap((GtkLabel *)label, TRUE);

	return label;
}

/* Importing functions */

static void
filename_changed (GtkWidget *widget,
		  ImportData *data)
{
	ImportDialogFilePage *page;
	const char *filename;
	int fileok;

	page = data->filepage;

	filename = gtk_file_chooser_get_filename (GTK_FILE_CHOOSER (widget));

	fileok = filename && filename[0] && g_file_test(filename, G_FILE_TEST_IS_REGULAR);
	if (fileok) {
		GtkTreeIter iter;
		GtkTreeModel *model;
		gboolean valid;
		GSList *l;
		EImportImporter *first = NULL;
		int i=0, firstitem=0;

		g_free(page->target->uri_src);
		page->target->uri_src = g_filename_to_uri(filename, NULL, NULL);

		l = e_import_get_importers(data->import, (EImportTarget *)page->target);
		model = gtk_combo_box_get_model (GTK_COMBO_BOX (page->filetype));
		valid = gtk_tree_model_get_iter_first (model, &iter);
		while (valid) {
			gpointer eii = NULL;

			gtk_tree_model_get (model, &iter, 2, &eii, -1);

			if (g_slist_find (l, eii) != NULL) {
				if (first == NULL) {
					firstitem = i;
					first = eii;
				}
				gtk_list_store_set (GTK_LIST_STORE (model), &iter, 1, TRUE, -1);
				fileok = TRUE;
			} else {
				if (page->importer == eii)
					page->importer = NULL;
				gtk_list_store_set (GTK_LIST_STORE (model), &iter, 1, FALSE, -1);
			}
			i++;
			valid = gtk_tree_model_iter_next (model, &iter);
		}
		g_slist_free(l);

		if (page->importer == NULL && first) {
			page->importer = first;
			gtk_combo_box_set_active (GTK_COMBO_BOX (page->filetype), firstitem);
		}
		fileok = first != NULL;
	} else {
		GtkTreeIter iter;
		GtkTreeModel *model;
		gboolean valid;

		model = gtk_combo_box_get_model (GTK_COMBO_BOX (page->filetype));
		for (valid = gtk_tree_model_get_iter_first (model, &iter);
		     valid;
		     valid = gtk_tree_model_iter_next (model, &iter)) {
			gtk_list_store_set (GTK_LIST_STORE (model), &iter, 1, FALSE, -1);
		}
	}

	gnome_druid_set_buttons_sensitive(GNOME_DRUID (data->druid), TRUE, fileok, TRUE, FALSE);
}

static void
filetype_changed_cb (GtkWidget *combobox, ImportData *data)
{
	GtkTreeIter iter;

	g_return_if_fail (gtk_combo_box_get_active_iter (GTK_COMBO_BOX (combobox), &iter));

	gtk_tree_model_get (gtk_combo_box_get_model (GTK_COMBO_BOX (combobox)), &iter, 2, &data->filepage->importer, -1);
	filename_changed (data->filepage->filename, data);
}

static ImportDialogFilePage *
importer_file_page_new (ImportData *data)
{
	ImportDialogFilePage *page;
	GtkWidget *table, *label;
	GtkCellRenderer *cell;
	GtkListStore *store;
	int row = 0;

	page = g_new0 (ImportDialogFilePage, 1);

	page->vbox = gtk_vbox_new (FALSE, 5);

	table = gtk_table_new (2, 2, FALSE);
	gtk_table_set_row_spacings (GTK_TABLE (table), 2);
	gtk_table_set_col_spacings (GTK_TABLE (table), 10);
	gtk_container_set_border_width (GTK_CONTAINER (table), 8);
	gtk_box_pack_start (GTK_BOX (page->vbox), table, TRUE, TRUE, 0);

	label = gtk_label_new_with_mnemonic (_("F_ilename:"));
	gtk_table_attach (GTK_TABLE (table), label, 0, 1, row, row + 1,
			  GTK_FILL, 0, 0, 0);
	gtk_misc_set_alignment (GTK_MISC (label), 1, 0.5);

	page->filename = gtk_file_chooser_button_new (_("Select a file"), GTK_FILE_CHOOSER_ACTION_OPEN);
	g_signal_connect (GTK_FILE_CHOOSER_BUTTON (page->filename), "selection-changed", G_CALLBACK (filename_changed), data);

	gtk_table_attach (GTK_TABLE (table), page->filename, 1, 2,
			  row, row + 1, GTK_EXPAND | GTK_FILL, 0, 0, 0);
	gtk_label_set_mnemonic_widget(GTK_LABEL(label), page->filename);

	row++;

	label = gtk_label_new_with_mnemonic (_("File _type:"));
	gtk_table_attach (GTK_TABLE (table), label, 0, 1, row, row + 1,
			  GTK_FILL, 0, 0, 0);
	gtk_misc_set_alignment (GTK_MISC (label), 1, 0.5);

	store = gtk_list_store_new (3, G_TYPE_STRING, G_TYPE_BOOLEAN, G_TYPE_POINTER);
	page->filetype = gtk_combo_box_new_with_model (GTK_TREE_MODEL (store));
	g_object_unref (store);

	gtk_cell_layout_clear (GTK_CELL_LAYOUT (page->filetype));

	cell = gtk_cell_renderer_text_new ();
	gtk_cell_layout_pack_start (GTK_CELL_LAYOUT (page->filetype), cell, TRUE);
	gtk_cell_layout_set_attributes (GTK_CELL_LAYOUT (page->filetype), cell,
                                  "text", 0,
                                  "sensitive", 1,
                                  NULL);

	gtk_table_attach (GTK_TABLE (table), page->filetype, 1, 2,
			  row, row + 1, GTK_EXPAND | GTK_FILL, 0, 0, 0);
	gtk_label_set_mnemonic_widget(GTK_LABEL(label), page->filetype);

	gtk_widget_show_all (table);

	return page;
}

static ImportDialogDestPage *
importer_dest_page_new (ImportData *data)
{
	ImportDialogDestPage *page;

	page = g_new0 (ImportDialogDestPage, 1);

	page->vbox = gtk_vbox_new (FALSE, 5);

	return page;
}

static ImportDialogTypePage *
importer_type_page_new (ImportData *data)
{
	ImportDialogTypePage *page;

	page = g_new0 (ImportDialogTypePage, 1);

	page->vbox = gtk_vbox_new (FALSE, 5);
	page->intelligent = gtk_radio_button_new_with_mnemonic (NULL,
							     _("Import data and settings from _older programs"));
	gtk_box_pack_start (GTK_BOX (page->vbox), page->intelligent, FALSE, FALSE, 0);
	page->file = gtk_radio_button_new_with_mnemonic_from_widget (GTK_RADIO_BUTTON (page->intelligent),
								  _("Import a _single file"));
	gtk_box_pack_start (GTK_BOX (page->vbox), page->file, FALSE, FALSE, 0);
	gtk_widget_show_all (page->vbox);
	return page;
}

static ImportDialogImporterPage *
importer_importer_page_new (ImportData *data)
{
	ImportDialogImporterPage *page;
	GtkWidget *sep;

	page = g_new0 (ImportDialogImporterPage, 1);

	page->vbox = gtk_vbox_new (FALSE, 5);
	gtk_container_set_border_width (GTK_CONTAINER (page->vbox), 4);

	sep = gtk_hseparator_new ();
	gtk_box_pack_start (GTK_BOX (page->vbox), sep, FALSE, FALSE, 0);

	gtk_widget_show_all (page->vbox);

	return page;
}

static gboolean
prepare_intelligent_page (GnomeDruidPage *dpage,
			  GnomeDruid *druid,
			  ImportData *data)
{
	GSList *l;
	GtkWidget *table;
	int row;
	ImportDialogImporterPage *page = data->importerpage;

	if (page->target != NULL)
		return FALSE;

	page->target = e_import_target_new_home(data->import, g_get_home_dir());

	if (data->importerpage->importers)
		g_slist_free(data->importerpage->importers);
	l = data->importerpage->importers = e_import_get_importers(data->import, (EImportTarget *)page->target);

	if (l == NULL) {
		gtk_box_pack_start(GTK_BOX (data->importerpage->vbox), create_help("nodata_html"), FALSE, TRUE, 0);
		gnome_druid_set_buttons_sensitive(druid, TRUE, FALSE, TRUE, FALSE);
		return TRUE;
	}

	table = gtk_table_new(g_slist_length(l), 2, FALSE);
	row = 0;
	for (;l;l=l->next) {
		EImportImporter *eii = l->data;
		char *str;
		GtkWidget *w, *label;

		w = e_import_get_widget(data->import, (EImportTarget *)page->target, eii);

		str = g_strdup_printf(_("From %s:"), eii->name);
		label = gtk_label_new(str);
		gtk_widget_show(label);
		g_free(str);

		gtk_misc_set_alignment((GtkMisc *)label, 0, .5);

		gtk_table_attach((GtkTable *)table, label, 0, 1, row, row+1, GTK_FILL, 0, 0, 0);
		if (w)
			gtk_table_attach((GtkTable *)table, w, 1, 2, row, row+1, GTK_FILL, 0, 3, 0);
		row++;
	}

	gtk_widget_show(table);
	gtk_box_pack_start((GtkBox *)data->importerpage->vbox, table, FALSE, FALSE, 0);

	return FALSE;
}

static void
import_druid_cancel (GnomeDruid *druid,
		     ImportData *data)
{
  	gtk_widget_destroy (GTK_WIDGET (data->dialog));
}

static gboolean
import_druid_esc (GnomeDruid *druid,
		  GdkEventKey *event,
		  ImportData *data)
{
	if (event->keyval == GDK_Escape) {
		gtk_widget_destroy (GTK_WIDGET (data->dialog));
		return TRUE;
	} else
		return FALSE;
}

static void
import_druid_weak_notify (void *blah,
			  GObject *where_the_object_was)
{
	ImportData *data = (ImportData *) blah;

	if (data->importerpage->target)
		e_import_target_free(data->import, data->importerpage->target);
	g_slist_free(data->importerpage->importers);

	if (data->filepage->target)
		e_import_target_free(data->import, data->filepage->target);

	g_object_unref(data->import);

	g_object_unref(data->wizard);
	g_free(data);
}

static void
import_status(EImport *import, const char *what, int pc, void *d)
{
	ImportData *data = d;

	gtk_progress_bar_set_fraction((GtkProgressBar *)data->import_progress, (gfloat)(pc/100.0));
	gtk_progress_bar_set_text((GtkProgressBar *)data->import_progress, what);
}

static void
import_dialog_response(GtkDialog *d, guint button, ImportData *data)
{
	if (button == GTK_RESPONSE_CANCEL)
		e_import_cancel(data->import, data->import_target, data->import_importer);
}

static void
import_done(EImport *ei, void *d)
{
	ImportData *data = d;

	gtk_widget_destroy(data->import_dialog);
	gtk_widget_destroy(data->dialog);
}

static void
import_intelligent_done(EImport *ei, void *d)
{
	ImportData *data = d;

	if (data->importerpage->current
	    && (data->importerpage->current = data->importerpage->current->next)) {
		import_status(ei, "", 0, d);
		data->import_importer = data->importerpage->current->data;
		e_import_import(data->import, (EImportTarget *)data->importerpage->target, data->import_importer, import_status, import_intelligent_done, data);
	} else
		import_done(ei, d);
}

static void
import_druid_finish (GnomeDruidPage *page,
		     GnomeDruid *druid,
		     ImportData *data)
{
	EImportCompleteFunc done = NULL;
	char *msg = NULL;

	if (gtk_toggle_button_get_active((GtkToggleButton *)data->typepage->intelligent)) {
		data->importerpage->current = data->importerpage->importers;
		if (data->importerpage->current) {
			data->import_target = (EImportTarget *)data->importerpage->target;
			data->import_importer = data->importerpage->current->data;
			done = import_intelligent_done;
			msg = g_strdup_printf(_("Importing data."));
		}
	} else {
		if (data->filepage->importer) {
			data->import_importer = data->filepage->importer;
			data->import_target = (EImportTarget *)data->filepage->target;
			done = import_done;
			msg = g_strdup_printf(_("Importing `%s'"), data->filepage->target->uri_src);
		}
	}

	if (done) {
		data->import_dialog = e_error_new(NULL, "shell:importing", msg, NULL);
		g_signal_connect(data->import_dialog, "response", G_CALLBACK(import_dialog_response), data);
		data->import_label = gtk_label_new(_("Please wait"));
		data->import_progress = gtk_progress_bar_new();
		gtk_box_pack_start(GTK_BOX(((GtkDialog *)data->import_dialog)->vbox), data->import_label, FALSE, FALSE, 0);
		gtk_box_pack_start(GTK_BOX(((GtkDialog *)data->import_dialog)->vbox), data->import_progress, FALSE, FALSE, 0);
		gtk_widget_show_all(data->import_dialog);

		e_import_import(data->import, data->import_target, data->import_importer, import_status, import_done, data);
	} else {
		gtk_widget_destroy(data->dialog);
	}

	g_free(msg);
}

static gboolean
prepare_file_page (GnomeDruidPage *dpage,
		   GnomeDruid *druid,
		   ImportData *data)
{
	GSList *importers, *imp;
	GtkListStore *store;
	ImportDialogFilePage *page = data->filepage;

	if (page->target != NULL) {
		filename_changed(data->filepage->filename, data);
		return FALSE;
	}

	page->target = e_import_target_new_uri(data->import, NULL, NULL);
	importers = e_import_get_importers (data->import, (EImportTarget *)page->target);

	store = GTK_LIST_STORE (gtk_combo_box_get_model (GTK_COMBO_BOX (page->filetype)));
	gtk_list_store_clear (store);

	for (imp = importers; imp; imp = imp->next) {
		GtkTreeIter iter;
		EImportImporter *eii = imp->data;

		gtk_list_store_append (store, &iter);
		gtk_list_store_set (
			store, &iter,
			0, eii->name,
			1, TRUE,
			2, eii,
			-1);
	}

	g_slist_free (importers);

	gtk_combo_box_set_active (GTK_COMBO_BOX (page->filetype), 0);

	filename_changed (data->filepage->filename, data);

	g_signal_connect (page->filetype, "changed", G_CALLBACK (filetype_changed_cb), data);

	return FALSE;
}

static gboolean
next_file_page (GnomeDruidPage *page,
		GnomeDruid *druid,
		ImportData *data)
{
	/* We dont sensitise the next button if we're not already usable */
	return FALSE;
}

static gboolean
prepare_dest_page (GnomeDruidPage *dpage,
		   GnomeDruid *druid,
		   ImportData *data)
{
	ImportDialogDestPage *page = data->destpage;

	if (page->control)
		gtk_container_remove((GtkContainer *)page->vbox, page->control);

	page->control = e_import_get_widget(data->import, (EImportTarget *)data->filepage->target, data->filepage->importer);
	if (page->control == NULL) {
		/* Coding error, not needed for translators */
		page->control = gtk_label_new("** PLUGIN ERROR ** No settings for importer");
		gtk_widget_show(page->control);
	}

	gtk_box_pack_start((GtkBox *)data->destpage->vbox, page->control, TRUE, TRUE, 0);

	return FALSE;
}

static gboolean
next_dest_page (GnomeDruidPage *page,
		GnomeDruid *druid,
		ImportData *data)
{
	gnome_druid_set_page (druid, GNOME_DRUID_PAGE (data->finish));
	return TRUE;
}

static gboolean
next_type_page (GnomeDruidPage *page,
		GnomeDruid *druid,
		ImportData *data)
{
	if (gtk_toggle_button_get_active (GTK_TOGGLE_BUTTON (data->typepage->intelligent))) {
		gnome_druid_set_page (druid, GNOME_DRUID_PAGE (data->intelligent));
	} else {
		gnome_druid_set_page (druid, GNOME_DRUID_PAGE (data->filedialog));
	}

	return TRUE;
}

static gboolean
back_finish_page (GnomeDruidPage *page,
		  GnomeDruid *druid,
		  ImportData *data)
{
	if (gtk_toggle_button_get_active (GTK_TOGGLE_BUTTON (data->typepage->intelligent))) {
		gnome_druid_set_page (druid, GNOME_DRUID_PAGE (data->intelligent));
	} else {
		gnome_druid_set_page (druid, GNOME_DRUID_PAGE (data->destdialog));
	}

	return TRUE;
}

static gboolean
back_intelligent_page (GnomeDruidPage *page,
		       GnomeDruid *druid,
		       ImportData *data)
{
	gnome_druid_set_page (druid, GNOME_DRUID_PAGE (data->typedialog));
	return TRUE;
}

static void
dialog_weak_notify (void *data,
		    GObject *where_the_dialog_was)
{
	gboolean *dialog_open = (gboolean *) data;

	*dialog_open = FALSE;
}

void
e_shell_importer_start_import (EShellWindow *shell_window)
{
	ImportData *data = g_new0 (ImportData, 1);
	GtkWidget *html;
	static gboolean dialog_open = FALSE;
	GdkPixbuf *icon;
	char *gladefile;

	if (dialog_open) {
		return;
	}

	data->import = e_import_new("org.gnome.evolution.shell.importer");

	icon = e_icon_factory_get_icon ("stock_mail-import", E_ICON_SIZE_DIALOG);

	dialog_open = TRUE;
	data->window = shell_window;

	gladefile = g_build_filename (EVOLUTION_GLADEDIR, "import.glade", NULL);
	data->wizard = glade_xml_new (gladefile, NULL, NULL);
	g_free (gladefile);
	data->dialog = glade_xml_get_widget (data->wizard, "importwizard");
	gtk_window_set_default_size (GTK_WINDOW (data->dialog), 480, 320);
	gtk_window_set_wmclass (GTK_WINDOW (data->dialog), "importdruid",
				"Evolution:shell");
	e_dialog_set_transient_for (GTK_WINDOW (data->dialog), GTK_WIDGET (shell_window));
	g_object_weak_ref ((GObject *)data->dialog, dialog_weak_notify, &dialog_open);

	data->druid = glade_xml_get_widget (data->wizard, "druid1");
	g_signal_connect (data->druid, "cancel",
			  G_CALLBACK (import_druid_cancel), data);
	g_signal_connect (data->druid, "key_press_event",
			  G_CALLBACK (import_druid_esc), data);

	gtk_button_set_use_underline ((GtkButton *)((GnomeDruid *)data->druid)->finish, TRUE);
	gtk_button_set_label((GtkButton *)((GnomeDruid *)data->druid)->finish, _("_Import"));

	/* Start page */
	data->start = GNOME_DRUID_PAGE_EDGE (glade_xml_get_widget (data->wizard, "page0"));
	gnome_druid_page_edge_set_logo (data->start, icon);

	/* Intelligent or direct import page */
	data->typedialog = glade_xml_get_widget (data->wizard, "page1");
	gnome_druid_page_standard_set_logo (GNOME_DRUID_PAGE_STANDARD (data->typedialog), icon);
	g_signal_connect (data->typedialog, "next",
			  G_CALLBACK (next_type_page), data);
	data->typepage = importer_type_page_new (data);
	html = create_help ("type_html");
	gtk_box_pack_start (GTK_BOX (data->typepage->vbox), html, FALSE, TRUE, 0);
	gtk_box_reorder_child (GTK_BOX (data->typepage->vbox), html, 0);

	gtk_box_pack_start (GTK_BOX (GNOME_DRUID_PAGE_STANDARD (data->typedialog)->vbox), data->typepage->vbox, TRUE, TRUE, 0);

	/* Intelligent importer source page */
	data->intelligent = glade_xml_get_widget (data->wizard, "page2-intelligent");
	gnome_druid_page_standard_set_logo (GNOME_DRUID_PAGE_STANDARD (data->intelligent), icon);
	g_signal_connect (data->intelligent, "back",
			  G_CALLBACK (back_intelligent_page), data);
	g_signal_connect_after (data->intelligent, "prepare",
			  G_CALLBACK (prepare_intelligent_page), data);

	data->importerpage = importer_importer_page_new (data);
	html = create_help ("intelligent_html");
	gtk_box_pack_start (GTK_BOX (data->importerpage->vbox), html, FALSE, TRUE, 0);
	gtk_box_reorder_child (GTK_BOX (data->importerpage->vbox), html, 0);

	gtk_box_pack_start (GTK_BOX (GNOME_DRUID_PAGE_STANDARD (data->intelligent)->vbox), data->importerpage->vbox, TRUE, TRUE, 0);


	/* File selection and file type page */
	data->filedialog = glade_xml_get_widget (data->wizard, "page2-file");
	gnome_druid_page_standard_set_logo (GNOME_DRUID_PAGE_STANDARD (data->filedialog), icon);
	g_signal_connect_after (data->filedialog, "prepare",
			  G_CALLBACK (prepare_file_page), data);
	g_signal_connect (data->filedialog, "next",
			  G_CALLBACK (next_file_page), data);
	data->filepage = importer_file_page_new (data);

	html = create_help ("file_html");
	gtk_box_pack_start (GTK_BOX (data->filepage->vbox), html, FALSE, TRUE, 0);
	gtk_box_reorder_child (GTK_BOX (data->filepage->vbox), html, 0);

	gtk_box_pack_start (GTK_BOX (GNOME_DRUID_PAGE_STANDARD (data->filedialog)->vbox), data->filepage->vbox, TRUE, TRUE, 0);

	/* File destination page */
	data->destdialog = glade_xml_get_widget (data->wizard, "page3-file");
	g_signal_connect_after (data->destdialog, "prepare",
			  G_CALLBACK (prepare_dest_page), data);
	g_signal_connect (data->destdialog, "next",
			  G_CALLBACK (next_dest_page), data);

	data->destpage = importer_dest_page_new (data);

	gtk_box_pack_start (GTK_BOX (GNOME_DRUID_PAGE_STANDARD (data->destdialog)->vbox), data->destpage->vbox, TRUE, TRUE, 0);

	/* Finish page */
	data->finish = GNOME_DRUID_PAGE_EDGE (glade_xml_get_widget (data->wizard, "page4"));
	gnome_druid_page_edge_set_logo (data->finish, icon);
	g_signal_connect (data->finish, "back",
			  G_CALLBACK (back_finish_page), data);

	g_signal_connect (data->finish, "finish",
			  G_CALLBACK (import_druid_finish), data);

	g_object_weak_ref ((GObject *)data->dialog, import_druid_weak_notify, data);

	g_object_unref (icon);

	gtk_widget_show_all (data->dialog);
}<|MERGE_RESOLUTION|>--- conflicted
+++ resolved
@@ -11,7 +11,6 @@
  *
  * You should have received a copy of the GNU Lesser General Public
  * License along with the program; if not, see <http://www.gnu.org/licenses/>  
-<<<<<<< HEAD
  *
  *
  * Authors:
@@ -19,15 +18,6 @@
  *
  * Copyright (C) 1999-2008 Novell, Inc. (www.novell.com)
  *
-=======
- *
- *
- * Authors:
- *		Iain Holmes  <iain@ximian.com>
- *
- * Copyright (C) 1999-2008 Novell, Inc. (www.novell.com)
- *
->>>>>>> 23df7699
  */
 
 #include <config.h>
