/*
 * This program is free software; you can redistribute it and/or
 * modify it under the terms of the GNU Lesser General Public
 * License as published by the Free Software Foundation; either
 * version 2 of the License, or (at your option) version 3.
 *
 * This program is distributed in the hope that it will be useful,
 * but WITHOUT ANY WARRANTY; without even the implied warranty of
 * MERCHANTABILITY or FITNESS FOR A PARTICULAR PURPOSE.  See the GNU
 * Lesser General Public License for more details.
 *
 * You should have received a copy of the GNU Lesser General Public
 * License along with the program; if not, see <http://www.gnu.org/licenses/>
 *
 *
 * Authors:
 *		Christopher James Lahey <clahey@ximian.com>
 *
 * Copyright (C) 1999-2008 Novell, Inc. (www.novell.com)
 *
 */

#ifdef HAVE_CONFIG_H
#include <config.h>
#endif

#include <string.h>
#include <glib/gi18n.h>
#include "e-addressbook-model.h"
#include <e-util/e-marshal.h>
#include <e-util/e-util.h>
#include "eab-gui-util.h"

struct _EAddressbookModelPrivate {
	EBookClient *book_client;
	gchar *query_str;
	EBookClientView *client_view;
	guint client_view_idle_id;

	/* Query Results */
	GPtrArray *contacts;

	/* Signal Handler IDs */
	gulong create_contact_id;
	gulong remove_contact_id;
	gulong modify_contact_id;
	gulong status_message_id;
	gulong writable_status_id;
	gulong view_complete_id;
	gulong backend_died_id;
	guint remove_status_id;

	guint search_in_progress	: 1;
	guint editable			: 1;
	guint first_get_view		: 1;
};

enum {
	PROP_0,
	PROP_CLIENT,
	PROP_EDITABLE,
	PROP_QUERY
};

enum {
	WRITABLE_STATUS,
	STATUS_MESSAGE,
	SEARCH_STARTED,
	SEARCH_RESULT,
	FOLDER_BAR_MESSAGE,
	CONTACT_ADDED,
	CONTACTS_REMOVED,
	CONTACT_CHANGED,
	MODEL_CHANGED,
	STOP_STATE_CHANGED,
	BACKEND_DIED,
	LAST_SIGNAL
};

static gpointer parent_class;
static guint signals[LAST_SIGNAL];

static void
free_data (EAddressbookModel *model)
{
	GPtrArray *array;

	array = model->priv->contacts;
	g_ptr_array_foreach (array, (GFunc) g_object_unref, NULL);
	g_ptr_array_set_size (array, 0);
}

static void
remove_book_view (EAddressbookModel *model)
{
	if (model->priv->client_view && model->priv->create_contact_id)
		g_signal_handler_disconnect (
			model->priv->client_view,
			model->priv->create_contact_id);
	if (model->priv->client_view && model->priv->remove_contact_id)
		g_signal_handler_disconnect (
			model->priv->client_view,
			model->priv->remove_contact_id);
	if (model->priv->client_view && model->priv->modify_contact_id)
		g_signal_handler_disconnect (
			model->priv->client_view,
			model->priv->modify_contact_id);
	if (model->priv->client_view && model->priv->status_message_id)
		g_signal_handler_disconnect (
			model->priv->client_view,
			model->priv->status_message_id);
	if (model->priv->client_view && model->priv->view_complete_id)
		g_signal_handler_disconnect (
			model->priv->client_view,
			model->priv->view_complete_id);
	if (model->priv->remove_status_id)
		g_source_remove (model->priv->remove_status_id);

	model->priv->create_contact_id = 0;
	model->priv->remove_contact_id = 0;
	model->priv->modify_contact_id = 0;
	model->priv->status_message_id = 0;
	model->priv->view_complete_id = 0;
	model->priv->remove_status_id = 0;

	model->priv->search_in_progress = FALSE;

	if (model->priv->client_view) {
		GError *error = NULL;

		e_book_client_view_stop (model->priv->client_view, &error);

		if (error != NULL) {
			g_warning (
				"%s: Failed to stop client view: %s",
				G_STRFUNC, error->message);
			g_error_free (error);
		}

		g_object_unref (model->priv->client_view);
		model->priv->client_view = NULL;

		g_signal_emit (model, signals[STATUS_MESSAGE], 0, NULL, -1);
	}
}

static void
update_folder_bar_message (EAddressbookModel *model)
{
	guint count;
	gchar *message;

	count = model->priv->contacts->len;

	switch (count) {
	case 0:
		message = g_strdup (_("No contacts"));
		break;
	default:
		message = g_strdup_printf (
			ngettext ("%d contact", "%d contacts", count), count);
		break;
	}

	g_signal_emit (model, signals[FOLDER_BAR_MESSAGE], 0, message);

	g_free (message);
}

static void
view_create_contact_cb (EBookClientView *client_view,
                        const GSList *contact_list,
                        EAddressbookModel *model)
{
	GPtrArray *array;
	guint count;
	guint index;

	array = model->priv->contacts;
	index = array->len;
	count = g_list_length ((GList *) contact_list);

	while (contact_list != NULL) {
		EContact *contact = contact_list->data;

		g_ptr_array_add (array, g_object_ref (contact));
		contact_list = contact_list->next;
	}

	g_signal_emit (model, signals[CONTACT_ADDED], 0, index, count);
	update_folder_bar_message (model);
}

static gint
sort_descending (gconstpointer ca,
                 gconstpointer cb)
{
	gint a = *((gint *) ca);
	gint b = *((gint *) cb);

	return (a == b) ? 0 : (a < b) ? 1 : -1;
}

static void
view_remove_contact_cb (EBookClientView *client_view,
                        const GSList *ids,
                        EAddressbookModel *model)
{
	/* XXX we should keep a hash around instead of this O(n*m) loop */
	const GSList *iter;
	GArray *indices;
	GPtrArray *array;
	gint ii;

	array = model->priv->contacts;
	indices = g_array_new (FALSE, FALSE, sizeof (gint));

	for (iter = ids; iter != NULL; iter = iter->next) {
		const gchar *target_uid = iter->data;

		for (ii = 0; ii < array->len; ii++) {
			EContact *contact;
			const gchar *uid;

			contact = array->pdata[ii];
			/* check if already removed */
			if (!contact)
				continue;

			uid = e_contact_get_const (contact, E_CONTACT_UID);
			g_return_if_fail (uid != NULL);

			if (strcmp (uid, target_uid) == 0) {
				g_object_unref (contact);
				g_array_append_val (indices, ii);
				array->pdata[ii] = NULL;
				break;
			}
		}
	}

	/* Sort the 'indices' array in descending order, since
	 * g_ptr_array_remove_index() shifts subsequent elements
	 * down one position to fill the gap. */
	g_array_sort (indices, sort_descending);

	for (ii = 0; ii < indices->len; ii++) {
		gint index;

		index = g_array_index (indices, gint, ii);
		g_ptr_array_remove_index (array, index);
	}

	g_signal_emit (model, signals[CONTACTS_REMOVED], 0, indices);
	g_array_free (indices, FALSE);

	update_folder_bar_message (model);
}

static void
view_modify_contact_cb (EBookClientView *client_view,
                        const GSList *contact_list,
                        EAddressbookModel *model)
{
	GPtrArray *array;

	array = model->priv->contacts;

	while (contact_list != NULL) {
		EContact *new_contact = contact_list->data;
		const gchar *target_uid;
		gint ii;

		target_uid = e_contact_get_const (new_contact, E_CONTACT_UID);

		for (ii = 0; ii < array->len; ii++) {
			EContact *old_contact;
			const gchar *uid;

			old_contact = array->pdata[ii];
			g_return_if_fail (old_contact != NULL);

			uid = e_contact_get_const (old_contact, E_CONTACT_UID);
			g_return_if_fail (uid != NULL);

			if (strcmp (uid, target_uid) != 0)
				continue;

			g_object_unref (old_contact);
			array->pdata[ii] = e_contact_duplicate (new_contact);

			g_signal_emit (
				model, signals[CONTACT_CHANGED], 0, ii);
			break;
		}

		contact_list = contact_list->next;
	}
}

static void
view_progress_cb (EBookClientView *client_view,
                  guint percent,
                  const gchar *message,
                  EAddressbookModel *model)
{
	if (model->priv->remove_status_id)
		g_source_remove (model->priv->remove_status_id);
	model->priv->remove_status_id = 0;

	g_signal_emit (model, signals[STATUS_MESSAGE], 0, message, percent);
}

static void
view_complete_cb (EBookClientView *client_view,
                  const GError *error,
                  EAddressbookModel *model)
{
	model->priv->search_in_progress = FALSE;
	view_progress_cb (client_view, -1, NULL, model);
	g_signal_emit (model, signals[SEARCH_RESULT], 0, error);
	g_signal_emit (model, signals[STOP_STATE_CHANGED], 0);
}

static void
readonly_cb (EBookClient *book_client,
             GParamSpec *pspec,
             EAddressbookModel *model)
{
	gboolean editable;

	editable = !e_client_is_readonly (E_CLIENT (book_client));
	e_addressbook_model_set_editable (model, editable);
}

static void
backend_died_cb (EBookClient *book_client,
                 EAddressbookModel *model)
{
	g_signal_emit (model, signals[BACKEND_DIED], 0);
}

static void
client_view_ready_cb (GObject *source_object,
                      GAsyncResult *result,
                      gpointer user_data)
{
	EBookClient *book_client = E_BOOK_CLIENT (source_object);
	EBookClientView *client_view = NULL;
	EAddressbookModel *model = user_data;
	GError *error = NULL;

	if (!e_book_client_get_view_finish (book_client, result, &client_view, &error))
		client_view = NULL;

	if (error) {
		eab_error_dialog (NULL, _("Error getting book view"), error);
		g_error_free (error);
		return;
	}

	remove_book_view (model);
	free_data (model);

	model->priv->client_view = client_view;
	if (model->priv->client_view) {
		model->priv->create_contact_id = g_signal_connect (
			model->priv->client_view, "objects-added",
			G_CALLBACK (view_create_contact_cb), model);
		model->priv->remove_contact_id = g_signal_connect (
			model->priv->client_view, "objects-removed",
			G_CALLBACK (view_remove_contact_cb), model);
		model->priv->modify_contact_id = g_signal_connect (
			model->priv->client_view, "objects-modified",
			G_CALLBACK (view_modify_contact_cb), model);
		model->priv->status_message_id = g_signal_connect (
			model->priv->client_view, "progress",
			G_CALLBACK (view_progress_cb), model);
		model->priv->view_complete_id = g_signal_connect (
			model->priv->client_view, "complete",
			G_CALLBACK (view_complete_cb), model);

		model->priv->search_in_progress = TRUE;
	}

	g_signal_emit (model, signals[MODEL_CHANGED], 0);
	g_signal_emit (model, signals[SEARCH_STARTED], 0);
	g_signal_emit (model, signals[STOP_STATE_CHANGED], 0);

	if (model->priv->client_view) {
		e_book_client_view_start (model->priv->client_view, &error);

		if (error != NULL) {
			g_warning (
				"%s: Failed to start client view: %s",
				G_STRFUNC, error->message);
			g_error_free (error);
		}
	}
}

static gboolean
addressbook_model_idle_cb (EAddressbookModel *model)
{
	model->priv->client_view_idle_id = 0;

	if (model->priv->book_client && model->priv->query_str) {
		remove_book_view (model);

		if (model->priv->first_get_view) {
			model->priv->first_get_view = FALSE;

			if (e_client_check_capability (E_CLIENT (model->priv->book_client), "do-initial-query")) {
				e_book_client_get_view (
					model->priv->book_client, model->priv->query_str,
					NULL, client_view_ready_cb, model);
			} else {
				free_data (model);

				g_signal_emit (
					model, signals[MODEL_CHANGED], 0);
				g_signal_emit (
					model, signals[STOP_STATE_CHANGED], 0);
			}
		} else
			e_book_client_get_view (
				model->priv->book_client, model->priv->query_str,
				NULL, client_view_ready_cb, model);

	}

	g_object_unref (model);

	return FALSE;
}

static gboolean
remove_status_cb (gpointer data)
{
	EAddressbookModel *model = data;

	g_return_val_if_fail (model != NULL, FALSE);
	g_return_val_if_fail (E_IS_ADDRESSBOOK_MODEL (model), FALSE);

	g_signal_emit (model, signals[STATUS_MESSAGE], 0, NULL, -1);
	model->priv->remove_status_id = 0;

	return FALSE;
}

static void
addressbook_model_set_property (GObject *object,
                                guint property_id,
                                const GValue *value,
                                GParamSpec *pspec)
{
	switch (property_id) {
		case PROP_CLIENT:
			e_addressbook_model_set_client (
				E_ADDRESSBOOK_MODEL (object),
				g_value_get_object (value));
			return;

		case PROP_EDITABLE:
			e_addressbook_model_set_editable (
				E_ADDRESSBOOK_MODEL (object),
				g_value_get_boolean (value));
			return;

		case PROP_QUERY:
			e_addressbook_model_set_query (
				E_ADDRESSBOOK_MODEL (object),
				g_value_get_string (value));
			return;
	}

	G_OBJECT_WARN_INVALID_PROPERTY_ID (object, property_id, pspec);

}

static void
addressbook_model_get_property (GObject *object,
                                guint property_id,
                                GValue *value,
                                GParamSpec *pspec)
{
	switch (property_id) {
		case PROP_CLIENT:
			g_value_set_object (
				value, e_addressbook_model_get_client (
				E_ADDRESSBOOK_MODEL (object)));
			return;

		case PROP_EDITABLE:
			g_value_set_boolean (
				value, e_addressbook_model_get_editable (
				E_ADDRESSBOOK_MODEL (object)));
			return;

		case PROP_QUERY:
			g_value_set_string (
				value, e_addressbook_model_get_query (
				E_ADDRESSBOOK_MODEL (object)));
			return;
	}

	G_OBJECT_WARN_INVALID_PROPERTY_ID (object, property_id, pspec);
}

static void
addressbook_model_dispose (GObject *object)
{
	EAddressbookModel *model = E_ADDRESSBOOK_MODEL (object);

	remove_book_view (model);
	free_data (model);

	if (model->priv->book_client) {
		if (model->priv->writable_status_id)
			g_signal_handler_disconnect (
				model->priv->book_client,
				model->priv->writable_status_id);
		model->priv->writable_status_id = 0;

		if (model->priv->backend_died_id)
			g_signal_handler_disconnect (
				model->priv->book_client,
				model->priv->backend_died_id);
		model->priv->backend_died_id = 0;

		g_object_unref (model->priv->book_client);
		model->priv->book_client = NULL;
	}

	if (model->priv->query_str) {
		g_free (model->priv->query_str);
		model->priv->query_str = NULL;
	}

	/* Chain up to parent's dispose() method. */
	G_OBJECT_CLASS (parent_class)->dispose (object);
}

static void
addressbook_model_finalize (GObject *object)
{
	EAddressbookModelPrivate *priv;

	priv = E_ADDRESSBOOK_MODEL (object)->priv;

	g_ptr_array_free (priv->contacts, TRUE);

	/* Chain up to parent's finalize() method. */
	G_OBJECT_CLASS (parent_class)->finalize (object);
}

static void
addressbook_model_class_init (EAddressbookModelClass *class)
{
	GObjectClass *object_class;

	parent_class = g_type_class_peek_parent (class);
	g_type_class_add_private (class, sizeof (EAddressbookModelPrivate));

	object_class = G_OBJECT_CLASS (class);
	object_class->set_property = addressbook_model_set_property;
	object_class->get_property = addressbook_model_get_property;
	object_class->dispose = addressbook_model_dispose;
	object_class->finalize = addressbook_model_finalize;

	g_object_class_install_property (
		object_class,
		PROP_CLIENT,
		g_param_spec_object (
			"client",
			"EBookClient",
			NULL,
			E_TYPE_BOOK_CLIENT,
<<<<<<< HEAD
			G_PARAM_READWRITE));
=======
			G_PARAM_READWRITE |
			G_PARAM_STATIC_STRINGS));
>>>>>>> 19163c2b

	g_object_class_install_property (
		object_class,
		PROP_EDITABLE,
		g_param_spec_boolean (
			"editable",
			"Editable",
			NULL,
			FALSE,
			G_PARAM_READWRITE |
			G_PARAM_STATIC_STRINGS));

	g_object_class_install_property (
		object_class,
		PROP_QUERY,
		g_param_spec_string (
			"query",
			"Query",
			NULL,
			NULL,
			G_PARAM_READWRITE |
			G_PARAM_CONSTRUCT |
			G_PARAM_STATIC_STRINGS));

	signals[WRITABLE_STATUS] =
		g_signal_new ("writable_status",
			      G_OBJECT_CLASS_TYPE (object_class),
			      G_SIGNAL_RUN_LAST,
			      G_STRUCT_OFFSET (EAddressbookModelClass, writable_status),
			      NULL, NULL,
			      g_cclosure_marshal_VOID__BOOLEAN,
			      G_TYPE_NONE,
			      1, G_TYPE_BOOLEAN);

	signals[STATUS_MESSAGE] =
		g_signal_new ("status_message",
			      G_OBJECT_CLASS_TYPE (object_class),
			      G_SIGNAL_RUN_LAST,
			      G_STRUCT_OFFSET (EAddressbookModelClass, status_message),
			      NULL, NULL,
			      e_marshal_VOID__STRING_INT,
			      G_TYPE_NONE,
			      2, G_TYPE_STRING, G_TYPE_INT);

	signals[SEARCH_STARTED] =
		g_signal_new ("search_started",
			      G_OBJECT_CLASS_TYPE (object_class),
			      G_SIGNAL_RUN_LAST,
			      G_STRUCT_OFFSET (EAddressbookModelClass, search_started),
			      NULL, NULL,
			      g_cclosure_marshal_VOID__VOID,
			      G_TYPE_NONE, 0);

	signals[SEARCH_RESULT] =
		g_signal_new ("search_result",
			      G_OBJECT_CLASS_TYPE (object_class),
			      G_SIGNAL_RUN_LAST,
			      G_STRUCT_OFFSET (EAddressbookModelClass, search_result),
			      NULL, NULL,
			      g_cclosure_marshal_VOID__BOXED,
			      G_TYPE_NONE, 1, G_TYPE_ERROR);

	signals[FOLDER_BAR_MESSAGE] =
		g_signal_new ("folder_bar_message",
			      G_OBJECT_CLASS_TYPE (object_class),
			      G_SIGNAL_RUN_LAST,
			      G_STRUCT_OFFSET (EAddressbookModelClass, folder_bar_message),
			      NULL, NULL,
			      g_cclosure_marshal_VOID__POINTER,
			      G_TYPE_NONE, 1, G_TYPE_POINTER);

	signals[CONTACT_ADDED] =
		g_signal_new ("contact_added",
			      G_OBJECT_CLASS_TYPE (object_class),
			      G_SIGNAL_RUN_LAST,
			      G_STRUCT_OFFSET (EAddressbookModelClass, contact_added),
			      NULL, NULL,
			      e_marshal_NONE__INT_INT,
			      G_TYPE_NONE, 2, G_TYPE_INT, G_TYPE_INT);

	signals[CONTACTS_REMOVED] =
		g_signal_new ("contacts_removed",
			      G_OBJECT_CLASS_TYPE (object_class),
			      G_SIGNAL_RUN_LAST,
			      G_STRUCT_OFFSET (EAddressbookModelClass, contacts_removed),
			      NULL, NULL,
			      g_cclosure_marshal_VOID__POINTER,
			      G_TYPE_NONE, 1, G_TYPE_POINTER);

	signals[CONTACT_CHANGED] =
		g_signal_new ("contact_changed",
			      G_OBJECT_CLASS_TYPE (object_class),
			      G_SIGNAL_RUN_LAST,
			      G_STRUCT_OFFSET (EAddressbookModelClass, contact_changed),
			      NULL, NULL,
			      g_cclosure_marshal_VOID__INT,
			      G_TYPE_NONE, 1, G_TYPE_INT);

	signals[MODEL_CHANGED] =
		g_signal_new ("model_changed",
			      G_OBJECT_CLASS_TYPE (object_class),
			      G_SIGNAL_RUN_LAST,
			      G_STRUCT_OFFSET (EAddressbookModelClass, model_changed),
			      NULL, NULL,
			      g_cclosure_marshal_VOID__VOID,
			      G_TYPE_NONE, 0);

	signals[STOP_STATE_CHANGED] =
		g_signal_new ("stop_state_changed",
			      G_OBJECT_CLASS_TYPE (object_class),
			      G_SIGNAL_RUN_LAST,
			      G_STRUCT_OFFSET (EAddressbookModelClass, stop_state_changed),
			      NULL, NULL,
			      g_cclosure_marshal_VOID__VOID,
			      G_TYPE_NONE, 0);

	signals[BACKEND_DIED] =
		g_signal_new ("backend_died",
			      G_OBJECT_CLASS_TYPE (object_class),
			      G_SIGNAL_RUN_LAST,
			      G_STRUCT_OFFSET (EAddressbookModelClass, backend_died),
			      NULL, NULL,
			      g_cclosure_marshal_VOID__VOID,
			      G_TYPE_NONE, 0);
}

static void
addressbook_model_init (EAddressbookModel *model)
{
	model->priv = G_TYPE_INSTANCE_GET_PRIVATE (
		model, E_TYPE_ADDRESSBOOK_MODEL, EAddressbookModelPrivate);

	model->priv->contacts = g_ptr_array_new ();
	model->priv->first_get_view = TRUE;
}

GType
e_addressbook_model_get_type (void)
{
	static GType type = 0;

	if (G_UNLIKELY (type == 0)) {
		static const GTypeInfo type_info =  {
			sizeof (EAddressbookModelClass),
			(GBaseInitFunc) NULL,
			(GBaseFinalizeFunc) NULL,
			(GClassInitFunc) addressbook_model_class_init,
			(GClassFinalizeFunc) NULL,
			NULL,  /* class_data */
			sizeof (EAddressbookModel),
			0,     /* n_preallocs */
			(GInstanceInitFunc) addressbook_model_init,
			NULL   /* value_table */
		};

		type = g_type_register_static (
			G_TYPE_OBJECT, "EAddressbookModel", &type_info, 0);
	}

	return type;
}

EAddressbookModel *
e_addressbook_model_new (void)
{
	return g_object_new (E_TYPE_ADDRESSBOOK_MODEL, NULL);
}

EContact *
e_addressbook_model_get_contact (EAddressbookModel *model,
                                 gint row)
{
	GPtrArray *array;

	g_return_val_if_fail (E_IS_ADDRESSBOOK_MODEL (model), NULL);

	array = model->priv->contacts;

	if (0 <= row && row < array->len)
		return e_contact_duplicate (array->pdata[row]);

	return NULL;
}

void
e_addressbook_model_stop (EAddressbookModel *model)
{
	const gchar *message;

	g_return_if_fail (E_IS_ADDRESSBOOK_MODEL (model));

	remove_book_view (model);

	message = _("Search Interrupted");
	g_signal_emit (model, signals[STOP_STATE_CHANGED], 0);
	g_signal_emit (model, signals[STATUS_MESSAGE], 0, message, -1);

	if (!model->priv->remove_status_id)
		model->priv->remove_status_id =
			g_timeout_add_seconds (3, remove_status_cb, model);
}

gboolean
e_addressbook_model_can_stop (EAddressbookModel *model)
{
	g_return_val_if_fail (E_IS_ADDRESSBOOK_MODEL (model), FALSE);

	return model->priv->search_in_progress;
}

void
e_addressbook_model_force_folder_bar_message (EAddressbookModel *model)
{
	g_return_if_fail (E_IS_ADDRESSBOOK_MODEL (model));

	update_folder_bar_message (model);
}

gint
e_addressbook_model_contact_count (EAddressbookModel *model)
{
	g_return_val_if_fail (E_IS_ADDRESSBOOK_MODEL (model), 0);

	return model->priv->contacts->len;
}

EContact *
e_addressbook_model_contact_at (EAddressbookModel *model,
                                gint index)
{
	g_return_val_if_fail (E_IS_ADDRESSBOOK_MODEL (model), NULL);

	return model->priv->contacts->pdata[index];
}

gint
e_addressbook_model_find (EAddressbookModel *model,
                          EContact *contact)
{
	GPtrArray *array;
	gint ii;

	/* XXX This searches for a particular EContact instance,
	 *     as opposed to an equivalent but possibly different
	 *     EContact instance.  Might have to revise this in
	 *     the future. */

	g_return_val_if_fail (E_IS_ADDRESSBOOK_MODEL (model), -1);
	g_return_val_if_fail (E_IS_CONTACT (contact), -1);

	array = model->priv->contacts;
	for (ii = 0; ii < array->len; ii++) {
		EContact *candidate = array->pdata[ii];

		if (contact == candidate)
			return ii;
	}

	return -1;
}

EBookClient *
e_addressbook_model_get_client (EAddressbookModel *model)
{
	g_return_val_if_fail (E_IS_ADDRESSBOOK_MODEL (model), NULL);

	return model->priv->book_client;
}

void
e_addressbook_model_set_client (EAddressbookModel *model,
                                EBookClient *book_client)
{
	gboolean editable;

	g_return_if_fail (E_IS_ADDRESSBOOK_MODEL (model));
	g_return_if_fail (E_IS_BOOK_CLIENT (book_client));

	if (model->priv->book_client != NULL) {
		if (model->priv->book_client == book_client)
			return;

		if (model->priv->writable_status_id != 0)
			g_signal_handler_disconnect (
				model->priv->book_client,
				model->priv->writable_status_id);
		model->priv->writable_status_id = 0;

		if (model->priv->backend_died_id != 0)
			g_signal_handler_disconnect (
				model->priv->book_client,
				model->priv->backend_died_id);
		model->priv->backend_died_id = 0;

		g_object_unref (model->priv->book_client);
	}

	model->priv->book_client = g_object_ref (book_client);
	model->priv->first_get_view = TRUE;

	model->priv->writable_status_id = g_signal_connect (
		book_client, "notify::readonly",
		G_CALLBACK (readonly_cb), model);

	model->priv->backend_died_id = g_signal_connect (
		book_client, "backend-died",
		G_CALLBACK (backend_died_cb), model);

	editable = !e_client_is_readonly (E_CLIENT (book_client));
	e_addressbook_model_set_editable (model, editable);

	if (model->priv->client_view_idle_id == 0)
		model->priv->client_view_idle_id = g_idle_add (
			(GSourceFunc) addressbook_model_idle_cb,
			g_object_ref (model));

	g_object_notify (G_OBJECT (model), "client");
}

gboolean
e_addressbook_model_get_editable (EAddressbookModel *model)
{
	g_return_val_if_fail (E_IS_ADDRESSBOOK_MODEL (model), FALSE);

	return model->priv->editable;
}

void
e_addressbook_model_set_editable (EAddressbookModel *model,
                                  gboolean editable)
{
	g_return_if_fail (E_IS_ADDRESSBOOK_MODEL (model));

	if ((model->priv->editable ? 1 : 0) != (editable ? 1 : 0)) {
		model->priv->editable = editable;
<<<<<<< HEAD

		g_signal_emit (
			model, signals[WRITABLE_STATUS], 0,
			model->priv->editable);

=======

		g_signal_emit (
			model, signals[WRITABLE_STATUS], 0,
			model->priv->editable);

>>>>>>> 19163c2b
		g_object_notify (G_OBJECT (model), "editable");
	}
}

gchar *
e_addressbook_model_get_query (EAddressbookModel *model)
{
	g_return_val_if_fail (E_IS_ADDRESSBOOK_MODEL (model), NULL);

	return model->priv->query_str;
}

void
e_addressbook_model_set_query (EAddressbookModel *model,
                               const gchar *query)
{
	EBookQuery *book_query;

	g_return_if_fail (E_IS_ADDRESSBOOK_MODEL (model));

	if (query == NULL)
		book_query = e_book_query_any_field_contains ("");
	else
		book_query = e_book_query_from_string (query);

	/* also checks whether the query is a valid query string */
	if (!book_query)
		return;

	if (model->priv->query_str != NULL) {
		gchar *new_query;

		new_query = e_book_query_to_string (book_query);

		if (new_query && g_str_equal (model->priv->query_str, new_query)) {
			g_free (new_query);
			e_book_query_unref (book_query);
			return;
		}

		g_free (new_query);
	}

	g_free (model->priv->query_str);
	model->priv->query_str = e_book_query_to_string (book_query);
	e_book_query_unref (book_query);

	if (model->priv->client_view_idle_id == 0)
		model->priv->client_view_idle_id = g_idle_add (
			(GSourceFunc) addressbook_model_idle_cb,
			g_object_ref (model));

	g_object_notify (G_OBJECT (model), "query");
}<|MERGE_RESOLUTION|>--- conflicted
+++ resolved
@@ -576,12 +576,8 @@
 			"EBookClient",
 			NULL,
 			E_TYPE_BOOK_CLIENT,
-<<<<<<< HEAD
-			G_PARAM_READWRITE));
-=======
 			G_PARAM_READWRITE |
 			G_PARAM_STATIC_STRINGS));
->>>>>>> 19163c2b
 
 	g_object_class_install_property (
 		object_class,
@@ -917,19 +913,11 @@
 
 	if ((model->priv->editable ? 1 : 0) != (editable ? 1 : 0)) {
 		model->priv->editable = editable;
-<<<<<<< HEAD
 
 		g_signal_emit (
 			model, signals[WRITABLE_STATUS], 0,
 			model->priv->editable);
 
-=======
-
-		g_signal_emit (
-			model, signals[WRITABLE_STATUS], 0,
-			model->priv->editable);
-
->>>>>>> 19163c2b
 		g_object_notify (G_OBJECT (model), "editable");
 	}
 }
