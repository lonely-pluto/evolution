--- conflicted
+++ resolved
@@ -144,11 +144,7 @@
                                       gboolean ignore_conflicts)
 {
 	GtkTreeIter iter;
-<<<<<<< HEAD
-	GtkTreePath *path;
-=======
 	GtkTreePath *path = NULL;
->>>>>>> 19163c2b
 
 	g_return_val_if_fail (E_IS_CONTACT_LIST_MODEL (model), NULL);
 	g_return_val_if_fail (E_IS_DESTINATION (destination), NULL);
@@ -164,15 +160,10 @@
 
 		for (dest = dests; dest; dest = dest->next) {
 			path = e_contact_list_model_add_destination (model, dest->data, &iter, ignore_conflicts);
-<<<<<<< HEAD
-			if (dest->next && path)
-				gtk_tree_path_free (path);
-=======
 			if (dest->next && path) {
 				gtk_tree_path_free (path);
 				path = NULL;
 			}
->>>>>>> 19163c2b
 		}
 
 		/* When the list has no children the remove it. We don't want empty sublists displayed. */
