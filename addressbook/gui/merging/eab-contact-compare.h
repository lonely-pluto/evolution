--- conflicted
+++ resolved
@@ -26,10 +26,6 @@
 #ifndef __EAB_CONTACT_COMPARE_H__
 #define __EAB_CONTACT_COMPARE_H__
 
-<<<<<<< HEAD
-#include <libebook/e-book-client.h>
-=======
->>>>>>> 19163c2b
 #include <libebook/e-contact.h>
 #include <libebook/e-book-client.h>
 
@@ -91,10 +87,6 @@
 		eab_contact_compare		(EContact *contact1,
 						 EContact *contact2);
 
-<<<<<<< HEAD
-void                eab_contact_locate_match      (EContact *contact, EABContactMatchQueryCallback cb, gpointer closure);
-void                eab_contact_locate_match_full (EBookClient *book_client, EContact *contact, GList *avoid, EABContactMatchQueryCallback cb, gpointer closure);
-=======
 void		eab_contact_locate_match	(EContact *contact,
 						 EABContactMatchQueryCallback cb,
 						 gpointer closure);
@@ -103,6 +95,5 @@
 						 GList *avoid,
 						 EABContactMatchQueryCallback cb,
 						 gpointer closure);
->>>>>>> 19163c2b
 
 #endif /* __E_CONTACT_COMPARE_H__ */
